--- conflicted
+++ resolved
@@ -73,15 +73,11 @@
 
       {{ adapter.valid_snapshot_target(target_relation) }}
 
-<<<<<<< HEAD
-      {% set staging_table = databricks_build_snapshot_staging_table(strategy, sql, target_relation) %}
-=======
       {% if target_relation.database is none %}
           {% set staging_table = spark_build_snapshot_staging_table(strategy, sql, target_relation) %}
       {% else %}
           {% set staging_table = databricks_build_snapshot_staging_table(strategy, sql, target_relation) %}
       {% endif %}
->>>>>>> 6f462d45
 
       -- this may no-op if the database does not require column expansion
       {% do adapter.expand_target_column_types(from_relation=staging_table,
