{% materialization incremental, adapter='databricks' -%}

  {#-- Validate early so we don't run SQL if the file_format + strategy combo is invalid --#}
  {%- set raw_file_format = config.get('file_format', default='delta') -%}
  {%- set raw_strategy = config.get('incremental_strategy', default='merge') -%}
  {%- set incremental_predicates = config.get('incremental_predicates', default=none) -%}
  {%- set grant_config = config.get('grants') -%}

  {%- set file_format = dbt_spark_validate_get_file_format(raw_file_format) -%}
  {%- set incremental_strategy = dbt_spark_validate_get_incremental_strategy(raw_strategy, file_format) -%}

  {%- set unique_key = config.get('unique_key', none) -%}
  {%- set partition_by = config.get('partition_by', none) -%}

  {%- set full_refresh_mode = (should_full_refresh()) -%}

  {% set on_schema_change = incremental_validate_on_schema_change(config.get('on_schema_change'), default='ignore') %}

  {% set target_relation = this %}
  {% set existing_relation = load_relation(this) %}

  {% if incremental_strategy == 'insert_overwrite' and partition_by %}
    {% call statement() %}
      set spark.sql.sources.partitionOverwriteMode = DYNAMIC
    {% endcall %}
  {% endif %}

  {{ run_hooks(pre_hooks) }}

  {% set is_delta = (file_format == 'delta' and existing_relation.is_delta) %}

  {% if existing_relation is none %}
    {% set build_sql = create_table_as(False, target_relation, sql) %}
  {% elif existing_relation.is_view or full_refresh_mode %}
    {% if not is_delta %} {#-- If Delta, we will `create or replace` below, so no need to drop --#}
      {% do adapter.drop_relation(existing_relation) %}
    {% endif %}
    {% set build_sql = create_table_as(False, target_relation, sql) %}
  {% else %}
<<<<<<< HEAD
    {% do run_query(create_table_as(True, tmp_relation, sql)) %}
    {% do process_schema_changes(on_schema_change, tmp_relation, existing_relation) %}
    {% set build_sql = dbt_spark_get_incremental_sql(strategy, tmp_relation, target_relation, unique_key, incremental_predicates) %}
=======
    {% set temp_relation = make_temp_relation(this) %}
    {% do run_query(create_table_as(True, temp_relation, sql)) %}
    {% do process_schema_changes(on_schema_change, temp_relation, existing_relation) %}
    {% set strategy_sql_macro_func = adapter.get_incremental_strategy_macro(context, incremental_strategy) %}
    {% set strategy_arg_dict = ({'target_relation': target_relation, 'temp_relation': temp_relation, 'unique_key': unique_key }) %}
    {% set build_sql = strategy_sql_macro_func(strategy_arg_dict) %}
>>>>>>> 74e5ce2d
  {% endif %}

  {%- call statement('main') -%}
    {{ build_sql }}
  {%- endcall -%}

  {% set should_revoke = should_revoke(existing_relation, full_refresh_mode) %}
  {% do apply_grants(target_relation, grant_config, should_revoke) %}

  {% do persist_docs(target_relation, model) %}

  {% do persist_constraints(target_relation, model) %}

  {{ run_hooks(post_hooks) }}

  {{ return({'relations': [target_relation]}) }}

{%- endmaterialization %}<|MERGE_RESOLUTION|>--- conflicted
+++ resolved
@@ -37,18 +37,12 @@
     {% endif %}
     {% set build_sql = create_table_as(False, target_relation, sql) %}
   {% else %}
-<<<<<<< HEAD
-    {% do run_query(create_table_as(True, tmp_relation, sql)) %}
-    {% do process_schema_changes(on_schema_change, tmp_relation, existing_relation) %}
-    {% set build_sql = dbt_spark_get_incremental_sql(strategy, tmp_relation, target_relation, unique_key, incremental_predicates) %}
-=======
     {% set temp_relation = make_temp_relation(this) %}
     {% do run_query(create_table_as(True, temp_relation, sql)) %}
     {% do process_schema_changes(on_schema_change, temp_relation, existing_relation) %}
     {% set strategy_sql_macro_func = adapter.get_incremental_strategy_macro(context, incremental_strategy) %}
-    {% set strategy_arg_dict = ({'target_relation': target_relation, 'temp_relation': temp_relation, 'unique_key': unique_key }) %}
+    {% set strategy_arg_dict = ({'target_relation': target_relation, 'temp_relation': temp_relation, 'unique_key': unique_key, 'incremental_predicates': incremental_predicates }) %}
     {% set build_sql = strategy_sql_macro_func(strategy_arg_dict) %}
->>>>>>> 74e5ce2d
   {% endif %}
 
   {%- call statement('main') -%}
