{% macro get_replace_sql(existing_relation, target_relation, sql) %}
  {{- log('Applying REPLACE to: ' ~ existing_relation) -}}
  {% do return(adapter.dispatch('get_replace_sql', 'dbt')(existing_relation, target_relation, sql)) %}
{% endmacro %}

{% macro databricks__get_replace_sql(existing_relation, target_relation, sql) %}
  {# /* if safe_relation_replace, prefer renaming */ #}
  {% if target_relation.type == "table" %}
    {{ exceptions.raise_not_implemented('get_replace_sql not implemented for target of table') }}
  {% endif %}

  {% set safe_replace = config.get('use_safer_relation_operations', False) | as_bool  %}
  {% set file_format = adapter.resolve_file_format(config) %}
  {% set is_replaceable = existing_relation.type == target_relation.type and existing_relation.can_be_replaced and file_format == "delta" %}

  {% if not safe_replace %}
    {# Prioritize 'create or replace' for speed #}
    {% if is_replaceable and existing_relation.is_view %}
      {{ return(get_replace_view_sql(target_relation, sql)) }}
    {% elif is_replaceable and existing_relation.is_table %}
      {{ return(get_replace_table_sql(target_relation, sql)) }}
    {% elif is_replaceable and existing_relation.is_materialized_view %}
      {{ return(get_replace_materialized_view_sql(target_relation, sql)) }}
<<<<<<< HEAD
    {% elif is_replaceable and existing_relation.is_metric_view %}
      {{ return(get_replace_metric_view_sql(target_relation, sql)) }}
=======
>>>>>>> 11f7cf7b
    {% endif %}
  {% endif %}

  {# If safe_replace, then we know that anything that would have been caught above is instead caught here #}
  {% if target_relation.can_be_renamed and existing_relation.can_be_renamed %}
    {{ return(safely_replace(existing_relation, target_relation, sql)) }}
  {% elif target_relation.can_be_renamed %}
    {{ return(stage_then_replace(existing_relation, target_relation, sql)) }}
  {% elif existing_relation.can_be_renamed %}
    {{ return(backup_and_create_in_place(existing_relation, target_relation, sql)) }}
  {% else %}
    {{ return(drop_and_create(existing_relation, target_relation, sql)) }}
  {% endif %}
{% endmacro %}

{# Create target at a staging location, then rename existing, then rename target, then drop existing #}
{% macro safely_replace(existing_relation, target_relation, sql) %}
  {{ log('Using safely_replace') }}
  {% set staging_relation = make_staging_relation(target_relation, type='view') %}
  {{ drop_relation_if_exists(staging_relation) }}
  {% call statement(name="main") %}
    {{ get_create_sql(staging_relation, sql) }}
  {% endcall %}
  {{ create_backup(existing_relation) }}
  {{ return([
    get_rename_sql(staging_relation, existing_relation.render()),
    get_drop_backup_sql(existing_relation)
  ]) }}
{% endmacro %}

{# Stage the target relation, then drop and replace the existing relation #}
{% macro stage_then_replace(existing_relation, target_relation, sql) %}
  {{ log('Using stage_then_replace') }}
  {% set staging_relation = make_staging_relation(target_relation, type='view') %}
  {{ drop_relation_if_exists(staging_relation) }}
  {% call statement(name="main") %}
    {{ get_create_sql(staging_relation, sql) }}
  {% endcall %}

  {{ return([
    get_drop_sql(existing_relation),
    get_rename_sql(staging_relation, existing_relation.render()),
  ]) }}
{% endmacro %}

{# Backup the existing relation, then create the target relation in place #}
{% macro backup_and_create_in_place(existing_relation, target_relation, sql) %}
  {{ log('Using backup_and_create_in_place') }}
  {{ create_backup(existing_relation) }}
  {{ return([
    get_create_sql(target_relation, sql),
    get_drop_backup_sql(existing_relation)
  ]) }}
{% endmacro %}

{# Drop the existing relation, then create the target relation #}
{% macro drop_and_create(existing_relation, target_relation, sql) %}
  {{ log('Using drop_and_create') }}
  {{ return([
    get_drop_sql(existing_relation),
    get_create_sql(target_relation, sql)
  ]) }}
{% endmacro %}<|MERGE_RESOLUTION|>--- conflicted
+++ resolved
@@ -7,6 +7,12 @@
   {# /* if safe_relation_replace, prefer renaming */ #}
   {% if target_relation.type == "table" %}
     {{ exceptions.raise_not_implemented('get_replace_sql not implemented for target of table') }}
+  {% endif %}
+
+  {#- Metric views always support CREATE OR REPLACE (no delta/file_format dependency) -#}
+  {#- Note: existing relation is typed as VIEW from DB, so check target for metric_view -#}
+  {% if target_relation.is_metric_view %}
+    {{ return(get_replace_metric_view_sql(target_relation, sql)) }}
   {% endif %}
 
   {% set safe_replace = config.get('use_safer_relation_operations', False) | as_bool  %}
@@ -21,11 +27,6 @@
       {{ return(get_replace_table_sql(target_relation, sql)) }}
     {% elif is_replaceable and existing_relation.is_materialized_view %}
       {{ return(get_replace_materialized_view_sql(target_relation, sql)) }}
-<<<<<<< HEAD
-    {% elif is_replaceable and existing_relation.is_metric_view %}
-      {{ return(get_replace_metric_view_sql(target_relation, sql)) }}
-=======
->>>>>>> 11f7cf7b
     {% endif %}
   {% endif %}
 
