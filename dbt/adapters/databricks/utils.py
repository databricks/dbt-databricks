import re
from collections.abc import Callable
from typing import TYPE_CHECKING, Any, Optional, TypeVar

from dbt_common.exceptions import DbtRuntimeError
from jinja2 import Undefined

from dbt.adapters.base import BaseAdapter
from dbt.adapters.databricks.global_state import GlobalState
from dbt.adapters.databricks.logging import logger
from dbt.adapters.spark.impl import TABLE_OR_VIEW_NOT_FOUND_MESSAGES

if TYPE_CHECKING:
    from agate import Row, Table


A = TypeVar("A", bound=BaseAdapter)


CREDENTIAL_IN_COPY_INTO_REGEX = re.compile(
    r"(?<=credential)\s*?\((\s*?'\w*?'\s*?=\s*?'.*?'\s*?(?:,\s*?'\w*?'\s*?=\s*?'.*?'\s*?)*?)\)"
)


def redact_credentials(sql: str) -> str:
    redacted = _redact_credentials_in_copy_into(sql)
    return redacted


def _redact_credentials_in_copy_into(sql: str) -> str:
    m = CREDENTIAL_IN_COPY_INTO_REGEX.search(sql, re.MULTILINE)
    if m:
        redacted = ", ".join(
            f"{key.strip()} = '[REDACTED]'"
            for key, _ in (pair.strip().split("=", 1) for pair in m.group(1).split(","))
        )
        return f"{sql[: m.start()]} ({redacted}){sql[m.end() :]}"
    else:
        return sql


def remove_undefined(v: Any) -> Any:
    return None if isinstance(v, Undefined) else v


def remove_ansi(line: str) -> str:
    ansi_escape = re.compile(r"(?:\x1B[@-_]|[\x80-\x9F])[0-?]*[ -/]*[@-~]")
    return ansi_escape.sub("", line)


def get_first_row(results: "Table") -> "Row":
    if len(results.rows) == 0:
        # Lazy load to improve CLI startup time
        from agate import Row

        return Row(values=set())
    return results.rows[0]


def check_not_found_error(errmsg: str) -> bool:
    new_error = "[SCHEMA_NOT_FOUND]" in errmsg
    old_error = re.match(r".*(Database).*(not found).*", errmsg, re.DOTALL)
    found_msgs = (msg in errmsg for msg in TABLE_OR_VIEW_NOT_FOUND_MESSAGES)
    return new_error or old_error is not None or any(found_msgs)


T = TypeVar("T")


def handle_missing_objects(exec: Callable[[], T], default: T) -> T:
    try:
        return exec()
    except DbtRuntimeError as e:
        errmsg = getattr(e, "msg", "")
        if check_not_found_error(errmsg):
            return default
        raise e


def quote(name: str) -> str:
    return f"`{name}`" if "`" not in name else name


ExceptionToStrOp = Callable[[Exception], str]


def handle_exceptions_as_warning(op: Callable[[], None], log_gen: ExceptionToStrOp) -> None:
    try:
        op()
    except Exception as e:
        logger.warning(log_gen(e))


def is_cluster_http_path(http_path: str, cluster_id: Optional[str]) -> bool:
<<<<<<< HEAD
    return (
        cluster_id is not None
        # Credentials field is not updated when overriding the compute at model level.
        # This secondary check is a workaround for that case
        or "/warehouses/" not in http_path
    )


def get_identifier_list_string(table_names: set[str]) -> str:
    """Returns `"|".join(table_names)` by default.

    Returns `"*"` if `DBT_DESCRIBE_TABLE_2048_CHAR_BYPASS` == `"true"`
    and the joined string exceeds 2048 characters

    This is for AWS Glue Catalog users. See issue #325.
    """
    _identifier = "|".join(table_names)
    bypass_2048_char_limit = GlobalState.get_char_limit_bypass()
    if bypass_2048_char_limit:
        _identifier = _identifier if len(_identifier) < 2048 else "*"
    return _identifier
=======
    if "/warehouses/" in http_path:
        return False
    if "/protocolv1/" in http_path:
        return True
    return cluster_id is not None
>>>>>>> 582062ce
<|MERGE_RESOLUTION|>--- conflicted
+++ resolved
@@ -92,13 +92,11 @@
 
 
 def is_cluster_http_path(http_path: str, cluster_id: Optional[str]) -> bool:
-<<<<<<< HEAD
-    return (
-        cluster_id is not None
-        # Credentials field is not updated when overriding the compute at model level.
-        # This secondary check is a workaround for that case
-        or "/warehouses/" not in http_path
-    )
+    if "/warehouses/" in http_path:
+        return False
+    if "/protocolv1/" in http_path:
+        return True
+    return cluster_id is not None
 
 
 def get_identifier_list_string(table_names: set[str]) -> str:
@@ -113,11 +111,4 @@
     bypass_2048_char_limit = GlobalState.get_char_limit_bypass()
     if bypass_2048_char_limit:
         _identifier = _identifier if len(_identifier) < 2048 else "*"
-    return _identifier
-=======
-    if "/warehouses/" in http_path:
-        return False
-    if "/protocolv1/" in http_path:
-        return True
-    return cluster_id is not None
->>>>>>> 582062ce
+    return _identifier