--- conflicted
+++ resolved
@@ -75,12 +75,11 @@
         raise e
 
 
-<<<<<<< HEAD
 def if_some(value: Optional[T], func: Callable[[T], Any]) -> Any:
     if value is not None:
         return func(value)
     return None
-=======
+
+
 def quote(name: str) -> str:
-    return f"`{name}`"
->>>>>>> 69aa7727
+    return f"`{name}`"