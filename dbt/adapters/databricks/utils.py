--- conflicted
+++ resolved
@@ -77,10 +77,7 @@
 
 
 def quote(name: str) -> str:
-<<<<<<< HEAD
     return f"`{name}`" if "`" not in name else name
-=======
-    return f"`{name}`"
 
 
 ExceptionToStrOp = Callable[[Exception], str]
@@ -90,5 +87,4 @@
     try:
         op()
     except Exception as e:
-        logger.warning(log_gen(e))
->>>>>>> e740afdb
+        logger.warning(log_gen(e))