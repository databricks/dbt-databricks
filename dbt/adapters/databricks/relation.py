from collections.abc import Iterable
from dataclasses import dataclass, field
from typing import Any, Optional, Type  # noqa

from dbt_common.contracts.constraints import ConstraintType
from dbt_common.dataclass_schema import StrEnum
from dbt_common.exceptions import DbtRuntimeError
from dbt_common.utils import filter_null_values

from dbt.adapters.base.relation import BaseRelation, InformationSchema, Policy
from dbt.adapters.contracts.relation import (
    ComponentName,
)
from dbt.adapters.databricks.constraints import TypedConstraint, process_constraint
from dbt.adapters.databricks.utils import remove_undefined
from dbt.adapters.spark.impl import KEY_TABLE_OWNER, KEY_TABLE_STATISTICS
from dbt.adapters.utils import classproperty

KEY_TABLE_PROVIDER = "Provider"


@dataclass
class DatabricksQuotePolicy(Policy):
    database: bool = True
    schema: bool = True
    identifier: bool = True


@dataclass
class DatabricksIncludePolicy(Policy):
    database: bool = True
    schema: bool = True
    identifier: bool = True


class DatabricksRelationType(StrEnum):
    Table = "table"
    View = "view"
    CTE = "cte"
    MaterializedView = "materialized_view"
    Foreign = "foreign"
    StreamingTable = "streaming_table"
    External = "external"
    ManagedShallowClone = "managed_shallow_clone"
    ExternalShallowClone = "external_shallow_clone"
    Unknown = "unknown"


@dataclass(frozen=True, eq=False, repr=False)
class DatabricksInformationSchema(InformationSchema):
    quote_policy: Policy = field(default_factory=lambda: DatabricksQuotePolicy())
    include_policy: Policy = field(default_factory=lambda: DatabricksIncludePolicy())
    quote_character: str = "`"

    def is_hive_metastore(self) -> bool:
        return is_hive_metastore(self.database)


@dataclass(frozen=True, eq=False, repr=False)
class DatabricksRelation(BaseRelation):
    type: Optional[DatabricksRelationType] = None  # type: ignore
    quote_policy: Policy = field(default_factory=lambda: DatabricksQuotePolicy())
    include_policy: Policy = field(default_factory=lambda: DatabricksIncludePolicy())
    quote_character: str = "`"
    is_delta: Optional[bool] = None
    create_constraints: list[TypedConstraint] = field(default_factory=list)
    alter_constraints: list[TypedConstraint] = field(default_factory=list)
    metadata: Optional[dict[str, Any]] = None
    renameable_relations = (DatabricksRelationType.Table, DatabricksRelationType.View)
    replaceable_relations = (DatabricksRelationType.Table, DatabricksRelationType.View)

    @classmethod
    def __pre_deserialize__(cls, data: dict[Any, Any]) -> dict[Any, Any]:
        data = super().__pre_deserialize__(data)
        if "database" not in data["path"]:
            data["path"]["database"] = None
        else:
            data["path"]["database"] = remove_undefined(data["path"]["database"])
        return data

    def has_information(self) -> bool:
        return self.metadata is not None

    def is_hive_metastore(self) -> bool:
        return is_hive_metastore(self.database)

    @property
    def is_materialized_view(self) -> bool:
        return self.type == DatabricksRelationType.MaterializedView

    @property
    def is_streaming_table(self) -> bool:
        return self.type == DatabricksRelationType.StreamingTable

    @property
<<<<<<< HEAD
    def is_dlt(self) -> bool:
        return self.is_materialized_view or self.is_streaming_table

    @property
    def is_delta(self) -> bool:
        assert self.metadata is not None
        return self.metadata.get(KEY_TABLE_PROVIDER) == "delta"

    @property
=======
>>>>>>> 51e6dda2
    def is_hudi(self) -> bool:
        assert self.metadata is not None
        return self.metadata.get(KEY_TABLE_PROVIDER) == "hudi"

    @property
    def owner(self) -> Optional[str]:
        return self.metadata.get(KEY_TABLE_OWNER) if self.metadata is not None else None

    @property
    def stats(self) -> Optional[str]:
        return self.metadata.get(KEY_TABLE_STATISTICS) if self.metadata is not None else None

    @property
    def can_be_replaced(self) -> bool:
        return self.is_delta is True and self.type in (
            DatabricksRelationType.Table,
            DatabricksRelationType.View,
        )

    @property
    def can_be_renamed(self) -> bool:
        return self.type in (DatabricksRelationType.Table, DatabricksRelationType.View)

    def matches(
        self,
        database: Optional[str] = None,
        schema: Optional[str] = None,
        identifier: Optional[str] = None,
    ) -> bool:
        search = filter_null_values(
            {
                ComponentName.Database: database,
                ComponentName.Schema: schema,
                ComponentName.Identifier: identifier,
            }
        )

        if not search:
            # nothing was passed in
            raise DbtRuntimeError("Tried to match relation, but no search path was passed!")

        match = True

        for k, v in search.items():
            if str(self.path.get_lowered_part(k)).strip(self.quote_character) != v.lower().strip(
                self.quote_character
            ):
                match = False

        return match

    @classproperty
    def get_relation_type(cls) -> Type[DatabricksRelationType]:  # noqa
        return DatabricksRelationType

    def information_schema(self, view_name: Optional[str] = None) -> InformationSchema:
        # some of our data comes from jinja, where things can be `Undefined`.
        if not isinstance(view_name, str):
            view_name = None

        # Kick the user-supplied schema out of the information schema relation
        # Instead address this as <database>.information_schema by default
        info_schema = DatabricksInformationSchema.from_relation(self, view_name)
        return info_schema.incorporate(path={"schema": None})

    @classproperty
    def StreamingTable(cls) -> str:
        return str(DatabricksRelationType.StreamingTable)

    def add_constraint(self, constraint: TypedConstraint) -> None:
        if constraint.type == ConstraintType.check:
            self.alter_constraints.append(constraint)
        else:
            self.create_constraints.append(constraint)

    def enrich(self, constraints: list[TypedConstraint]) -> "DatabricksRelation":
        copy = self.incorporate()
        for constraint in constraints:
            copy.add_constraint(constraint)

        return copy

    def render_constraints_for_create(self) -> str:
        processed = map(process_constraint, self.create_constraints)
        return ", ".join(c for c in processed if c is not None)


def is_hive_metastore(database: Optional[str]) -> bool:
    return database is None or database.lower() == "hive_metastore"


def extract_identifiers(relations: Iterable[BaseRelation]) -> set[str]:
    return {r.identifier for r in relations if r.identifier is not None}<|MERGE_RESOLUTION|>--- conflicted
+++ resolved
@@ -93,18 +93,10 @@
         return self.type == DatabricksRelationType.StreamingTable
 
     @property
-<<<<<<< HEAD
     def is_dlt(self) -> bool:
         return self.is_materialized_view or self.is_streaming_table
 
     @property
-    def is_delta(self) -> bool:
-        assert self.metadata is not None
-        return self.metadata.get(KEY_TABLE_PROVIDER) == "delta"
-
-    @property
-=======
->>>>>>> 51e6dda2
     def is_hudi(self) -> bool:
         assert self.metadata is not None
         return self.metadata.get(KEY_TABLE_PROVIDER) == "hudi"
