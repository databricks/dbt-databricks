--- conflicted
+++ resolved
@@ -38,14 +38,10 @@
     MaterializedView = "materialized_view"
     Foreign = "foreign"
     StreamingTable = "streaming_table"
-<<<<<<< HEAD
     MetricView = "metric_view"
-    # External = "external"
-=======
     External = "external"
     ManagedShallowClone = "managed_shallow_clone"
     ExternalShallowClone = "external_shallow_clone"
->>>>>>> ed96fec2
     Unknown = "unknown"
 
 
