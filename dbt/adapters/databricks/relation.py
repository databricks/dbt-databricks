from dataclasses import dataclass
<<<<<<< HEAD
import re
=======
>>>>>>> 2af2f4fd
from typing import Any, Dict, Optional

from dbt.adapters.base.relation import BaseRelation, Policy
from dbt.adapters.spark.impl import KEY_TABLE_OWNER, KEY_TABLE_STATISTICS

from dbt.adapters.databricks.utils import remove_undefined

INFORMATION_LOCATION_REGEX = re.compile(r"^Location: (.*)$", re.MULTILINE)


KEY_TABLE_PROVIDER = "Provider"


@dataclass
class DatabricksQuotePolicy(Policy):
    database: bool = False
    schema: bool = False
    identifier: bool = False


@dataclass
class DatabricksIncludePolicy(Policy):
    database: bool = True
    schema: bool = True
    identifier: bool = True


@dataclass(frozen=True, eq=False, repr=False)
class DatabricksRelation(BaseRelation):
    quote_policy = DatabricksQuotePolicy()
    include_policy = DatabricksIncludePolicy()
    quote_character: str = "`"

    metadata: Optional[Dict[str, Any]] = None

    @classmethod
    def __pre_deserialize__(cls, data: Dict[Any, Any]) -> Dict[Any, Any]:
        data = super().__pre_deserialize__(data)
        if "database" not in data["path"]:
            data["path"]["database"] = None
        else:
            data["path"]["database"] = remove_undefined(data["path"]["database"])
        return data

    def has_information(self) -> bool:
        return self.metadata is not None

    @property
    def is_delta(self) -> bool:
        assert self.metadata is not None
        return self.metadata.get(KEY_TABLE_PROVIDER) == "delta"

    @property
    def is_hudi(self) -> bool:
        assert self.metadata is not None
        return self.metadata.get(KEY_TABLE_PROVIDER) == "hudi"

    @property
    def owner(self) -> Optional[str]:
        return self.metadata.get(KEY_TABLE_OWNER) if self.metadata is not None else None

<<<<<<< HEAD
    def render(self) -> str:
        return super(SparkRelation, self).render()

    @property
    def location(self) -> Optional[str]:
        if self.information is not None and "Type: EXTERNAL" in self.information:
            location_match = re.findall(INFORMATION_LOCATION_REGEX, self.information)
            return location_match[0] if location_match else None
        else:
            return None

    @property
    def location_root(self) -> Optional[str]:
        location = self.location
        if location is not None:
            return location[: location.rfind("/")]
        else:
            return None
=======
    @property
    def stats(self) -> Optional[str]:
        return self.metadata.get(KEY_TABLE_STATISTICS) if self.metadata is not None else None
>>>>>>> 2af2f4fd
<|MERGE_RESOLUTION|>--- conflicted
+++ resolved
@@ -1,8 +1,4 @@
 from dataclasses import dataclass
-<<<<<<< HEAD
-import re
-=======
->>>>>>> 2af2f4fd
 from typing import Any, Dict, Optional
 
 from dbt.adapters.base.relation import BaseRelation, Policy
@@ -10,10 +6,10 @@
 
 from dbt.adapters.databricks.utils import remove_undefined
 
-INFORMATION_LOCATION_REGEX = re.compile(r"^Location: (.*)$", re.MULTILINE)
 
-
+KEY_LOCATION = "Location"
 KEY_TABLE_PROVIDER = "Provider"
+KEY_TABLE_TYPE = "Type"
 
 
 @dataclass
@@ -64,15 +60,14 @@
     def owner(self) -> Optional[str]:
         return self.metadata.get(KEY_TABLE_OWNER) if self.metadata is not None else None
 
-<<<<<<< HEAD
-    def render(self) -> str:
-        return super(SparkRelation, self).render()
+    @property
+    def stats(self) -> Optional[str]:
+        return self.metadata.get(KEY_TABLE_STATISTICS) if self.metadata is not None else None
 
     @property
     def location(self) -> Optional[str]:
-        if self.information is not None and "Type: EXTERNAL" in self.information:
-            location_match = re.findall(INFORMATION_LOCATION_REGEX, self.information)
-            return location_match[0] if location_match else None
+        if self.metadata is not None and self.metadata.get(KEY_TABLE_TYPE) == "EXTERNAL":
+            return self.metadata.get(KEY_LOCATION)
         else:
             return None
 
@@ -82,9 +77,4 @@
         if location is not None:
             return location[: location.rfind("/")]
         else:
-            return None
-=======
-    @property
-    def stats(self) -> Optional[str]:
-        return self.metadata.get(KEY_TABLE_STATISTICS) if self.metadata is not None else None
->>>>>>> 2af2f4fd
+            return None