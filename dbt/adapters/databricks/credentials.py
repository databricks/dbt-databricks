from http import client
import itertools
import json
import os
import re
import threading
from collections.abc import Callable, Iterable
from dataclasses import dataclass, field
from typing import Any, Optional, cast

from dbt_common.exceptions import DbtConfigError, DbtValidationError
from mashumaro import DataClassDictMixin
from requests import PreparedRequest
from requests.auth import AuthBase

from databricks.sdk import WorkspaceClient
from databricks.sdk.core import Config, CredentialsProvider
from dbt.adapters.contracts.connection import Credentials
<<<<<<< HEAD
=======
from dbt.adapters.databricks.auth import m2m_auth, token_auth
from dbt.adapters.databricks.events.credential_events import (
    CredentialLoadError,
    CredentialSaveError,
    CredentialShardEvent,
)
from dbt.adapters.databricks.global_state import GlobalState
>>>>>>> ea2b52d0
from dbt.adapters.databricks.logging import logger

CATALOG_KEY_IN_SESSION_PROPERTIES = "databricks.catalog"
DBT_DATABRICKS_INVOCATION_ENV_REGEX = re.compile("^[A-z0-9\\-]+$")
EXTRACT_CLUSTER_ID_FROM_HTTP_PATH_REGEX = re.compile(r"/?sql/protocolv1/o/\d+/(.*)")
DBT_DATABRICKS_HTTP_SESSION_HEADERS = "DBT_DATABRICKS_HTTP_SESSION_HEADERS"

REDIRECT_URL = "http://localhost:8020"
CLIENT_ID = "dbt-databricks"
SCOPES = ["all-apis", "offline_access"]
MAX_NT_PASSWORD_SIZE = 1280

# When using an Azure App Registration with the SPA platform, the refresh token will
# also expire after 24h. Silently accept this in this case.
SPA_CLIENT_FIXED_TIME_LIMIT_ERROR = "AADSTS700084"


@dataclass
class DatabricksCredentials(Credentials):
    database: Optional[str] = None  # type: ignore[assignment]
    schema: Optional[str] = None  # type: ignore[assignment]
    host: Optional[str] = None
    http_path: Optional[str] = None
    token: Optional[str] = None
    client_id: Optional[str] = None
    client_secret: Optional[str] = None
    azure_client_id: Optional[str] = None
    azure_client_secret: Optional[str] = None
    oauth_redirect_url: Optional[str] = None
    oauth_scopes: Optional[list[str]] = None
    session_properties: Optional[dict[str, Any]] = None
    connection_parameters: Optional[dict[str, Any]] = None
    auth_type: Optional[str] = None

    # Named compute resources specified in the profile. Used for
    # creating a connection when a model specifies a compute resource.
    compute: Optional[dict[str, Any]] = None

    connect_retries: int = 1
    connect_timeout: Optional[int] = None
    retry_all: bool = False
    connect_max_idle: Optional[int] = None
    _credentials_manager: Optional["DatabricksCredentialManager"] = None
    _lock = threading.Lock()  # to avoid concurrent auth

    _ALIASES = {
        "catalog": "database",
        "target_catalog": "target_database",
    }

    @classmethod
    def __pre_deserialize__(cls, data: dict[Any, Any]) -> dict[Any, Any]:
        data = super().__pre_deserialize__(data)
        if "database" not in data:
            data["database"] = None
        return data

    def __post_init__(self) -> None:
        if "." in (self.schema or ""):
            raise DbtValidationError(
                f"The schema should not contain '.': {self.schema}\n"
                "If you are trying to set a catalog, please use `catalog` instead.\n"
            )

        session_properties = self.session_properties or {}
        if CATALOG_KEY_IN_SESSION_PROPERTIES in session_properties:
            if self.database is None:
                self.database = session_properties[CATALOG_KEY_IN_SESSION_PROPERTIES]
                del session_properties[CATALOG_KEY_IN_SESSION_PROPERTIES]
            else:
                raise DbtValidationError(
                    f"Got duplicate keys: (`{CATALOG_KEY_IN_SESSION_PROPERTIES}` "
                    'in session_properties) all map to "database"'
                )
        self.session_properties = session_properties

        if self.database is not None:
            database = self.database.strip()
            if not database:
                raise DbtValidationError(f"Invalid catalog name : `{self.database}`.")
            self.database = database
        else:
            self.database = "hive_metastore"

        connection_parameters = self.connection_parameters or {}
        for key in (
            "server_hostname",
            "http_path",
            "access_token",
            "client_id",
            "client_secret",
            "session_configuration",
            "catalog",
            "schema",
            "_user_agent_entry",
        ):
            if key in connection_parameters:
                raise DbtValidationError(f"The connection parameter `{key}` is reserved.")
        if "http_headers" in connection_parameters:
            http_headers = connection_parameters["http_headers"]
            if not isinstance(http_headers, dict) or any(
                not isinstance(key, str) or not isinstance(value, str)
                for key, value in http_headers.items()
            ):
                raise DbtValidationError(
                    "The connection parameter `http_headers` should be dict of strings: "
                    f"{http_headers}."
                )
        if "_socket_timeout" not in connection_parameters:
            connection_parameters["_socket_timeout"] = 600
        self.connection_parameters = connection_parameters
        self._credentials_manager = DatabricksCredentialManager.create_from(self)

    def validate_creds(self) -> None:
        for key in ["host", "http_path"]:
            if not getattr(self, key):
<<<<<<< HEAD
                raise DbtConfigError(
                    "The config '{}' is required to connect to Databricks".format(key)
                )

=======
                raise DbtConfigError(f"The config '{key}' is required to connect to Databricks")
>>>>>>> ea2b52d0
        if not self.token and self.auth_type != "oauth":
            raise DbtConfigError(
                "The config `auth_type: oauth` is required when not using access token"
            )

        if not self.client_id and self.client_secret:
            raise DbtConfigError(
                "The config 'client_id' is required to connect "
                "to Databricks when 'client_secret' is present"
            )

        if (not self.azure_client_id and self.azure_client_secret) or (
            self.azure_client_id and not self.azure_client_secret
        ):
            raise DbtConfigError(
                (
                    "The config 'azure_client_id' and 'azure_client_secret' "
                    "must be both present or both absent"
                )
            )

    @classmethod
    def get_invocation_env(cls) -> Optional[str]:
        invocation_env = GlobalState.get_invocation_env()
        if invocation_env:
            # Thrift doesn't allow nested () so we need to ensure
            # that the passed user agent is valid.
            if not DBT_DATABRICKS_INVOCATION_ENV_REGEX.search(invocation_env):
                raise DbtValidationError(f"Invalid invocation environment: {invocation_env}")
        return invocation_env

    @classmethod
    def get_all_http_headers(cls, user_http_session_headers: dict[str, str]) -> dict[str, str]:
        http_session_headers_str = GlobalState.get_http_session_headers()

        http_session_headers_dict: dict[str, str] = (
            {
                k: v if isinstance(v, str) else json.dumps(v)
                for k, v in json.loads(http_session_headers_str).items()
            }
            if http_session_headers_str is not None
            else {}
        )

        intersect_http_header_keys = (
            user_http_session_headers.keys() & http_session_headers_dict.keys()
        )

        if len(intersect_http_header_keys) > 0:
            raise DbtValidationError(
                f"Intersection with reserved http_headers in keys: {intersect_http_header_keys}"
            )

        http_session_headers_dict.update(user_http_session_headers)

        return http_session_headers_dict

    @property
    def type(self) -> str:
        return "databricks"

    @property
    def unique_field(self) -> str:
        return cast(str, self.host)

    def connection_info(self, *, with_aliases: bool = False) -> Iterable[tuple[str, Any]]:
        as_dict = self.to_dict(omit_none=False)
        connection_keys = set(self._connection_keys(with_aliases=with_aliases))
        aliases: list[str] = []
        if with_aliases:
            aliases = [k for k, v in self._ALIASES.items() if v in connection_keys]
        for key in itertools.chain(self._connection_keys(with_aliases=with_aliases), aliases):
            if key in as_dict:
                yield key, as_dict[key]

    def _connection_keys(self, *, with_aliases: bool = False) -> tuple[str, ...]:
        # Assuming `DatabricksCredentials.connection_info(self, *, with_aliases: bool = False)`
        # is called from only:
        #
        # - `Profile` with `with_aliases=True`
        # - `DebugTask` without `with_aliases` (`False` by default)
        #
        # Thus, if `with_aliases` is `True`, `DatabricksCredentials._connection_keys` should return
        # the internal key names; otherwise it can use aliases to show in `dbt debug`.
        connection_keys = ["host", "http_path", "schema"]
        if with_aliases:
            connection_keys.insert(2, "database")
        elif self.database:
            connection_keys.insert(2, "catalog")
        if self.session_properties:
            connection_keys.append("session_properties")
        return tuple(connection_keys)

    @classmethod
    def extract_cluster_id(cls, http_path: str) -> Optional[str]:
        m = EXTRACT_CLUSTER_ID_FROM_HTTP_PATH_REGEX.match(http_path)
        if m:
            return m.group(1).strip()
        else:
            return None

    @property
    def cluster_id(self) -> Optional[str]:
        return self.extract_cluster_id(self.http_path)  # type: ignore[arg-type]

    def authenticate(self) -> "DatabricksCredentialManager":
        self.validate_creds()
        assert self._credentials_manager is not None, "Credentials manager is not set."
        return self._credentials_manager


class BearerAuth(AuthBase):
    """This mix-in is passed to our requests Session to explicitly
    use the bearer authentication method.

    Without this, a local .netrc file in the user's home directory
    will override the auth headers provided by our header_factory.

    More details in issue #337.
    """

    def __init__(self, header_factory: CredentialsProvider):
        self.header_factory = header_factory

    def __call__(self, r: PreparedRequest) -> PreparedRequest:
        r.headers.update(**self.header_factory())
        return r


PySQLCredentialProvider = Callable[[], Callable[[], dict[str, str]]]


@dataclass
class DatabricksCredentialManager(DataClassDictMixin):
    host: str
    client_id: str
    client_secret: str
    azure_client_id: Optional[str] = None
    azure_client_secret: Optional[str] = None
    oauth_redirect_url: str = REDIRECT_URL
    oauth_scopes: list[str] = field(default_factory=lambda: SCOPES)
    token: Optional[str] = None
    auth_type: Optional[str] = None

    @classmethod
    def create_from(cls, credentials: DatabricksCredentials) -> "DatabricksCredentialManager":
        return DatabricksCredentialManager(
            host=credentials.host,
            token=credentials.token,
            client_id=credentials.client_id or CLIENT_ID,
            client_secret=credentials.client_secret or "",
            azure_client_id=credentials.azure_client_id,
            azure_client_secret=credentials.azure_client_secret,
            oauth_redirect_url=credentials.oauth_redirect_url or REDIRECT_URL,
            oauth_scopes=credentials.oauth_scopes or SCOPES,
            auth_type=credentials.auth_type,
        )
    def authenticate_with_oauth_m2m(self):
        return Config(
            host=self.host,
            client_id=self.client_id,
            client_secret=self.client_secret,
            auth_type="oauth-m2m"
    )

    def authenticate_with_pat(self) -> Config:
        return Config(
            host=self.host,
            token=self.token,
        )

    def authenticate_with_oauth_m2m(self) -> Config:
        return Config(
            host=self.host,
            client_id=self.client_id,
            client_secret=self.client_secret,
            auth_type="oauth-m2m",
        )

    def authenticate_with_external_browser(self) -> Config:
        return Config(
            host=self.host,
            client_id=self.client_id,
            client_secret=self.client_secret,
            auth_type="external-browser",
        )

    def legacy_authenticate_with_azure_client_secret(self) -> Config:
        return Config(
            host=self.host,
            azure_client_id=self.client_id,
            azure_client_secret=self.client_secret,
            auth_type="azure-client-secret",
        )

    def authenticate_with_azure_client_secret(self) -> Config:
        return Config(
            host=self.host,
            azure_client_id=self.azure_client_id,
            azure_client_secret=self.azure_client_secret,
            auth_type="azure-client-secret",
        )

    def __post_init__(self) -> None:
        self._lock = threading.Lock()
        with self._lock:
            if not hasattr(self, "_config"):
                self._config: Optional[Config] = None
            if self._config is not None:
                return

            if self.token:
                self._config = self.authenticate_with_pat()
            elif self.azure_client_id and self.azure_client_secret:
                self._config = self.authenticate_with_azure_client_secret()
            elif not self.client_secret:
                self._config = self.authenticate_with_external_browser()
            else:
                auth_methods = {
                    "oauth-m2m": self.authenticate_with_oauth_m2m,
                    "legacy-azure-client-secret": self.legacy_authenticate_with_azure_client_secret,
                }

                # If the secret starts with dose, high chance is it is a databricks secret
                if self.client_secret.startswith("dose"):
                    auth_sequence = ["oauth-m2m", "legacy-azure-client-secret"]
                else:
                    auth_sequence = ["legacy-azure-client-secret", "oauth-m2m"]

                exceptions = []
                for i, auth_type in enumerate(auth_sequence):
                    try:
                        # The Config constructor will implicitly init auth and throw if failed
                        self._config = auth_methods[auth_type]()
                        if auth_type == "legacy-azure-client-secret":
                            logger.warning(
                                "You are using Azure Service Principal, "
                                "please use 'azure_client_id' and 'azure_client_secret' instead."
                            )
                        break  # Exit loop if authentication is successful
                    except Exception as e:
                        exceptions.append((auth_type, e))
                        next_auth_type = (
                            auth_sequence[i + 1] if i + 1 < len(auth_sequence) else None
                        )
                        if next_auth_type:
                            logger.warning(
                                f"Failed to authenticate with {auth_type}, "
                                f"trying {next_auth_type} next. Error: {e}"
                            )
                        else:
                            logger.error(
                                f"Failed to authenticate with {auth_type}. "
                                f"No more authentication methods to try. Error: {e}"
                            )
                            raise Exception(
                                f"All authentication methods failed. Details: {exceptions}"
                            )

    @property
    def api_client(self) -> WorkspaceClient:
        return WorkspaceClient(config=self._config)

    @property
    def credentials_provider(self) -> PySQLCredentialProvider:
        def inner() -> Callable[[], dict[str, str]]:
            return self.header_factory

        return inner

    @property
    def header_factory(self) -> CredentialsProvider:
        if self._config is None:
            raise RuntimeError("Config is not initialized")
        header_factory = self._config._header_factory
        assert header_factory is not None, "Header factory is not set."
        return header_factory

    @property
    def config(self) -> Config:
        if self._config is None:
            raise RuntimeError("Config is not initialized")
        return self._config<|MERGE_RESOLUTION|>--- conflicted
+++ resolved
@@ -1,23 +1,18 @@
-from http import client
 import itertools
 import json
 import os
 import re
 import threading
-from collections.abc import Callable, Iterable
-from dataclasses import dataclass, field
-from typing import Any, Optional, cast
-
+from collections.abc import Iterable
+from dataclasses import dataclass
+from typing import Any, Optional, Union, cast
+
+import keyring
 from dbt_common.exceptions import DbtConfigError, DbtValidationError
-from mashumaro import DataClassDictMixin
-from requests import PreparedRequest
-from requests.auth import AuthBase
-
-from databricks.sdk import WorkspaceClient
-from databricks.sdk.core import Config, CredentialsProvider
+
+from databricks.sdk.core import CredentialsProvider
+from databricks.sdk.oauth import OAuthClient, SessionCredentials
 from dbt.adapters.contracts.connection import Credentials
-<<<<<<< HEAD
-=======
 from dbt.adapters.databricks.auth import m2m_auth, token_auth
 from dbt.adapters.databricks.events.credential_events import (
     CredentialLoadError,
@@ -25,7 +20,6 @@
     CredentialShardEvent,
 )
 from dbt.adapters.databricks.global_state import GlobalState
->>>>>>> ea2b52d0
 from dbt.adapters.databricks.logging import logger
 
 CATALOG_KEY_IN_SESSION_PROPERTIES = "databricks.catalog"
@@ -41,6 +35,8 @@
 # When using an Azure App Registration with the SPA platform, the refresh token will
 # also expire after 24h. Silently accept this in this case.
 SPA_CLIENT_FIXED_TIME_LIMIT_ERROR = "AADSTS700084"
+
+TCredentialProvider = Union[CredentialsProvider, SessionCredentials]
 
 
 @dataclass
@@ -52,8 +48,6 @@
     token: Optional[str] = None
     client_id: Optional[str] = None
     client_secret: Optional[str] = None
-    azure_client_id: Optional[str] = None
-    azure_client_secret: Optional[str] = None
     oauth_redirect_url: Optional[str] = None
     oauth_scopes: Optional[list[str]] = None
     session_properties: Optional[dict[str, Any]] = None
@@ -68,7 +62,8 @@
     connect_timeout: Optional[int] = None
     retry_all: bool = False
     connect_max_idle: Optional[int] = None
-    _credentials_manager: Optional["DatabricksCredentialManager"] = None
+
+    _credentials_provider: Optional[dict[str, Any]] = None
     _lock = threading.Lock()  # to avoid concurrent auth
 
     _ALIASES = {
@@ -137,19 +132,11 @@
         if "_socket_timeout" not in connection_parameters:
             connection_parameters["_socket_timeout"] = 600
         self.connection_parameters = connection_parameters
-        self._credentials_manager = DatabricksCredentialManager.create_from(self)
 
     def validate_creds(self) -> None:
         for key in ["host", "http_path"]:
             if not getattr(self, key):
-<<<<<<< HEAD
-                raise DbtConfigError(
-                    "The config '{}' is required to connect to Databricks".format(key)
-                )
-
-=======
                 raise DbtConfigError(f"The config '{key}' is required to connect to Databricks")
->>>>>>> ea2b52d0
         if not self.token and self.auth_type != "oauth":
             raise DbtConfigError(
                 "The config `auth_type: oauth` is required when not using access token"
@@ -159,16 +146,6 @@
             raise DbtConfigError(
                 "The config 'client_id' is required to connect "
                 "to Databricks when 'client_secret' is present"
-            )
-
-        if (not self.azure_client_id and self.azure_client_secret) or (
-            self.azure_client_id and not self.azure_client_secret
-        ):
-            raise DbtConfigError(
-                (
-                    "The config 'azure_client_id' and 'azure_client_secret' "
-                    "must be both present or both absent"
-                )
             )
 
     @classmethod
@@ -255,181 +232,172 @@
     def cluster_id(self) -> Optional[str]:
         return self.extract_cluster_id(self.http_path)  # type: ignore[arg-type]
 
-    def authenticate(self) -> "DatabricksCredentialManager":
+    def authenticate(self, in_provider: Optional[TCredentialProvider]) -> TCredentialProvider:
         self.validate_creds()
-        assert self._credentials_manager is not None, "Credentials manager is not set."
-        return self._credentials_manager
-
-
-class BearerAuth(AuthBase):
-    """This mix-in is passed to our requests Session to explicitly
-    use the bearer authentication method.
-
-    Without this, a local .netrc file in the user's home directory
-    will override the auth headers provided by our header_factory.
-
-    More details in issue #337.
-    """
-
-    def __init__(self, header_factory: CredentialsProvider):
-        self.header_factory = header_factory
-
-    def __call__(self, r: PreparedRequest) -> PreparedRequest:
-        r.headers.update(**self.header_factory())
-        return r
-
-
-PySQLCredentialProvider = Callable[[], Callable[[], dict[str, str]]]
-
-
-@dataclass
-class DatabricksCredentialManager(DataClassDictMixin):
-    host: str
-    client_id: str
-    client_secret: str
-    azure_client_id: Optional[str] = None
-    azure_client_secret: Optional[str] = None
-    oauth_redirect_url: str = REDIRECT_URL
-    oauth_scopes: list[str] = field(default_factory=lambda: SCOPES)
-    token: Optional[str] = None
-    auth_type: Optional[str] = None
-
-    @classmethod
-    def create_from(cls, credentials: DatabricksCredentials) -> "DatabricksCredentialManager":
-        return DatabricksCredentialManager(
-            host=credentials.host,
-            token=credentials.token,
-            client_id=credentials.client_id or CLIENT_ID,
-            client_secret=credentials.client_secret or "",
-            azure_client_id=credentials.azure_client_id,
-            azure_client_secret=credentials.azure_client_secret,
-            oauth_redirect_url=credentials.oauth_redirect_url or REDIRECT_URL,
-            oauth_scopes=credentials.oauth_scopes or SCOPES,
-            auth_type=credentials.auth_type,
+        host: str = self.host or ""
+        if self._credentials_provider:
+            return self._provider_from_dict()  # type: ignore
+        if in_provider:
+            if isinstance(in_provider, m2m_auth) or isinstance(in_provider, token_auth):
+                self._credentials_provider = in_provider.as_dict()
+            return in_provider
+
+        provider: TCredentialProvider
+        # dbt will spin up multiple threads. This has to be sync. So lock here
+        self._lock.acquire()
+        try:
+            if self.token:
+                provider = token_auth(self.token)
+                self._credentials_provider = provider.as_dict()
+                return provider
+
+            if self.client_id and self.client_secret:
+                provider = m2m_auth(
+                    host=host,
+                    client_id=self.client_id or "",
+                    client_secret=self.client_secret or "",
+                )
+                self._credentials_provider = provider.as_dict()
+                return provider
+
+            client_id = self.client_id or CLIENT_ID
+            redirect_url = self.oauth_redirect_url or REDIRECT_URL
+            scopes = self.oauth_scopes or SCOPES
+
+            oauth_client = OAuthClient(
+                host=host,
+                client_id=client_id,
+                client_secret="",
+                redirect_url=redirect_url,
+                scopes=scopes,
+            )
+            # optional branch. Try and keep going if it does not work
+            try:
+                # try to get cached credentials
+                credsdict = self.get_sharded_password("dbt-databricks", host)
+
+                if credsdict:
+                    provider = SessionCredentials.from_dict(oauth_client, json.loads(credsdict))
+                    # if refresh token is expired, this will throw
+                    try:
+                        if provider.token().valid:
+                            self._credentials_provider = provider.as_dict()
+                            if json.loads(credsdict) != provider.as_dict():
+                                # if the provider dict has changed, most likely because of a token
+                                # refresh, save it for further use
+                                self.set_sharded_password(
+                                    "dbt-databricks", host, json.dumps(self._credentials_provider)
+                                )
+                            return provider
+                    except Exception as e:
+                        # SPA token are supposed to expire after 24h, no need to warn
+                        if SPA_CLIENT_FIXED_TIME_LIMIT_ERROR in str(e):
+                            logger.debug(CredentialLoadError(e))
+                        else:
+                            logger.warning(CredentialLoadError(e))
+                        # whatever it is, get rid of the cache
+                        self.delete_sharded_password("dbt-databricks", host)
+
+            # error with keyring. Maybe machine has no password persistency
+            except Exception as e:
+                logger.warning(CredentialLoadError(e))
+
+            # no token, go fetch one
+            consent = oauth_client.initiate_consent()
+
+            provider = consent.launch_external_browser()
+            # save for later
+            self._credentials_provider = provider.as_dict()
+            try:
+                self.set_sharded_password(
+                    "dbt-databricks", host, json.dumps(self._credentials_provider)
+                )
+            # error with keyring. Maybe machine has no password persistency
+            except Exception as e:
+                logger.warning(CredentialSaveError(e))
+
+            return provider
+
+        finally:
+            self._lock.release()
+
+    def set_sharded_password(self, service_name: str, username: str, password: str) -> None:
+        max_size = MAX_NT_PASSWORD_SIZE
+
+        # if not Windows or "small" password, stick to the default
+        if os.name != "nt" or len(password) < max_size:
+            keyring.set_password(service_name, username, password)
+        else:
+            logger.debug(CredentialShardEvent(len(password)))
+
+            password_shards = [
+                password[i : i + max_size] for i in range(0, len(password), max_size)
+            ]
+            shard_info = {
+                "sharded_password": True,
+                "shard_count": len(password_shards),
+            }
+
+            # store the "shard info" as the "base" password
+            keyring.set_password(service_name, username, json.dumps(shard_info))
+            # then store all shards with the shard number as postfix
+            for i, s in enumerate(password_shards):
+                keyring.set_password(service_name, f"{username}__{i}", s)
+
+    def get_sharded_password(self, service_name: str, username: str) -> Optional[str]:
+        password = keyring.get_password(service_name, username)
+
+        # check for "shard info" stored as json
+        try:
+            password_as_dict = json.loads(str(password))
+            if password_as_dict.get("sharded_password"):
+                # if password was stored shared, reconstruct it
+                shard_count = int(password_as_dict.get("shard_count"))
+
+                password = ""
+                for i in range(shard_count):
+                    password += str(keyring.get_password(service_name, f"{username}__{i}"))
+        except ValueError:
+            pass
+
+        return password
+
+    def delete_sharded_password(self, service_name: str, username: str) -> None:
+        password = keyring.get_password(service_name, username)
+
+        # check for "shard info" stored as json. If so delete all shards
+        try:
+            password_as_dict = json.loads(str(password))
+            if password_as_dict.get("sharded_password"):
+                shard_count = int(password_as_dict.get("shard_count"))
+                for i in range(shard_count):
+                    keyring.delete_password(service_name, f"{username}__{i}")
+        except ValueError:
+            pass
+
+        # delete "base" password
+        keyring.delete_password(service_name, username)
+
+    def _provider_from_dict(self) -> Optional[TCredentialProvider]:
+        if self.token:
+            return token_auth.from_dict(self._credentials_provider)
+
+        if self.client_id and self.client_secret:
+            return m2m_auth.from_dict(
+                host=self.host or "",
+                client_id=self.client_id or "",
+                client_secret=self.client_secret or "",
+                raw=self._credentials_provider or {"token": {}},
+            )
+
+        oauth_client = OAuthClient(
+            host=self.host or "",
+            client_id=self.client_id or CLIENT_ID,
+            client_secret="",
+            redirect_url=self.oauth_redirect_url or REDIRECT_URL,
+            scopes=self.oauth_scopes or SCOPES,
         )
-    def authenticate_with_oauth_m2m(self):
-        return Config(
-            host=self.host,
-            client_id=self.client_id,
-            client_secret=self.client_secret,
-            auth_type="oauth-m2m"
-    )
-
-    def authenticate_with_pat(self) -> Config:
-        return Config(
-            host=self.host,
-            token=self.token,
-        )
-
-    def authenticate_with_oauth_m2m(self) -> Config:
-        return Config(
-            host=self.host,
-            client_id=self.client_id,
-            client_secret=self.client_secret,
-            auth_type="oauth-m2m",
-        )
-
-    def authenticate_with_external_browser(self) -> Config:
-        return Config(
-            host=self.host,
-            client_id=self.client_id,
-            client_secret=self.client_secret,
-            auth_type="external-browser",
-        )
-
-    def legacy_authenticate_with_azure_client_secret(self) -> Config:
-        return Config(
-            host=self.host,
-            azure_client_id=self.client_id,
-            azure_client_secret=self.client_secret,
-            auth_type="azure-client-secret",
-        )
-
-    def authenticate_with_azure_client_secret(self) -> Config:
-        return Config(
-            host=self.host,
-            azure_client_id=self.azure_client_id,
-            azure_client_secret=self.azure_client_secret,
-            auth_type="azure-client-secret",
-        )
-
-    def __post_init__(self) -> None:
-        self._lock = threading.Lock()
-        with self._lock:
-            if not hasattr(self, "_config"):
-                self._config: Optional[Config] = None
-            if self._config is not None:
-                return
-
-            if self.token:
-                self._config = self.authenticate_with_pat()
-            elif self.azure_client_id and self.azure_client_secret:
-                self._config = self.authenticate_with_azure_client_secret()
-            elif not self.client_secret:
-                self._config = self.authenticate_with_external_browser()
-            else:
-                auth_methods = {
-                    "oauth-m2m": self.authenticate_with_oauth_m2m,
-                    "legacy-azure-client-secret": self.legacy_authenticate_with_azure_client_secret,
-                }
-
-                # If the secret starts with dose, high chance is it is a databricks secret
-                if self.client_secret.startswith("dose"):
-                    auth_sequence = ["oauth-m2m", "legacy-azure-client-secret"]
-                else:
-                    auth_sequence = ["legacy-azure-client-secret", "oauth-m2m"]
-
-                exceptions = []
-                for i, auth_type in enumerate(auth_sequence):
-                    try:
-                        # The Config constructor will implicitly init auth and throw if failed
-                        self._config = auth_methods[auth_type]()
-                        if auth_type == "legacy-azure-client-secret":
-                            logger.warning(
-                                "You are using Azure Service Principal, "
-                                "please use 'azure_client_id' and 'azure_client_secret' instead."
-                            )
-                        break  # Exit loop if authentication is successful
-                    except Exception as e:
-                        exceptions.append((auth_type, e))
-                        next_auth_type = (
-                            auth_sequence[i + 1] if i + 1 < len(auth_sequence) else None
-                        )
-                        if next_auth_type:
-                            logger.warning(
-                                f"Failed to authenticate with {auth_type}, "
-                                f"trying {next_auth_type} next. Error: {e}"
-                            )
-                        else:
-                            logger.error(
-                                f"Failed to authenticate with {auth_type}. "
-                                f"No more authentication methods to try. Error: {e}"
-                            )
-                            raise Exception(
-                                f"All authentication methods failed. Details: {exceptions}"
-                            )
-
-    @property
-    def api_client(self) -> WorkspaceClient:
-        return WorkspaceClient(config=self._config)
-
-    @property
-    def credentials_provider(self) -> PySQLCredentialProvider:
-        def inner() -> Callable[[], dict[str, str]]:
-            return self.header_factory
-
-        return inner
-
-    @property
-    def header_factory(self) -> CredentialsProvider:
-        if self._config is None:
-            raise RuntimeError("Config is not initialized")
-        header_factory = self._config._header_factory
-        assert header_factory is not None, "Header factory is not set."
-        return header_factory
-
-    @property
-    def config(self) -> Config:
-        if self._config is None:
-            raise RuntimeError("Config is not initialized")
-        return self._config+
+        return SessionCredentials.from_dict(
+            client=oauth_client, raw=self._credentials_provider or {"token": {}}
+        )