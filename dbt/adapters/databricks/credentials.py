import itertools
import json
import os
import re
import threading
from collections.abc import Iterable
from dataclasses import dataclass
<<<<<<< HEAD
from dataclasses import field
from typing import Any
from typing import Callable, Dict, List
from typing import cast
from typing import Optional

from databricks.sdk import WorkspaceClient
from databricks.sdk.core import Config
from databricks.sdk.credentials_provider import CredentialsProvider
from dbt.adapters.contracts.connection import Credentials
from dbt_common.exceptions import DbtConfigError
from dbt_common.exceptions import DbtValidationError
from mashumaro import DataClassDictMixin
from requests import PreparedRequest
from requests.auth import AuthBase
=======
from typing import Any, Optional, Union, cast

import keyring
from dbt_common.exceptions import DbtConfigError, DbtValidationError

from databricks.sdk.core import CredentialsProvider
from databricks.sdk.oauth import OAuthClient, SessionCredentials
from dbt.adapters.contracts.connection import Credentials
from dbt.adapters.databricks.auth import m2m_auth, token_auth
from dbt.adapters.databricks.events.credential_events import (
    CredentialLoadError,
    CredentialSaveError,
    CredentialShardEvent,
)
>>>>>>> c45a4cb0
from dbt.adapters.databricks.logging import logger

CATALOG_KEY_IN_SESSION_PROPERTIES = "databricks.catalog"
DBT_DATABRICKS_INVOCATION_ENV = "DBT_DATABRICKS_INVOCATION_ENV"
DBT_DATABRICKS_INVOCATION_ENV_REGEX = re.compile("^[A-z0-9\\-]+$")
EXTRACT_CLUSTER_ID_FROM_HTTP_PATH_REGEX = re.compile(r"/?sql/protocolv1/o/\d+/(.*)")
DBT_DATABRICKS_HTTP_SESSION_HEADERS = "DBT_DATABRICKS_HTTP_SESSION_HEADERS"

REDIRECT_URL = "http://localhost:8020"
CLIENT_ID = "dbt-databricks"
SCOPES = ["all-apis", "offline_access"]
MAX_NT_PASSWORD_SIZE = 1280

# When using an Azure App Registration with the SPA platform, the refresh token will
# also expire after 24h. Silently accept this in this case.
SPA_CLIENT_FIXED_TIME_LIMIT_ERROR = "AADSTS700084"


@dataclass
class DatabricksCredentials(Credentials):
    database: Optional[str] = None  # type: ignore[assignment]
    schema: Optional[str] = None  # type: ignore[assignment]
    host: Optional[str] = None
    http_path: Optional[str] = None
    token: Optional[str] = None
    client_id: Optional[str] = None
    client_secret: Optional[str] = None
    azure_client_id: Optional[str] = None
    azure_client_secret: Optional[str] = None
    oauth_redirect_url: Optional[str] = None
    oauth_scopes: Optional[list[str]] = None
    session_properties: Optional[dict[str, Any]] = None
    connection_parameters: Optional[dict[str, Any]] = None
    auth_type: Optional[str] = None

    # Named compute resources specified in the profile. Used for
    # creating a connection when a model specifies a compute resource.
    compute: Optional[dict[str, Any]] = None

    connect_retries: int = 1
    connect_timeout: Optional[int] = None
    retry_all: bool = False
    connect_max_idle: Optional[int] = None
    _credentials_manager: Optional["DatabricksCredentialManager"] = None
    _lock = threading.Lock()  # to avoid concurrent auth

    _ALIASES = {
        "catalog": "database",
        "target_catalog": "target_database",
    }

    @classmethod
    def __pre_deserialize__(cls, data: dict[Any, Any]) -> dict[Any, Any]:
        data = super().__pre_deserialize__(data)
        if "database" not in data:
            data["database"] = None
        return data

    def __post_init__(self) -> None:
        if "." in (self.schema or ""):
            raise DbtValidationError(
                f"The schema should not contain '.': {self.schema}\n"
                "If you are trying to set a catalog, please use `catalog` instead.\n"
            )

        session_properties = self.session_properties or {}
        if CATALOG_KEY_IN_SESSION_PROPERTIES in session_properties:
            if self.database is None:
                self.database = session_properties[CATALOG_KEY_IN_SESSION_PROPERTIES]
                del session_properties[CATALOG_KEY_IN_SESSION_PROPERTIES]
            else:
                raise DbtValidationError(
                    f"Got duplicate keys: (`{CATALOG_KEY_IN_SESSION_PROPERTIES}` "
                    'in session_properties) all map to "database"'
                )
        self.session_properties = session_properties

        if self.database is not None:
            database = self.database.strip()
            if not database:
                raise DbtValidationError(f"Invalid catalog name : `{self.database}`.")
            self.database = database
        else:
            self.database = "hive_metastore"

        connection_parameters = self.connection_parameters or {}
        for key in (
            "server_hostname",
            "http_path",
            "access_token",
            "client_id",
            "client_secret",
            "session_configuration",
            "catalog",
            "schema",
            "_user_agent_entry",
        ):
            if key in connection_parameters:
                raise DbtValidationError(f"The connection parameter `{key}` is reserved.")
        if "http_headers" in connection_parameters:
            http_headers = connection_parameters["http_headers"]
            if not isinstance(http_headers, dict) or any(
                not isinstance(key, str) or not isinstance(value, str)
                for key, value in http_headers.items()
            ):
                raise DbtValidationError(
                    "The connection parameter `http_headers` should be dict of strings: "
                    f"{http_headers}."
                )
        if "_socket_timeout" not in connection_parameters:
            connection_parameters["_socket_timeout"] = 600
        self.connection_parameters = connection_parameters
        self._credentials_manager = DatabricksCredentialManager.create_from(self)

    def validate_creds(self) -> None:
        for key in ["host", "http_path"]:
            if not getattr(self, key):
                raise DbtConfigError(
                    "The config '{}' is required to connect to Databricks".format(key)
                )

        if not self.token and self.auth_type != "oauth":
            raise DbtConfigError(
                ("The config `auth_type: oauth` is required when not using access token")
            )

        if not self.client_id and self.client_secret:
            raise DbtConfigError(
                (
                    "The config 'client_id' is required to connect "
                    "to Databricks when 'client_secret' is present"
                )
            )

        if (not self.azure_client_id and self.azure_client_secret) or (
            self.azure_client_id and not self.azure_client_secret
        ):
            raise DbtConfigError(
                (
                    "The config 'azure_client_id' and 'azure_client_secret' "
                    "must be both present or both absent"
                )
            )

    @classmethod
    def get_invocation_env(cls) -> Optional[str]:
        invocation_env = os.environ.get(DBT_DATABRICKS_INVOCATION_ENV)
        if invocation_env:
            # Thrift doesn't allow nested () so we need to ensure
            # that the passed user agent is valid.
            if not DBT_DATABRICKS_INVOCATION_ENV_REGEX.search(invocation_env):
                raise DbtValidationError(f"Invalid invocation environment: {invocation_env}")
        return invocation_env

    @classmethod
    def get_all_http_headers(cls, user_http_session_headers: dict[str, str]) -> dict[str, str]:
        http_session_headers_str: Optional[str] = os.environ.get(
            DBT_DATABRICKS_HTTP_SESSION_HEADERS
        )

        http_session_headers_dict: dict[str, str] = (
            {
                k: v if isinstance(v, str) else json.dumps(v)
                for k, v in json.loads(http_session_headers_str).items()
            }
            if http_session_headers_str is not None
            else {}
        )

        intersect_http_header_keys = (
            user_http_session_headers.keys() & http_session_headers_dict.keys()
        )

        if len(intersect_http_header_keys) > 0:
            raise DbtValidationError(
                f"Intersection with reserved http_headers in keys: {intersect_http_header_keys}"
            )

        http_session_headers_dict.update(user_http_session_headers)

        return http_session_headers_dict

    @property
    def type(self) -> str:
        return "databricks"

    @property
    def unique_field(self) -> str:
        return cast(str, self.host)

    def connection_info(self, *, with_aliases: bool = False) -> Iterable[tuple[str, Any]]:
        as_dict = self.to_dict(omit_none=False)
        connection_keys = set(self._connection_keys(with_aliases=with_aliases))
        aliases: list[str] = []
        if with_aliases:
            aliases = [k for k, v in self._ALIASES.items() if v in connection_keys]
        for key in itertools.chain(self._connection_keys(with_aliases=with_aliases), aliases):
            if key in as_dict:
                yield key, as_dict[key]

    def _connection_keys(self, *, with_aliases: bool = False) -> tuple[str, ...]:
        # Assuming `DatabricksCredentials.connection_info(self, *, with_aliases: bool = False)`
        # is called from only:
        #
        # - `Profile` with `with_aliases=True`
        # - `DebugTask` without `with_aliases` (`False` by default)
        #
        # Thus, if `with_aliases` is `True`, `DatabricksCredentials._connection_keys` should return
        # the internal key names; otherwise it can use aliases to show in `dbt debug`.
        connection_keys = ["host", "http_path", "schema"]
        if with_aliases:
            connection_keys.insert(2, "database")
        elif self.database:
            connection_keys.insert(2, "catalog")
        if self.session_properties:
            connection_keys.append("session_properties")
        return tuple(connection_keys)

    @classmethod
    def extract_cluster_id(cls, http_path: str) -> Optional[str]:
        m = EXTRACT_CLUSTER_ID_FROM_HTTP_PATH_REGEX.match(http_path)
        if m:
            return m.group(1).strip()
        else:
            return None

    @property
    def cluster_id(self) -> Optional[str]:
        return self.extract_cluster_id(self.http_path)  # type: ignore[arg-type]

    def authenticate(self) -> "DatabricksCredentialManager":
        self.validate_creds()
        assert self._credentials_manager is not None, "Credentials manager is not set."
        return self._credentials_manager


class BearerAuth(AuthBase):
    """This mix-in is passed to our requests Session to explicitly
    use the bearer authentication method.

    Without this, a local .netrc file in the user's home directory
    will override the auth headers provided by our header_factory.

    More details in issue #337.
    """

    def __init__(self, header_factory: CredentialsProvider):
        self.header_factory = header_factory

    def __call__(self, r: PreparedRequest) -> PreparedRequest:
        r.headers.update(**self.header_factory())
        return r


PySQLCredentialProvider = Callable[[], Callable[[], Dict[str, str]]]


@dataclass
class DatabricksCredentialManager(DataClassDictMixin):
    host: str
    client_id: str
    client_secret: str
    azure_client_id: Optional[str] = None
    azure_client_secret: Optional[str] = None
    oauth_redirect_url: str = REDIRECT_URL
    oauth_scopes: List[str] = field(default_factory=lambda: SCOPES)
    token: Optional[str] = None
    auth_type: Optional[str] = None

    @classmethod
    def create_from(cls, credentials: DatabricksCredentials) -> "DatabricksCredentialManager":
        return DatabricksCredentialManager(
            host=credentials.host or "",
            token=credentials.token,
            client_id=credentials.client_id or CLIENT_ID,
            client_secret=credentials.client_secret or "",
            azure_client_id=credentials.azure_client_id,
            azure_client_secret=credentials.azure_client_secret,
            oauth_redirect_url=credentials.oauth_redirect_url or REDIRECT_URL,
            oauth_scopes=credentials.oauth_scopes or SCOPES,
            auth_type=credentials.auth_type,
        )

    def authenticate_with_pat(self) -> Config:
        return Config(
            host=self.host,
            token=self.token,
        )

    def authenticate_with_oauth_m2m(self) -> Config:
        return Config(
            host=self.host,
            client_id=self.client_id,
            client_secret=self.client_secret,
            auth_type="oauth-m2m",
        )

    def authenticate_with_external_browser(self) -> Config:
        return Config(
            host=self.host,
            client_id=self.client_id,
            client_secret=self.client_secret,
            auth_type="external-browser",
        )

    def legacy_authenticate_with_azure_client_secret(self) -> Config:
        return Config(
            host=self.host,
            azure_client_id=self.client_id,
            azure_client_secret=self.client_secret,
            auth_type="azure-client-secret",
        )

    def authenticate_with_azure_client_secret(self) -> Config:
        return Config(
            host=self.host,
            azure_client_id=self.azure_client_id,
            azure_client_secret=self.azure_client_secret,
            auth_type="azure-client-secret",
        )

    def __post_init__(self) -> None:
        self._lock = threading.Lock()
        with self._lock:
            if not hasattr(self, "_config"):
                self._config: Optional[Config] = None
            if self._config is not None:
                return

            if self.token:
                self._config = self.authenticate_with_pat()
            elif self.azure_client_id and self.azure_client_secret:
                self._config = self.authenticate_with_azure_client_secret()
            elif not self.client_secret:
                self._config = self.authenticate_with_external_browser()
            else:
                auth_methods = {
                    "oauth-m2m": self.authenticate_with_oauth_m2m,
                    "legacy-azure-client-secret": self.legacy_authenticate_with_azure_client_secret,
                }

                # If the secret starts with dose, high chance is it is a databricks secret
                if self.client_secret.startswith("dose"):
                    auth_sequence = ["oauth-m2m", "legacy-azure-client-secret"]
                else:
                    auth_sequence = ["legacy-azure-client-secret", "oauth-m2m"]

                exceptions = []
                for i, auth_type in enumerate(auth_sequence):
                    try:
                        # The Config constructor will implicitly init auth and throw if failed
                        self._config = auth_methods[auth_type]()
                        if auth_type == "legacy-azure-client-secret":
                            logger.warning(
                                "You are using Azure Service Principal, "
                                "please use 'azure_client_id' and 'azure_client_secret' instead."
                            )
                        break  # Exit loop if authentication is successful
                    except Exception as e:
                        exceptions.append((auth_type, e))
                        next_auth_type = (
                            auth_sequence[i + 1] if i + 1 < len(auth_sequence) else None
                        )
                        if next_auth_type:
                            logger.warning(
                                f"Failed to authenticate with {auth_type}, "
                                f"trying {next_auth_type} next. Error: {e}"
                            )
                        else:
                            logger.error(
                                f"Failed to authenticate with {auth_type}. "
                                f"No more authentication methods to try. Error: {e}"
                            )
                            raise Exception(
                                f"All authentication methods failed. Details: {exceptions}"
                            )

    @property
    def api_client(self) -> WorkspaceClient:
        return WorkspaceClient(config=self._config)

    @property
    def credentials_provider(self) -> PySQLCredentialProvider:
        def inner() -> Callable[[], Dict[str, str]]:
            return self.header_factory

        return inner

    @property
    def header_factory(self) -> CredentialsProvider:
        if self._config is None:
            raise RuntimeError("Config is not initialized")
        header_factory = self._config._header_factory
        assert header_factory is not None, "Header factory is not set."
        return header_factory

    @property
    def config(self) -> Config:
        if self._config is None:
            raise RuntimeError("Config is not initialized")
        return self._config<|MERGE_RESOLUTION|>--- conflicted
+++ resolved
@@ -3,40 +3,18 @@
 import os
 import re
 import threading
-from collections.abc import Iterable
-from dataclasses import dataclass
-<<<<<<< HEAD
-from dataclasses import field
-from typing import Any
-from typing import Callable, Dict, List
-from typing import cast
-from typing import Optional
-
-from databricks.sdk import WorkspaceClient
-from databricks.sdk.core import Config
-from databricks.sdk.credentials_provider import CredentialsProvider
-from dbt.adapters.contracts.connection import Credentials
-from dbt_common.exceptions import DbtConfigError
-from dbt_common.exceptions import DbtValidationError
+from collections.abc import Callable, Iterable
+from dataclasses import dataclass, field
+from typing import Any, Optional, cast
+
+from dbt_common.exceptions import DbtConfigError, DbtValidationError
 from mashumaro import DataClassDictMixin
 from requests import PreparedRequest
 from requests.auth import AuthBase
-=======
-from typing import Any, Optional, Union, cast
-
-import keyring
-from dbt_common.exceptions import DbtConfigError, DbtValidationError
-
-from databricks.sdk.core import CredentialsProvider
-from databricks.sdk.oauth import OAuthClient, SessionCredentials
+
+from databricks.sdk import WorkspaceClient
+from databricks.sdk.core import Config, CredentialsProvider
 from dbt.adapters.contracts.connection import Credentials
-from dbt.adapters.databricks.auth import m2m_auth, token_auth
-from dbt.adapters.databricks.events.credential_events import (
-    CredentialLoadError,
-    CredentialSaveError,
-    CredentialShardEvent,
-)
->>>>>>> c45a4cb0
 from dbt.adapters.databricks.logging import logger
 
 CATALOG_KEY_IN_SESSION_PROPERTIES = "databricks.catalog"
@@ -291,7 +269,7 @@
         return r
 
 
-PySQLCredentialProvider = Callable[[], Callable[[], Dict[str, str]]]
+PySQLCredentialProvider = Callable[[], Callable[[], dict[str, str]]]
 
 
 @dataclass
@@ -302,7 +280,7 @@
     azure_client_id: Optional[str] = None
     azure_client_secret: Optional[str] = None
     oauth_redirect_url: str = REDIRECT_URL
-    oauth_scopes: List[str] = field(default_factory=lambda: SCOPES)
+    oauth_scopes: list[str] = field(default_factory=lambda: SCOPES)
     token: Optional[str] = None
     auth_type: Optional[str] = None
 
@@ -420,7 +398,7 @@
 
     @property
     def credentials_provider(self) -> PySQLCredentialProvider:
-        def inner() -> Callable[[], Dict[str, str]]:
+        def inner() -> Callable[[], dict[str, str]]:
             return self.header_factory
 
         return inner
