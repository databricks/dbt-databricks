--- conflicted
+++ resolved
@@ -1,8 +1,5 @@
 import base64
-<<<<<<< HEAD
-=======
 import random
->>>>>>> 11f7cf7b
 import re
 import time
 from abc import ABC, abstractmethod
@@ -144,14 +141,10 @@
 
 class CommandContextApi:
     def __init__(
-<<<<<<< HEAD
-        self, workspace_client: WorkspaceClient, cluster_api: ClusterApi, library_api: LibraryApi
-=======
         self,
         workspace_client: WorkspaceClient,
         cluster_api: ClusterApi,
         library_api: LibraryApi,
->>>>>>> 11f7cf7b
     ):
         self.workspace_client = workspace_client
         self.cluster_api = cluster_api
@@ -173,24 +166,6 @@
         ):
             self.cluster_api.wait_for_cluster(cluster_id)
 
-<<<<<<< HEAD
-    def _create_execution_context(self, cluster_id: str) -> str:
-        try:
-            result = self.workspace_client.command_execution.create(
-                cluster_id=cluster_id,
-                language=ComputeLanguage.PYTHON,
-            )
-
-            context_response = result.result()
-            context_id = context_response.id
-            if context_id is None:
-                raise DbtRuntimeError("Failed to create execution context: no context ID returned")
-            logger.info(f"Created execution context with id={context_id}")
-            return context_id
-        except Exception as e:
-            raise DbtRuntimeError(f"Error creating an execution context.\n {e}")
-
-=======
     def _create_execution_context(self, cluster_id: str, max_retries: int = 5) -> str:
         """Create execution context with retry logic for transient failures.
 
@@ -278,7 +253,6 @@
             f"Error creating an execution context after {max_retries} attempts.\n {last_error}"
         )
 
->>>>>>> 11f7cf7b
     def destroy(self, cluster_id: str, context_id: str) -> None:
         try:
             self.workspace_client.command_execution.destroy(
@@ -401,29 +375,20 @@
 
     def execute(self, cluster_id: str, context_id: str, command: str) -> CommandExecution:
         try:
-<<<<<<< HEAD
-            # Use SDK to execute command
-            result = self.workspace_client.command_execution.execute(
-=======
             # Use SDK to execute command - returns a Wait object immediately
             # The command_id is available via __getattr__ without calling result()
             # We don't call result() because that would wait for execution to finish,
             # and we want to use our own timeout via poll_for_completion()
             waiter = self.workspace_client.command_execution.execute(
->>>>>>> 11f7cf7b
                 cluster_id=cluster_id,
                 context_id=context_id,
                 language=ComputeLanguage.PYTHON,  # SUBMISSION_LANGUAGE was "python"
                 command=command,
             )
 
-<<<<<<< HEAD
-            command_id = result.result().id
-=======
             # Extract command_id from the waiter without blocking
             # The SDK provides this immediately in the kwargs
             command_id = waiter.command_id
->>>>>>> 11f7cf7b
             if command_id is None:
                 raise DbtRuntimeError("Failed to execute command: no command ID returned")
             logger.debug(f"Command executed with id={command_id}")
@@ -445,11 +410,6 @@
             raise DbtRuntimeError(f"Cancel command {command} failed.\n {e}")
 
     def poll_for_completion(self, command: CommandExecution) -> None:
-<<<<<<< HEAD
-        import time
-
-=======
->>>>>>> 11f7cf7b
         start = time.time()
         terminal_states = {CommandStatus.FINISHED, CommandStatus.ERROR, CommandStatus.CANCELLED}
 
@@ -540,58 +500,6 @@
         # Convert cluster_id to existing_cluster_id if present
         if "cluster_id" in task_spec:
             task_spec["existing_cluster_id"] = task_spec.pop("cluster_id")
-<<<<<<< HEAD
-
-        # Remove fields that are not part of SubmitTask and should be handled separately
-        task_spec.pop("access_control_list", None)  # Handled via permissions API
-        task_spec.pop("queue", None)  # Handled in submission parameters
-
-        return [SubmitTask.from_dict(task_spec)]
-
-    def _submit_job_to_databricks(
-        self,
-        run_name: str,
-        tasks: list,
-        job_spec: dict[str, Any],
-        additional_job_settings: dict[str, Any],
-    ) -> Any:
-        # Extract submission-level parameters from job_spec
-        submission_params = {"tasks": tasks}
-
-        # Handle queue settings
-        if "queue" in job_spec:
-            submission_params["queue"] = QueueSettings.from_dict(job_spec["queue"])
-
-        # Handle access control list
-        if "access_control_list" in job_spec:
-            submission_params["access_control_list"] = [
-                JobAccessControlRequest.from_dict(acl) for acl in job_spec["access_control_list"]
-            ]
-
-        # Add any additional job settings
-        submission_params.update(additional_job_settings)
-
-        # Filter out parameters that the Databricks SDK doesn't expect
-        # The SDK submit() method doesn't accept 'name' or 'run_name' in the request body
-        filtered_params = {
-            k: v for k, v in submission_params.items() if k not in ["name", "run_name"]
-        }
-
-        return self.workspace_client.jobs.submit(run_name=run_name, **filtered_params)
-
-    def _extract_run_id(self, submit_result: Any) -> str:
-        run_id = str(submit_result.run_id)
-        logger.info(f"Job submitted successfully with run_id={run_id}")
-        return run_id
-
-    def get_run_info(self, run_id: str) -> dict[str, Any]:
-        try:
-            run = self.workspace_client.jobs.get_run(run_id=int(run_id))
-            return self._convert_run_to_legacy_format(run)
-        except Exception as e:
-            raise DbtRuntimeError(f"Error getting run info.\n {e}")
-
-=======
 
         # Remove fields that are not part of SubmitTask and should be handled separately
         task_spec.pop("access_control_list", None)  # Handled via permissions API
@@ -642,7 +550,6 @@
         except Exception as e:
             raise DbtRuntimeError(f"Error getting run info.\n {e}")
 
->>>>>>> 11f7cf7b
     def _convert_run_to_legacy_format(self, run: Any) -> dict[str, Any]:
         return run.as_dict()
 
@@ -656,11 +563,6 @@
         return str(job_id)
 
     def poll_for_completion(self, run_id: str) -> None:
-<<<<<<< HEAD
-        import time
-
-=======
->>>>>>> 11f7cf7b
         start = time.time()
         terminal_states = {"TERMINATED", "SKIPPED", "INTERNAL_ERROR"}
 
@@ -675,7 +577,6 @@
                 if not state:
                     time.sleep(self.polling_interval)
                     continue
-<<<<<<< HEAD
 
                 life_cycle_state = state.life_cycle_state.value if state.life_cycle_state else ""
 
@@ -686,18 +587,6 @@
 
                 time.sleep(self.polling_interval)
 
-=======
-
-                life_cycle_state = state.life_cycle_state.value if state.life_cycle_state else ""
-
-                if life_cycle_state in terminal_states:
-                    # Handle the terminal state
-                    self._handle_terminal_state(run)
-                    break
-
-                time.sleep(self.polling_interval)
-
->>>>>>> 11f7cf7b
             except Exception as e:
                 raise DbtRuntimeError(f"Error polling for completion.\n {e}")
 
@@ -721,7 +610,6 @@
             self._handle_non_terminated_failure(
                 run, life_cycle_state, state_message, result_state or ""
             )
-<<<<<<< HEAD
 
     def cancel(self, run_id: str) -> None:
         logger.debug(f"Cancelling run id {run_id}")
@@ -730,16 +618,6 @@
         except Exception as e:
             raise DbtRuntimeError(f"Cancel run {run_id} failed.\n {e}")
 
-=======
-
-    def cancel(self, run_id: str) -> None:
-        logger.debug(f"Cancelling run id {run_id}")
-        try:
-            self.workspace_client.jobs.cancel_run(run_id=int(run_id))
-        except Exception as e:
-            raise DbtRuntimeError(f"Cancel run {run_id} failed.\n {e}")
-
->>>>>>> 11f7cf7b
     def _handle_non_terminated_failure(
         self, run: Any, life_cycle_state: str, state_message: str, result_state: str
     ) -> None:
@@ -852,21 +730,12 @@
         try:
             # Get the notebook's object ID from workspace API
             object_id = self.workspace_api.get_object_id(notebook_path)
-<<<<<<< HEAD
 
             # Convert dict access control list to SDK AccessControlRequest objects
             access_control_requests = [
                 AccessControlRequest.from_dict(acl) for acl in access_control_list
             ]
 
-=======
-
-            # Convert dict access control list to SDK AccessControlRequest objects
-            access_control_requests = [
-                AccessControlRequest.from_dict(acl) for acl in access_control_list
-            ]
-
->>>>>>> 11f7cf7b
             logger.debug(
                 f"Setting notebook permissions for path={notebook_path}, object_id={object_id}"
             )
