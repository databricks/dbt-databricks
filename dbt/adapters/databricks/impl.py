from concurrent.futures import Future
from contextlib import contextmanager
from itertools import chain
from dataclasses import dataclass
import re
from typing import Any, Dict, Iterable, Iterator, List, Optional, Set, Tuple, Type, Union

from agate import Row, Table, Text

from dbt.adapters.base import AdapterConfig, PythonJobHelper
from dbt.adapters.base.impl import catch_as_completed
from dbt.adapters.base.meta import available
from dbt.adapters.base.relation import BaseRelation, InformationSchema
from dbt.adapters.spark.impl import (
    SparkAdapter,
    GET_COLUMNS_IN_RELATION_RAW_MACRO_NAME,
    KEY_TABLE_OWNER,
    KEY_TABLE_STATISTICS,
    LIST_RELATIONS_MACRO_NAME,
    LIST_SCHEMAS_MACRO_NAME,
    TABLE_OR_VIEW_NOT_FOUND_MESSAGES,
)
from dbt.clients.agate_helper import DEFAULT_TYPE_TESTER, empty_table
from dbt.contracts.connection import AdapterResponse, Connection
from dbt.contracts.graph.manifest import Manifest
from dbt.contracts.graph.nodes import ResultNode
from dbt.contracts.relation import RelationType
import dbt.exceptions
from dbt.events import AdapterLogger
from dbt.utils import executor

from dbt.adapters.databricks.column import DatabricksColumn
from dbt.adapters.databricks.connections import DatabricksConnectionManager
from dbt.adapters.databricks.python_submissions import (
    DbtDatabricksAllPurposeClusterPythonJobHelper,
    DbtDatabricksJobClusterPythonJobHelper,
)
from dbt.adapters.databricks.relation import DatabricksRelation
from dbt.adapters.databricks.utils import redact_credentials, undefined_proof


logger = AdapterLogger("Databricks")

CURRENT_CATALOG_MACRO_NAME = "current_catalog"
USE_CATALOG_MACRO_NAME = "use_catalog"

SHOW_TABLE_EXTENDED_MACRO_NAME = "show_table_extended"
SHOW_TABLES_MACRO_NAME = "show_tables"
SHOW_VIEWS_MACRO_NAME = "show_views"


@dataclass
class DatabricksConfig(AdapterConfig):
    file_format: str = "delta"
    location_root: Optional[str] = None
    partition_by: Optional[Union[List[str], str]] = None
    clustered_by: Optional[Union[List[str], str]] = None
    buckets: Optional[int] = None
    options: Optional[Dict[str, str]] = None
    merge_update_columns: Optional[str] = None
    tblproperties: Optional[Dict[str, str]] = None


@undefined_proof
class DatabricksAdapter(SparkAdapter):

    Relation = DatabricksRelation
    Column = DatabricksColumn

    ConnectionManager = DatabricksConnectionManager
    connections: DatabricksConnectionManager

    AdapterSpecificConfigs = DatabricksConfig

    @available.parse(lambda *a, **k: 0)
    def compare_dbr_version(self, major: int, minor: int) -> int:
        """
        Returns the comparison result between the version of the cluster and the specified version.

        - positive number if the cluster version is greater than the specified version.
        - 0 if the versions are the same
        - negative number if the cluster version is less than the specified version.

        Always returns positive number if trying to connect to SQL Warehouse.
        """
        return self.connections.compare_dbr_version(major, minor)

    def list_schemas(self, database: Optional[str]) -> List[str]:
        """
        Get a list of existing schemas in database.

        If `database` is `None`, fallback to executing `show databases` because
        `list_schemas` tries to collect schemas from all catalogs when `database` is `None`.
        """
        if database is not None:
            results = self.connections.list_schemas(database=database)
        else:
            results = self.execute_macro(LIST_SCHEMAS_MACRO_NAME, kwargs={"database": database})
        return [row[0] for row in results]

    def check_schema_exists(self, database: Optional[str], schema: str) -> bool:
        """Check if a schema exists."""
        return schema.lower() in set(s.lower() for s in self.list_schemas(database=database))

    def execute(
        self,
        sql: str,
        auto_begin: bool = False,
        fetch: bool = False,
        *,
        staging_table: Optional[BaseRelation] = None,
    ) -> Tuple[AdapterResponse, Table]:
        try:
            return super().execute(sql=sql, auto_begin=auto_begin, fetch=fetch)
        finally:
            if staging_table is not None:
                self.drop_relation(staging_table)

    def list_relations_without_caching(  # type: ignore[override]
        self, schema_relation: DatabricksRelation
    ) -> List[DatabricksRelation]:
        kwargs = {"schema_relation": schema_relation}
        try:
            results = self.execute_macro(LIST_RELATIONS_MACRO_NAME, kwargs=kwargs)
        except dbt.exceptions.DbtRuntimeError as e:
            errmsg = getattr(e, "msg", "")
            if (
                "[SCHEMA_NOT_FOUND]" in errmsg
                or f"Database '{schema_relation}' not found" in errmsg
            ):
                return []
            else:
                description = "Error while retrieving information about"
                logger.debug(f"{description} {schema_relation}: {e.msg}")
                return []

        return [
            self.Relation.create(
                database=database,
                schema=schema,
                identifier=name,
                type=self.Relation.get_relation_type(kind),
            )
            for database, schema, name, kind in results.select(  # type: ignore[attr-defined]
                ["database_name", "schema_name", "name", "kind"]
            )
        ]

    def _list_relations_with_information(
        self, schema_relation: DatabricksRelation
    ) -> List[Tuple[DatabricksRelation, str]]:
        results: List[Row]
        kwargs = {"schema_relation": schema_relation}
        try:
            # The catalog for `show table extended` needs to match the current catalog.
            with self._catalog(schema_relation.database):
                results = list(self.execute_macro(SHOW_TABLE_EXTENDED_MACRO_NAME, kwargs=kwargs))
        except dbt.exceptions.DbtRuntimeError as e:
            errmsg = getattr(e, "msg", "")
            if (
                "[SCHEMA_NOT_FOUND]" in errmsg
                or f"Database '{schema_relation.without_identifier()}' not found" in errmsg
            ):
                results = []
            else:
                description = "Error while retrieving information about"
                logger.debug(f"{description} {schema_relation.without_identifier()}: {e.msg}")
                results = []

        relations: List[Tuple[DatabricksRelation, str]] = []
        for row in results:
            if len(row) != 4:
                raise dbt.exceptions.DbtRuntimeError(
                    f'Invalid value from "show table extended ...", '
                    f"got {len(row)} values, expected 4"
                )
            _schema, name, _, information = row
            rel_type = RelationType.View if "Type: VIEW" in information else RelationType.Table
            relation = self.Relation.create(
                database=schema_relation.database,
                # Use `_schema` retrieved from the cluster to avoid mismatched case
                # between the profile and the cluster.
                schema=_schema,
                identifier=name,
                type=rel_type,
            )
            relations.append((relation, information))

        return relations

    @available.parse(lambda *a, **k: empty_table())
    def get_relations_without_caching(self, relation: DatabricksRelation) -> Table:
        kwargs = {"relation": relation}

        new_rows: List[Tuple[Optional[str], str, str, str]]
        if relation.database is not None:
            assert relation.schema is not None
            tables = self.connections.list_tables(
                database=relation.database, schema=relation.schema
            )
            new_rows = [
                (
                    row["TABLE_CAT"],
                    row["TABLE_SCHEM"],
                    row["TABLE_NAME"],
                    # FIXME: "VIEW" will be returned as TABLE_TYPE for Materialized View.
                    #        Currently we can't distinguish View and Materialized View here.
                    row["TABLE_TYPE"].lower() if row["TABLE_TYPE"].lower() != "view" else "",
                )
                for row in tables
            ]
        else:
            tables = self.execute_macro(SHOW_TABLES_MACRO_NAME, kwargs=kwargs)
            new_rows = [
                (relation.database, row["database"], row["tableName"], "") for row in tables
            ]

        if any(not row[3] for row in new_rows):
            with self._catalog(relation.database):
                views = self.execute_macro(SHOW_VIEWS_MACRO_NAME, kwargs=kwargs)

<<<<<<< HEAD
            view_names: Dict[str, bool] = {
                view["viewName"]: view.get("isMaterialized", False) for view in views
            }
=======
            view_names = set(views.columns["viewName"].values())  # type: ignore[attr-defined]
>>>>>>> f781aa35
            new_rows = [
                (
                    row[0],
                    row[1],
                    row[2],
                    str(
                        RelationType.Table
                        if row[2] not in view_names
                        else RelationType.MaterializedView
                        if view_names[row[2]]
                        else RelationType.View
                    ),
                )
                for row in new_rows
            ]

        return Table(
            new_rows,
            column_names=["database_name", "schema_name", "name", "kind"],
            column_types=[Text(), Text(), Text(), Text()],
        )

    def get_relation(
        self,
        database: Optional[str],
        schema: str,
        identifier: str,
        *,
        needs_information: bool = False,
    ) -> Optional[DatabricksRelation]:
        cached: Optional[DatabricksRelation] = super(SparkAdapter, self).get_relation(
            database=database, schema=schema, identifier=identifier
        )

        if not needs_information:
            return cached

        return self._set_relation_information(cached) if cached else None

    def parse_describe_extended(  # type: ignore[override]
        self, relation: DatabricksRelation, raw_rows: List[Row]
    ) -> Tuple[Dict[str, Any], List[DatabricksColumn]]:
        # Convert the Row to a dict
        dict_rows = [dict(zip(row._keys, row._values)) for row in raw_rows]
        # Find the separator between the rows and the metadata provided
        # by the DESCRIBE TABLE EXTENDED statement
        pos = self.find_table_information_separator(dict_rows)

        # Remove rows that start with a hash, they are comments
        rows = [row for row in raw_rows[0:pos] if not row["col_name"].startswith("#")]
        metadata = {col["col_name"]: col["data_type"] for col in raw_rows[pos + 1 :]}

        raw_table_stats = metadata.get(KEY_TABLE_STATISTICS)
        table_stats = DatabricksColumn.convert_table_stats(raw_table_stats)
        return metadata, [
            DatabricksColumn(
                table_database=relation.database,
                table_schema=relation.schema,
                table_name=relation.name,
                table_type=relation.type,
                table_owner=str(metadata.get(KEY_TABLE_OWNER)),
                table_stats=table_stats,
                column=column["col_name"],
                column_index=(idx + 1),
                dtype=column["data_type"],
            )
            for idx, column in enumerate(rows)
        ]

    def get_columns_in_relation(  # type: ignore[override]
        self, relation: DatabricksRelation
    ) -> List[DatabricksColumn]:
        return self._get_updated_relation(relation)[1]

    def _get_updated_relation(
        self, relation: DatabricksRelation
    ) -> Tuple[DatabricksRelation, List[DatabricksColumn]]:
        try:
            rows: List[Row] = list(
                self.execute_macro(
                    GET_COLUMNS_IN_RELATION_RAW_MACRO_NAME, kwargs={"relation": relation}
                )
            )
            metadata, columns = self.parse_describe_extended(relation, rows)
        except dbt.exceptions.DbtRuntimeError as e:
            # spark would throw error when table doesn't exist, where other
            # CDW would just return and empty list, normalizing the behavior here
            errmsg = getattr(e, "msg", "")
            found_msgs = (msg in errmsg for msg in TABLE_OR_VIEW_NOT_FOUND_MESSAGES)
            if any(found_msgs):
                metadata = None
                columns = []
            else:
                raise e

        # strip hudi metadata columns.
        columns = [x for x in columns if x.name not in self.HUDI_METADATA_COLUMNS]

        return (
            self.Relation.create(
                database=relation.database,
                schema=relation.schema,
                identifier=relation.identifier,
                type=relation.type,
                metadata=metadata,
            ),
            columns,
        )

    def _set_relation_information(self, relation: DatabricksRelation) -> DatabricksRelation:
        """Update the information of the relation, or return it if it already exists."""
        if relation.has_information():
            return relation

        return self._get_updated_relation(relation)[0]

    def parse_columns_from_information(  # type: ignore[override]
        self, relation: DatabricksRelation, information: str
    ) -> List[DatabricksColumn]:
        owner_match = re.findall(self.INFORMATION_OWNER_REGEX, information)
        owner = owner_match[0] if owner_match else None
        matches = re.finditer(self.INFORMATION_COLUMNS_REGEX, information)
        columns = []
        stats_match = re.findall(self.INFORMATION_STATISTICS_REGEX, information)
        raw_table_stats = stats_match[0] if stats_match else None
        table_stats = DatabricksColumn.convert_table_stats(raw_table_stats)
        for match_num, match in enumerate(matches):
            column_name, column_type, nullable = match.groups()
            column = DatabricksColumn(
                table_database=relation.database,
                table_schema=relation.schema,
                table_name=relation.table,
                table_type=relation.type,
                column_index=(match_num + 1),
                table_owner=owner,
                column=column_name,
                dtype=DatabricksColumn.translate_type(column_type),
                table_stats=table_stats,
            )
            columns.append(column)
        return columns

    def get_catalog(self, manifest: Manifest) -> Tuple[Table, List[Exception]]:
        schema_map = self._get_catalog_schemas(manifest)

        with executor(self.config) as tpe:
            futures: List[Future[Table]] = []
            for info, schemas in schema_map.items():
                for schema in schemas:
                    futures.append(
                        tpe.submit_connected(
                            self, schema, self._get_one_catalog, info, [schema], manifest
                        )
                    )
            catalogs, exceptions = catch_as_completed(futures)
        return catalogs, exceptions

    def _get_one_catalog(
        self,
        information_schema: InformationSchema,
        schemas: Set[str],
        manifest: Manifest,
    ) -> Table:
        if len(schemas) != 1:
            raise dbt.exceptions.CompilationError(
                f"Expected only one schema in spark _get_one_catalog, found " f"{schemas}"
            )

        database = information_schema.database
        schema = list(schemas)[0]

        nodes: Iterator[ResultNode] = chain(
            (
                node
                for node in manifest.nodes.values()
                if (node.is_relational and not node.is_ephemeral_model)
            ),
            manifest.sources.values(),
        )

        table_names: Set[str] = set()
        for node in nodes:
            if node.database == database and node.schema == schema:
                relation = self.Relation.create_from(self.config, node)
                if relation.identifier:
                    table_names.add(relation.identifier)

        columns: List[Dict[str, Any]] = []
        if len(table_names) > 0:
            schema_relation = self.Relation.create(
                database=database,
                schema=schema,
                identifier="|".join(table_names),
                quote_policy=self.config.quoting,
            )
            for relation, information in self._list_relations_with_information(schema_relation):
                logger.debug("Getting table schema for relation {}", relation)
                columns.extend(self._get_columns_for_catalog(relation, information))
        return Table.from_object(columns, column_types=DEFAULT_TYPE_TESTER)

    def _get_columns_for_catalog(  # type: ignore[override]
        self, relation: DatabricksRelation, information: str
    ) -> Iterable[Dict[str, Any]]:
        columns = self.parse_columns_from_information(relation, information)

        for column in columns:
            # convert DatabricksRelation into catalog dicts
            as_dict = column.to_column_dict()
            as_dict["column_name"] = as_dict.pop("column", None)
            as_dict["column_type"] = as_dict.pop("dtype")
            yield as_dict

    def add_query(
        self,
        sql: str,
        auto_begin: bool = True,
        bindings: Optional[Any] = None,
        abridge_sql_log: bool = False,
        *,
        close_cursor: bool = False,
    ) -> Tuple[Connection, Any]:
        return self.connections.add_query(
            sql, auto_begin, bindings, abridge_sql_log, close_cursor=close_cursor
        )

    def run_sql_for_tests(
        self, sql: str, fetch: str, conn: Connection
    ) -> Optional[Union[Optional[Tuple], List[Tuple]]]:
        cursor = conn.handle.cursor()
        try:
            cursor.execute(sql)
            if fetch == "one":
                return cursor.fetchone()
            elif fetch == "all":
                return cursor.fetchall()
            else:
                return None
        except BaseException as e:
            print(redact_credentials(sql))
            print(e)
            raise
        finally:
            cursor.close()
            conn.transaction_open = False

    def valid_incremental_strategies(self) -> List[str]:
        return ["append", "merge", "insert_overwrite"]

    @property
    def python_submission_helpers(self) -> Dict[str, Type[PythonJobHelper]]:
        return {
            "job_cluster": DbtDatabricksJobClusterPythonJobHelper,
            "all_purpose_cluster": DbtDatabricksAllPurposeClusterPythonJobHelper,
        }

    @available
    def redact_credentials(self, sql: str) -> str:
        return redact_credentials(sql)

    @contextmanager
    def _catalog(self, catalog: Optional[str]) -> Iterator[None]:
        """
        A context manager to make the operation work in the specified catalog,
        and move back to the current catalog after the operation.

        If `catalog` is None, the operation works in the current catalog.
        """
        current_catalog: Optional[str] = None
        try:
            if catalog is not None:
                current_catalog = self.execute_macro(CURRENT_CATALOG_MACRO_NAME)[0][0]
                if current_catalog is not None:
                    if current_catalog != catalog:
                        self.execute_macro(USE_CATALOG_MACRO_NAME, kwargs=dict(catalog=catalog))
                    else:
                        current_catalog = None
            yield
        finally:
            if current_catalog is not None:
                self.execute_macro(USE_CATALOG_MACRO_NAME, kwargs=dict(catalog=current_catalog))<|MERGE_RESOLUTION|>--- conflicted
+++ resolved
@@ -219,13 +219,9 @@
             with self._catalog(relation.database):
                 views = self.execute_macro(SHOW_VIEWS_MACRO_NAME, kwargs=kwargs)
 
-<<<<<<< HEAD
             view_names: Dict[str, bool] = {
                 view["viewName"]: view.get("isMaterialized", False) for view in views
             }
-=======
-            view_names = set(views.columns["viewName"].values())  # type: ignore[attr-defined]
->>>>>>> f781aa35
             new_rows = [
                 (
                     row[0],
