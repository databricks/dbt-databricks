from abc import ABC, abstractmethod
from collections import defaultdict
from concurrent.futures import Future
from contextlib import contextmanager
from dataclasses import dataclass
import os
import re
from typing import (
    Any,
    ClassVar,
    Dict,
<<<<<<< HEAD
=======
    FrozenSet,
>>>>>>> 18560b8f
    Generic,
    Iterable,
    Iterator,
    List,
    Optional,
    Set,
    Tuple,
    Type,
    Union,
)

from agate import Row, Table, Text

from dbt.adapters.base import AdapterConfig, PythonJobHelper
from dbt.adapters.base.impl import catch_as_completed
from dbt.adapters.base.meta import available
from dbt.adapters.base.relation import BaseRelation, InformationSchema
from dbt.adapters.capability import (
    CapabilityDict,
    CapabilitySupport,
    Support,
    Capability,
)
from dbt.adapters.spark.impl import (
    SparkAdapter,
    DESCRIBE_TABLE_EXTENDED_MACRO_NAME,
    GET_COLUMNS_IN_RELATION_RAW_MACRO_NAME,
    KEY_TABLE_OWNER,
    KEY_TABLE_STATISTICS,
    LIST_RELATIONS_MACRO_NAME,
    LIST_SCHEMAS_MACRO_NAME,
    TABLE_OR_VIEW_NOT_FOUND_MESSAGES,
)
from dbt_common.clients.agate_helper import DEFAULT_TYPE_TESTER, empty_table
from dbt.adapters.contracts.connection import AdapterResponse, Connection
from dbt.adapters.contracts.relation import RelationType
from dbt.adapters.events.logging import AdapterLogger
from dbt_common.utils import executor

from dbt.adapters.databricks.column import DatabricksColumn
from dbt.adapters.databricks.connections import DatabricksConnectionManager
from dbt.adapters.databricks.python_submissions import (
    DbtDatabricksAllPurposeClusterPythonJobHelper,
    DbtDatabricksJobClusterPythonJobHelper,
)
from dbt.adapters.databricks.relation import is_hive_metastore, extract_identifiers
from dbt.adapters.databricks.relation import (
    DatabricksRelation,
    DatabricksRelationType,
)
from dbt.adapters.databricks.relation_configs.base import (
    DatabricksRelationConfig,
    DatabricksRelationConfigBase,
)
from dbt.adapters.databricks.relation_configs.materialized_view import MaterializedViewConfig
from dbt.adapters.databricks.relation_configs.streaming_table import StreamingTableConfig
from dbt.adapters.databricks.utils import redact_credentials, undefined_proof, get_first_row
from dbt.adapters.relation_configs import RelationResults
from dbt.adapters.contracts.relation import RelationConfig
from dbt_common.exceptions import DbtRuntimeError


logger = AdapterLogger("Databricks")

CURRENT_CATALOG_MACRO_NAME = "current_catalog"
USE_CATALOG_MACRO_NAME = "use_catalog"
GET_CATALOG_MACRO_NAME = "get_catalog"
SHOW_TABLE_EXTENDED_MACRO_NAME = "show_table_extended"
SHOW_TABLES_MACRO_NAME = "show_tables"
SHOW_VIEWS_MACRO_NAME = "show_views"
GET_COLUMNS_COMMENTS_MACRO_NAME = "get_columns_comments"


@dataclass
class DatabricksConfig(AdapterConfig):
    file_format: str = "delta"
    location_root: Optional[str] = None
    partition_by: Optional[Union[List[str], str]] = None
    clustered_by: Optional[Union[List[str], str]] = None
    liquid_clustered_by: Optional[Union[List[str], str]] = None
    buckets: Optional[int] = None
    options: Optional[Dict[str, str]] = None
    merge_update_columns: Optional[str] = None
    tblproperties: Optional[Dict[str, str]] = None
    zorder: Optional[Union[List[str], str]] = None


def check_not_found_error(errmsg: str) -> bool:
    new_error = "[SCHEMA_NOT_FOUND]" in errmsg
    old_error = re.match(r".*(Database).*(not found).*", errmsg, re.DOTALL)
    return new_error or old_error is not None


def get_identifier_list_string(table_names: Set[str]) -> str:
    """Returns `"|".join(table_names)` by default.

    Returns `"*"` if `DBT_DESCRIBE_TABLE_2048_CHAR_BYPASS` == `"true"`
    and the joined string exceeds 2048 characters

    This is for AWS Glue Catalog users. See issue #325.
    """

    _identifier = "|".join(table_names)
    bypass_2048_char_limit = os.environ.get("DBT_DESCRIBE_TABLE_2048_CHAR_BYPASS", "false")
    if bypass_2048_char_limit == "true":
        _identifier = _identifier if len(_identifier) < 2048 else "*"
    return _identifier


@undefined_proof
class DatabricksAdapter(SparkAdapter):
    INFORMATION_COMMENT_REGEX = re.compile(r"Comment: (.*)\n[A-Z][A-Za-z ]+:", re.DOTALL)

    Relation = DatabricksRelation
    Column = DatabricksColumn

    ConnectionManager = DatabricksConnectionManager
    connections: DatabricksConnectionManager

    AdapterSpecificConfigs = DatabricksConfig

    _capabilities = CapabilityDict(
        {
            Capability.TableLastModifiedMetadata: CapabilitySupport(support=Support.Full),
            Capability.SchemaMetadataByRelations: CapabilitySupport(support=Support.Full),
        }
    )

    # override/overload
    def acquire_connection(
        self, name: Optional[str] = None, query_header_context: Any = None
    ) -> Connection:
        return self.connections.set_connection_name(name, query_header_context)

    # override
    @contextmanager
    def connection_named(self, name: str, query_header_context: Any = None) -> Iterator[None]:
        try:
            if self.connections.query_header is not None:
                self.connections.query_header.set(name, query_header_context)
            self.acquire_connection(name, query_header_context)
            yield
        finally:
            self.release_connection()
            if self.connections.query_header is not None:
                self.connections.query_header.reset()

    @available.parse(lambda *a, **k: 0)
    def compare_dbr_version(self, major: int, minor: int) -> int:
        """
        Returns the comparison result between the version of the cluster and the specified version.

        - positive number if the cluster version is greater than the specified version.
        - 0 if the versions are the same
        - negative number if the cluster version is less than the specified version.

        Always returns positive number if trying to connect to SQL Warehouse.
        """
        return self.connections.compare_dbr_version(major, minor)

    def list_schemas(self, database: Optional[str]) -> List[str]:
        """
        Get a list of existing schemas in database.

        If `database` is `None`, fallback to executing `show databases` because
        `list_schemas` tries to collect schemas from all catalogs when `database` is `None`.
        """
        if database is not None:
            results = self.connections.list_schemas(database=database)
        else:
            results = self.execute_macro(LIST_SCHEMAS_MACRO_NAME, kwargs={"database": database})
        return [row[0] for row in results]

    def check_schema_exists(self, database: Optional[str], schema: str) -> bool:
        """Check if a schema exists."""
        return schema.lower() in set(s.lower() for s in self.list_schemas(database=database))

    def execute(
        self,
        sql: str,
        auto_begin: bool = False,
        fetch: bool = False,
        limit: Optional[int] = None,
        *,
        staging_table: Optional[BaseRelation] = None,
    ) -> Tuple[AdapterResponse, Table]:
        try:
            return super().execute(sql=sql, auto_begin=auto_begin, fetch=fetch, limit=limit)
        finally:
            if staging_table is not None:
                self.drop_relation(staging_table)

    def list_relations_without_caching(  # type: ignore[override]
        self, schema_relation: DatabricksRelation
    ) -> List[DatabricksRelation]:
        kwargs = {"schema_relation": schema_relation}
        try:
            results = self.execute_macro(LIST_RELATIONS_MACRO_NAME, kwargs=kwargs)
        except DbtRuntimeError as e:
            errmsg = getattr(e, "msg", "")
            if check_not_found_error(errmsg):
                return []
            else:
                description = "Error while retrieving information about"
                logger.debug(f"{description} {schema_relation}: {e.msg}")
                raise e

        return [
            self.Relation.create(
                database=database,
                schema=schema,
                identifier=name,
                type=self.Relation.get_relation_type(kind),
            )
            for database, schema, name, kind in results.select(  # type: ignore[attr-defined]
                ["database_name", "schema_name", "name", "kind"]
            )
        ]

    def _list_relations_with_information(
        self, schema_relation: DatabricksRelation
    ) -> List[Tuple[DatabricksRelation, str]]:
        results: List[Row]
        kwargs = {"schema_relation": schema_relation}
        try:
            # The catalog for `show table extended` needs to match the current catalog.
            with self._catalog(schema_relation.database):
                results = list(self.execute_macro(SHOW_TABLE_EXTENDED_MACRO_NAME, kwargs=kwargs))
        except DbtRuntimeError as e:
            errmsg = getattr(e, "msg", "")
            if check_not_found_error(errmsg):
                results = []
            else:
                description = "Error while retrieving information about"
                logger.debug(f"{description} {schema_relation.without_identifier()}: {e.msg}")
                raise e

        relations: List[Tuple[DatabricksRelation, str]] = []
        for row in results:
            if len(row) != 4:
                raise DbtRuntimeError(
                    f'Invalid value from "show table extended ...", '
                    f"got {len(row)} values, expected 4"
                )
            _schema, name, _, information = row
            rel_type = RelationType.View if "Type: VIEW" in information else RelationType.Table
            relation = self.Relation.create(
                database=schema_relation.database,
                # Use `_schema` retrieved from the cluster to avoid mismatched case
                # between the profile and the cluster.
                schema=_schema,
                identifier=name,
                type=rel_type,
            )
            relations.append((relation, information))

        return relations

    @available.parse(lambda *a, **k: empty_table())
    def get_relations_without_caching(self, relation: DatabricksRelation) -> Table:
        kwargs = {"relation": relation}

        new_rows: List[Tuple[Optional[str], str, str, str]]
        if all([relation.database, relation.schema]):
            tables = self.connections.list_tables(
                database=relation.database, schema=relation.schema  # type: ignore[arg-type]
            )

            new_rows = []
            for row in tables:
                # list_tables returns TABLE_TYPE as view for both materialized views and for
                # streaming tables.  Set type to "" in this case and it will be resolved below.
                type = row["TABLE_TYPE"].lower() if row["TABLE_TYPE"].lower() != "view" else ""
                row = (row["TABLE_CAT"], row["TABLE_SCHEM"], row["TABLE_NAME"], type)
                new_rows.append(row)

        else:
            tables = self.execute_macro(SHOW_TABLES_MACRO_NAME, kwargs=kwargs)
            new_rows = [
                (relation.database, row["database"], row["tableName"], "") for row in tables
            ]

        # if there are any table types to be resolved
        if any(not row[3] for row in new_rows):
            if is_hive_metastore(relation.database):
                new_rows = self._get_hive_types(relation, new_rows)
            else:
                new_rows = self._get_uc_types(relation, new_rows)

        return Table(
            new_rows,
            column_names=["database_name", "schema_name", "name", "kind"],
            column_types=[Text(), Text(), Text(), Text()],
        )

    def _get_hive_types(
        self, relation: DatabricksRelation, new_rows: List[Tuple[Optional[str], str, str, str]]
    ) -> List[Tuple[Optional[str], str, str, str]]:
        kwargs = {"relation": relation}

        with self._catalog(relation.database):
            views = self.execute_macro(SHOW_VIEWS_MACRO_NAME, kwargs=kwargs)

            view_names = set(views.columns["viewName"].values())  # type: ignore[attr-defined]
            return [
                (
                    row[0],
                    row[1],
                    row[2],
                    str(RelationType.View if row[2] in view_names else RelationType.Table),
                )
                for row in new_rows
            ]

    def _get_uc_types(
        self, relation: DatabricksRelation, new_rows: List[Tuple[Optional[str], str, str, str]]
    ) -> List[Tuple[Optional[str], str, str, str]]:
        kwargs = {"relation": relation}

        # Get view names and create a dictionary of view name to materialization
        relation_all_tables = self.Relation.create(
            database=relation.database, schema=relation.schema, identifier="*"
        )

        with self._catalog(relation.database):
            views = self.execute_macro(SHOW_VIEWS_MACRO_NAME, kwargs=kwargs)
            tables = self.execute_macro(
                SHOW_TABLE_EXTENDED_MACRO_NAME,
                kwargs={"schema_relation": relation_all_tables},
            )
        view_names: Dict[str, bool] = {
            view["viewName"]: view.get("isMaterialized", False) for view in views
        }
        table_names: Dict[str, bool] = {
            table["tableName"]: (self._parse_type(table["information"]) == "STREAMING_TABLE")
            for table in tables
        }

        # create a new collection of rows with the correct table types
        new_rows = [
            (
                row[0],
                row[1],
                row[2],
                str(
                    row[3]
                    if row[3]
                    else self._type_from_names(row[0], row[2], view_names, table_names)
                ),
            )
            for row in new_rows
        ]

        return new_rows

    def _parse_type(self, information: str) -> str:
        type_entry = [
            entry.split(":")[1].strip()
            for entry in information.split("\n")
            if entry.startswith("Type:")
        ]

        return type_entry[0] if type_entry else ""

    def _type_from_names(
        self,
        database: Optional[str],
        name: str,
        view_names: Dict[str, bool],
        table_names: Dict[str, bool],
    ) -> DatabricksRelationType:
        if name in view_names:
            # it is either a view or a materialized view
            return (
                DatabricksRelationType.MaterializedView
                if view_names[name]
                else DatabricksRelationType.View
            )
        elif is_hive_metastore(database):
            return DatabricksRelationType.Table
        elif name in table_names:
            # it is either a table or a streaming table
            return (
                DatabricksRelationType.StreamingTable
                if table_names[name]
                else DatabricksRelationType.Table
            )
        else:
            raise DbtRuntimeError(
                f"Unexpected relation type discovered: Database:{database}, Relation:{name}"
            )

    def get_relation(
        self,
        database: Optional[str],
        schema: str,
        identifier: str,
        *,
        needs_information: bool = False,
    ) -> Optional[DatabricksRelation]:
        cached: Optional[DatabricksRelation] = super(SparkAdapter, self).get_relation(
            database=database, schema=schema, identifier=identifier
        )

        if not needs_information:
            return cached

        return self._set_relation_information(cached) if cached else None

    def parse_describe_extended(  # type: ignore[override]
        self, relation: DatabricksRelation, raw_rows: List[Row]
    ) -> Tuple[Dict[str, Any], List[DatabricksColumn]]:
        # Convert the Row to a dict
        dict_rows = [dict(zip(row._keys, row._values)) for row in raw_rows]
        # Find the separator between the rows and the metadata provided
        # by the DESCRIBE TABLE EXTENDED statement
        pos = self.find_table_information_separator(dict_rows)

        # Remove rows that start with a hash, they are comments
        rows = [row for row in raw_rows[0:pos] if not row["col_name"].startswith("#")]
        metadata = {col["col_name"]: col["data_type"] for col in raw_rows[pos + 1 :]}

        raw_table_stats = metadata.get(KEY_TABLE_STATISTICS)
        table_stats = DatabricksColumn.convert_table_stats(raw_table_stats)
        return metadata, [
            DatabricksColumn(
                table_database=relation.database,
                table_schema=relation.schema,
                table_name=relation.name,
                table_type=relation.type,
                table_owner=str(metadata.get(KEY_TABLE_OWNER)),
                table_stats=table_stats,
                table_comment=metadata.get("Comment"),
                column=column["col_name"],
                column_index=idx,
                dtype=column["data_type"],
                comment=column["comment"],
            )
            for idx, column in enumerate(rows)
        ]

    def get_columns_in_relation(  # type: ignore[override]
        self, relation: DatabricksRelation
    ) -> List[DatabricksColumn]:
        return self._get_updated_relation(relation)[1]

    def _get_updated_relation(
        self, relation: DatabricksRelation
    ) -> Tuple[DatabricksRelation, List[DatabricksColumn]]:
        try:
            rows: List[Row] = list(
                self.execute_macro(
                    GET_COLUMNS_IN_RELATION_RAW_MACRO_NAME,
                    kwargs={"relation": relation},
                )
            )
            metadata, columns = self.parse_describe_extended(relation, rows)
        except DbtRuntimeError as e:
            # spark would throw error when table doesn't exist, where other
            # CDW would just return and empty list, normalizing the behavior here
            errmsg = getattr(e, "msg", "")
            found_msgs = (msg in errmsg for msg in TABLE_OR_VIEW_NOT_FOUND_MESSAGES)
            if any(found_msgs):
                metadata = None
                columns = []
            else:
                raise e

        # strip hudi metadata columns.
        columns = [x for x in columns if x.name not in self.HUDI_METADATA_COLUMNS]

        return (
            self.Relation.create(
                database=relation.database,
                schema=relation.schema,
                identifier=relation.identifier,
                type=relation.type,  # type: ignore
                metadata=metadata,
            ),
            columns,
        )

    def _set_relation_information(self, relation: DatabricksRelation) -> DatabricksRelation:
        """Update the information of the relation, or return it if it already exists."""
        if relation.has_information():
            return relation

        return self._get_updated_relation(relation)[0]

    def _get_column_comments(self, relation: DatabricksRelation) -> Dict[str, str]:
        """Get the column comments for the relation."""
        columns = self.execute_macro(GET_COLUMNS_COMMENTS_MACRO_NAME, kwargs={"relation": relation})
        return {row[0]: row[2] for row in columns}

    def parse_columns_from_information(  # type: ignore[override]
        self, relation: DatabricksRelation, information: str
    ) -> List[DatabricksColumn]:
        owner_match = re.findall(self.INFORMATION_OWNER_REGEX, information)
        owner = owner_match[0] if owner_match else None
        comment_match = re.findall(self.INFORMATION_COMMENT_REGEX, information)
        table_comment = comment_match[0] if comment_match else None
        matches = re.finditer(self.INFORMATION_COLUMNS_REGEX, information)
        columns = []
        stats_match = re.findall(self.INFORMATION_STATISTICS_REGEX, information)
        raw_table_stats = stats_match[0] if stats_match else None
        table_stats = DatabricksColumn.convert_table_stats(raw_table_stats)

        for match_num, match in enumerate(matches):
            column_name, column_type, nullable = match.groups()
            column = DatabricksColumn(
                table_database=relation.database,
                table_schema=relation.schema,
                table_name=relation.table,
                table_type=relation.type,
                table_comment=table_comment,
                column_index=match_num,
                table_owner=owner,
                column=column_name,
                dtype=DatabricksColumn.translate_type(column_type),
                table_stats=table_stats,
            )
            columns.append(column)
        return columns

    def get_catalog(
        self, relation_configs: Iterable[RelationConfig], used_schemas: FrozenSet[Tuple[str, str]]
    ) -> Tuple[Table, List[Exception]]:  # type: ignore
        schema_map = self._get_catalog_schemas(relation_configs)

        with executor(self.config) as tpe:
            futures: List[Future[Table]] = []
            for info, schemas in schema_map.items():
                if is_hive_metastore(info.database):
                    for schema in schemas:
                        futures.append(
                            tpe.submit_connected(
                                self,
                                "hive_metastore",
                                self._get_hive_catalog,
                                schema,
                                "*",
                            )
                        )
                else:
                    name = ".".join([str(info.database), "information_schema"])
                    fut = tpe.submit_connected(
                        self, name, self._get_one_unity_catalog, info, used_schemas
                    )
                    futures.append(fut)
            catalogs, exceptions = catch_as_completed(futures)
        return catalogs, exceptions

    def _get_one_unity_catalog(
        self, info: InformationSchema, schemas: FrozenSet[Tuple[str, str]]
    ) -> Table:
        kwargs = {
            "information_schema": info,
            "schemas": schemas,
        }
        table = self.execute_macro(GET_CATALOG_MACRO_NAME, kwargs=kwargs)

        results = self._catalog_filter_table(table, schemas)
        return results

    def get_catalog_by_relations(
        self, used_schemas: FrozenSet[Tuple[str, str]], relations: Set[BaseRelation]
    ) -> Tuple[Table, List[Exception]]:
        with executor(self.config) as tpe:
            relations_by_catalog = self._get_catalog_relations_by_info_schema(relations)

            futures: List[Future[Table]] = []

            for info_schema, catalog_relations in relations_by_catalog.items():
                if is_hive_metastore(info_schema.database):
                    schema_map = defaultdict(list)
                    for relation in catalog_relations:
                        schema_map[relation.schema].append(relation)

                    for schema, schema_relations in schema_map.items():
                        table_names = extract_identifiers(schema_relations)
                        futures.append(
                            tpe.submit_connected(
                                self,
                                "hive_metastore",
                                self._get_hive_catalog,
                                schema,
                                get_identifier_list_string(table_names),
                            )
                        )
                else:
                    name = ".".join([str(info_schema.database), "information_schema"])
                    fut = tpe.submit_connected(
                        self,
                        name,
                        self._get_one_catalog_by_relations,
                        info_schema,
                        catalog_relations,
                        used_schemas,
                    )
                    futures.append(fut)

            catalogs, exceptions = catch_as_completed(futures)
        return catalogs, exceptions

    def _get_hive_catalog(
        self,
        schema: str,
        identifier: str,
    ) -> Table:
        columns: List[Dict[str, Any]] = []

        if identifier:
            schema_relation = self.Relation.create(
                database="hive_metastore",
                schema=schema,
                identifier=identifier,
                quote_policy=self.config.quoting,
            )
            for relation, information in self._list_relations_with_information(schema_relation):
                logger.debug("Getting table schema for relation {}", str(relation))
                columns.extend(self._get_columns_for_catalog(relation, information))
        return Table.from_object(columns, column_types=DEFAULT_TYPE_TESTER)

    def _get_columns_for_catalog(  # type: ignore[override]
        self, relation: DatabricksRelation, information: str
    ) -> Iterable[Dict[str, Any]]:
        columns = self.parse_columns_from_information(relation, information)

        comments = self._get_column_comments(relation)
        for column in columns:
            # convert DatabricksRelation into catalog dicts
            as_dict = column.to_column_dict()
            as_dict["column_name"] = as_dict.pop("column", None)
            as_dict["column_type"] = as_dict.pop("dtype")
            as_dict["column_comment"] = comments[as_dict["column_name"]]
            yield as_dict

    def add_query(
        self,
        sql: str,
        auto_begin: bool = True,
        bindings: Optional[Any] = None,
        abridge_sql_log: bool = False,
        *,
        close_cursor: bool = False,
    ) -> Tuple[Connection, Any]:
        return self.connections.add_query(
            sql, auto_begin, bindings, abridge_sql_log, close_cursor=close_cursor
        )

    def run_sql_for_tests(
        self, sql: str, fetch: str, conn: Connection
    ) -> Optional[Union[Optional[Tuple], List[Tuple]]]:
        cursor = conn.handle.cursor()
        try:
            cursor.execute(sql)
            if fetch == "one":
                return cursor.fetchone()
            elif fetch == "all":
                return cursor.fetchall()
            else:
                return None
        except BaseException as e:
            print(redact_credentials(sql))
            print(e)
            raise
        finally:
            cursor.close()
            conn.transaction_open = False

    def valid_incremental_strategies(self) -> List[str]:
        return ["append", "merge", "insert_overwrite", "replace_where"]

    @property
    def python_submission_helpers(self) -> Dict[str, Type[PythonJobHelper]]:
        return {
            "job_cluster": DbtDatabricksJobClusterPythonJobHelper,
            "all_purpose_cluster": DbtDatabricksAllPurposeClusterPythonJobHelper,
        }

    @available
    def redact_credentials(self, sql: str) -> str:
        return redact_credentials(sql)

    @contextmanager
    def _catalog(self, catalog: Optional[str]) -> Iterator[None]:
        """
        A context manager to make the operation work in the specified catalog,
        and move back to the current catalog after the operation.

        If `catalog` is None, the operation works in the current catalog.
        """
        current_catalog: Optional[str] = None
        try:
            if catalog is not None:
                current_catalog = self.execute_macro(CURRENT_CATALOG_MACRO_NAME)[0][0]
                if current_catalog is not None:
                    if current_catalog != catalog:
                        self.execute_macro(USE_CATALOG_MACRO_NAME, kwargs=dict(catalog=catalog))
                    else:
                        current_catalog = None
            yield
        finally:
            if current_catalog is not None:
                self.execute_macro(USE_CATALOG_MACRO_NAME, kwargs=dict(catalog=current_catalog))

    @available.parse(lambda *a, **k: {})
    def get_persist_doc_columns(
        self, existing_columns: List[DatabricksColumn], columns: Dict[str, Any]
    ) -> Dict[str, Any]:
        """Returns a dictionary of columns that have updated comments."""
        return_columns = {}

        # Since existing_columns are gathered after writing the table, we don't need to include any
        # columns from the model that are not in the existing_columns. If we did, it would lead to
        # an error when we tried to alter the table.
        for column in existing_columns:
            name = column.column
            if (
                name in columns
                and "description" in columns[name]
                and columns[name]["description"] != (column.comment or "")
            ):
                return_columns[name] = columns[name]

        return return_columns

    @available.parse(lambda *a, **k: {})
    def get_relation_config(self, relation: DatabricksRelation) -> DatabricksRelationConfigBase:
        if relation.type == DatabricksRelationType.MaterializedView:
<<<<<<< HEAD
            return MaterializedViewAPI.get_relation_config(self, relation)
        elif relation.type == DatabricksRelationType.StreamingTable:
            return StreamingTableAPI.get_relation_config(self, relation)
        else:
            raise NotImplementedError(f"Relation type {relation.type} is not supported.")

    @available.parse(lambda *a, **k: {})
    def get_config_from_model(self, model: ModelNode) -> DatabricksRelationConfigBase:
        if model.config.materialized == "materialized_view":
            return MaterializedViewAPI.get_config_from_model(model)
        elif model.config.materialized == "streaming_table":
            return StreamingTableAPI.get_config_from_model(model)
        else:
=======
            return MaterializedViewAPI.get_from_relation(self, relation)
        elif relation.type == DatabricksRelationType.StreamingTable:
            return StreamingTableAPI.get_from_relation(self, relation)
        else:
            raise NotImplementedError(f"Relation type {relation.type} is not supported.")

    @available.parse(lambda *a, **k: {})
    def get_config_from_model(self, model: RelationConfig) -> DatabricksRelationConfigBase:
        assert model.config, "Config was missing from relation"
        if model.config.materialized == "materialized_view":
            return MaterializedViewAPI.get_from_relation_config(model)
        elif model.config.materialized == "streaming_table":
            return StreamingTableAPI.get_from_relation_config(model)
        else:
>>>>>>> 18560b8f
            raise NotImplementedError(
                f"Materialization {model.config.materialized} is not supported."
            )


@dataclass(frozen=True)
class RelationAPIBase(ABC, Generic[DatabricksRelationConfig]):
    """Base class for the relation API, so as to provide some encapsulation from the adapter.
    For the most part, these are just namespaces to group related methods together.
    """

    relation_type: ClassVar[DatabricksRelationType]

    @classmethod
    @abstractmethod
    def config_type(cls) -> Type[DatabricksRelationConfig]:
        """Get the config class for delegating calls."""

        raise NotImplementedError("Must be implemented by subclass")

    @classmethod
<<<<<<< HEAD
    def get_relation_config(
=======
    def get_from_relation(
>>>>>>> 18560b8f
        cls, adapter: DatabricksAdapter, relation: DatabricksRelation
    ) -> DatabricksRelationConfig:
        """Get the relation config from the relation."""

        assert relation.type == cls.relation_type
        results = cls._describe_relation(adapter, relation)
        return cls.config_type().from_results(results)

    @classmethod
<<<<<<< HEAD
    def get_config_from_model(cls, model: ModelNode) -> DatabricksRelationConfig:
        """Get the relation config from the model node."""

        return cls.config_type().from_model_node(model)
=======
    def get_from_relation_config(cls, relation_config: RelationConfig) -> DatabricksRelationConfig:
        """Get the relation config from the model node."""

        return cls.config_type().from_relation_config(relation_config)
>>>>>>> 18560b8f

    @classmethod
    @abstractmethod
    def _describe_relation(
        cls, adapter: DatabricksAdapter, relation: DatabricksRelation
    ) -> RelationResults:
        """Describe the relation and return the results."""

        raise NotImplementedError("Must be implemented by subclass")


class MaterializedViewAPI(RelationAPIBase[MaterializedViewConfig]):
    relation_type = DatabricksRelationType.MaterializedView

    @classmethod
    def config_type(cls) -> Type[MaterializedViewConfig]:
        return MaterializedViewConfig

    @classmethod
    def _describe_relation(
        cls, adapter: DatabricksAdapter, relation: DatabricksRelation
    ) -> RelationResults:
        kwargs = {"table_name": relation}
        results: RelationResults = dict()
        results["describe_extended"] = adapter.execute_macro(
            DESCRIBE_TABLE_EXTENDED_MACRO_NAME, kwargs=kwargs
        )

        kwargs = {"relation": relation}
<<<<<<< HEAD
        results["information_schema.views"] = cls._get_information_schema_views(adapter, kwargs)
        results["show_tblproperties"] = adapter.execute_macro("fetch_tbl_properties", kwargs=kwargs)
        return results

    @staticmethod
    def _get_information_schema_views(adapter: DatabricksAdapter, kwargs: Dict[str, Any]) -> Row:
        row = get_first_row(adapter.execute_macro("get_view_description", kwargs=kwargs))
        if "view_definition" in row:
            return row
        return get_first_row(adapter.execute_macro("get_view_description_alt", kwargs=kwargs))

=======
        results["information_schema.views"] = get_first_row(
            adapter.execute_macro("get_view_description", kwargs=kwargs)
        )
        results["show_tblproperties"] = adapter.execute_macro("fetch_tbl_properties", kwargs=kwargs)
        return results

>>>>>>> 18560b8f

class StreamingTableAPI(RelationAPIBase[StreamingTableConfig]):
    relation_type = DatabricksRelationType.StreamingTable

    @classmethod
    def config_type(cls) -> Type[StreamingTableConfig]:
        return StreamingTableConfig

    @classmethod
    def _describe_relation(
        cls, adapter: DatabricksAdapter, relation: DatabricksRelation
    ) -> RelationResults:
        kwargs = {"table_name": relation}
        results: RelationResults = dict()
        results["describe_extended"] = adapter.execute_macro(
            DESCRIBE_TABLE_EXTENDED_MACRO_NAME, kwargs=kwargs
        )

        kwargs = {"relation": relation}

        results["show_tblproperties"] = adapter.execute_macro("fetch_tbl_properties", kwargs=kwargs)
        return results<|MERGE_RESOLUTION|>--- conflicted
+++ resolved
@@ -9,10 +9,7 @@
     Any,
     ClassVar,
     Dict,
-<<<<<<< HEAD
-=======
     FrozenSet,
->>>>>>> 18560b8f
     Generic,
     Iterable,
     Iterator,
@@ -743,21 +740,6 @@
     @available.parse(lambda *a, **k: {})
     def get_relation_config(self, relation: DatabricksRelation) -> DatabricksRelationConfigBase:
         if relation.type == DatabricksRelationType.MaterializedView:
-<<<<<<< HEAD
-            return MaterializedViewAPI.get_relation_config(self, relation)
-        elif relation.type == DatabricksRelationType.StreamingTable:
-            return StreamingTableAPI.get_relation_config(self, relation)
-        else:
-            raise NotImplementedError(f"Relation type {relation.type} is not supported.")
-
-    @available.parse(lambda *a, **k: {})
-    def get_config_from_model(self, model: ModelNode) -> DatabricksRelationConfigBase:
-        if model.config.materialized == "materialized_view":
-            return MaterializedViewAPI.get_config_from_model(model)
-        elif model.config.materialized == "streaming_table":
-            return StreamingTableAPI.get_config_from_model(model)
-        else:
-=======
             return MaterializedViewAPI.get_from_relation(self, relation)
         elif relation.type == DatabricksRelationType.StreamingTable:
             return StreamingTableAPI.get_from_relation(self, relation)
@@ -772,7 +754,6 @@
         elif model.config.materialized == "streaming_table":
             return StreamingTableAPI.get_from_relation_config(model)
         else:
->>>>>>> 18560b8f
             raise NotImplementedError(
                 f"Materialization {model.config.materialized} is not supported."
             )
@@ -794,11 +775,7 @@
         raise NotImplementedError("Must be implemented by subclass")
 
     @classmethod
-<<<<<<< HEAD
-    def get_relation_config(
-=======
     def get_from_relation(
->>>>>>> 18560b8f
         cls, adapter: DatabricksAdapter, relation: DatabricksRelation
     ) -> DatabricksRelationConfig:
         """Get the relation config from the relation."""
@@ -807,18 +784,10 @@
         results = cls._describe_relation(adapter, relation)
         return cls.config_type().from_results(results)
 
-    @classmethod
-<<<<<<< HEAD
-    def get_config_from_model(cls, model: ModelNode) -> DatabricksRelationConfig:
-        """Get the relation config from the model node."""
-
-        return cls.config_type().from_model_node(model)
-=======
     def get_from_relation_config(cls, relation_config: RelationConfig) -> DatabricksRelationConfig:
         """Get the relation config from the model node."""
 
         return cls.config_type().from_relation_config(relation_config)
->>>>>>> 18560b8f
 
     @classmethod
     @abstractmethod
@@ -848,7 +817,6 @@
         )
 
         kwargs = {"relation": relation}
-<<<<<<< HEAD
         results["information_schema.views"] = cls._get_information_schema_views(adapter, kwargs)
         results["show_tblproperties"] = adapter.execute_macro("fetch_tbl_properties", kwargs=kwargs)
         return results
@@ -859,15 +827,6 @@
         if "view_definition" in row:
             return row
         return get_first_row(adapter.execute_macro("get_view_description_alt", kwargs=kwargs))
-
-=======
-        results["information_schema.views"] = get_first_row(
-            adapter.execute_macro("get_view_description", kwargs=kwargs)
-        )
-        results["show_tblproperties"] = adapter.execute_macro("fetch_tbl_properties", kwargs=kwargs)
-        return results
-
->>>>>>> 18560b8f
 
 class StreamingTableAPI(RelationAPIBase[StreamingTableConfig]):
     relation_type = DatabricksRelationType.StreamingTable
