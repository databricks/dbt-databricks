import posixpath
import re
from collections import defaultdict
from collections.abc import Iterable, Iterator
from concurrent.futures import Future
from contextlib import contextmanager
from dataclasses import dataclass
from multiprocessing.context import SpawnContext
from typing import TYPE_CHECKING, Any, Optional, Union
from uuid import uuid4

from dbt_common.behavior_flags import BehaviorFlag
from dbt_common.contracts.config.base import BaseConfig
from dbt_common.exceptions import CompilationError, DbtConfigError, DbtInternalError
from dbt_common.utils import executor
from dbt_common.utils.dict import AttrDict

from dbt.adapters.base import AdapterConfig, PythonJobHelper
from dbt.adapters.base.impl import catch_as_completed, log_code_execution
from dbt.adapters.base.meta import available
from dbt.adapters.base.relation import BaseRelation
from dbt.adapters.capability import Capability, CapabilityDict, CapabilitySupport, Support
from dbt.adapters.catalogs import CatalogRelation
from dbt.adapters.contracts.connection import AdapterResponse, Connection
from dbt.adapters.contracts.relation import RelationConfig, RelationType
from dbt.adapters.databricks import constants, constraints, macros, parse_model, utils
from dbt.adapters.databricks.behaviors.columns import (
    GetColumnsBehavior,
    create_get_columns_behavior,
)
from dbt.adapters.databricks.behaviors.flags import ALL_BEHAVIOR_FLAGS
from dbt.adapters.databricks.catalogs import (
    DatabricksCatalogRelation,
    HiveMetastoreCatalogIntegration,
    UnityCatalogIntegration,
)
from dbt.adapters.databricks.column import DatabricksColumn
from dbt.adapters.databricks.connections import DatabricksConnectionManager
from dbt.adapters.databricks.handle import SqlUtils
from dbt.adapters.databricks.python_models.python_submissions import PYTHON_SUBMISSION_HELPERS
from dbt.adapters.databricks.relation import (
    KEY_TABLE_PROVIDER,
    DatabricksRelation,
    DatabricksRelationType,
)
from dbt.adapters.databricks.relation_apis import (
    IncrementalTableConfigFactory,
    MaterializedViewConfigFactory,
    StreamingTableConfigFactory,
    ViewConfigFactory,
)
from dbt.adapters.databricks.relation_configs.base import DatabricksRelationConfigBase
from dbt.adapters.databricks.relation_configs.column_tags import (
    ColumnTagsConfig,
    ColumnTagsProcessor,
)
from dbt.adapters.databricks.relation_configs.table_format import TableFormat
from dbt.adapters.spark.impl import SparkAdapter

if TYPE_CHECKING:
    from agate import Row, Table


@dataclass
class DatabricksConfig(AdapterConfig):
    """Configuration model for Databricks-specific adapter settings."""

    file_format: str = "delta"
    table_format: str = TableFormat.DEFAULT
    location_root: Optional[str] = None
    include_full_name_in_path: bool = False
    partition_by: Optional[Union[list[str], str]] = None
    clustered_by: Optional[Union[list[str], str]] = None
    liquid_clustered_by: Optional[Union[list[str], str]] = None
    auto_liquid_cluster: Optional[bool] = None
    buckets: Optional[int] = None
    options: Optional[dict[str, str]] = None
    merge_update_columns: Optional[str] = None
    merge_exclude_columns: Optional[str] = None
    databricks_tags: Optional[dict[str, str]] = None
    tblproperties: Optional[dict[str, str]] = None
    zorder: Optional[Union[list[str], str]] = None
    unique_tmp_table_suffix: bool = False
    skip_non_matched_step: Optional[bool] = None
    skip_matched_step: Optional[bool] = None
    matched_condition: Optional[str] = None
    not_matched_condition: Optional[str] = None
    not_matched_by_source_action: Optional[str] = None
    not_matched_by_source_condition: Optional[str] = None
    target_alias: Optional[str] = None
    source_alias: Optional[str] = None
    merge_with_schema_evolution: Optional[bool] = None
    use_safer_relation_operations: Optional[bool] = None
    incremental_apply_config_changes: Optional[bool] = None
    view_update_via_alter: Optional[bool] = None


class DatabricksAdapter(SparkAdapter):
    INFORMATION_COMMENT_REGEX = re.compile(r"Comment: (.*)\n[A-Z][A-Za-z ]+:", re.DOTALL)

    Relation = DatabricksRelation
    Column = DatabricksColumn

    ConnectionManager = DatabricksConnectionManager

    connections: DatabricksConnectionManager

    AdapterSpecificConfigs = DatabricksConfig

    _capabilities = CapabilityDict(
        {
            Capability.TableLastModifiedMetadata: CapabilitySupport(support=Support.Full),
            Capability.SchemaMetadataByRelations: CapabilitySupport(support=Support.Full),
        }
    )

    CATALOG_INTEGRATIONS = [
        HiveMetastoreCatalogIntegration,
        UnityCatalogIntegration,
    ]
    CONSTRAINT_SUPPORT = constraints.CONSTRAINT_SUPPORT

    get_column_behavior: GetColumnsBehavior

    def __init__(self, config: Any, mp_context: SpawnContext) -> None:
        super().__init__(config, mp_context)

        # dbt doesn't propogate flags for certain workflows like dbt debug so this requires
        # an additional guard
        use_info_schema = False
        try:
            use_info_schema = self.behavior.use_info_schema_for_columns.no_warn  # type: ignore[attr-defined]
        except CompilationError:
            pass

        self.get_column_behavior = create_get_columns_behavior(use_info_schema)

        self.add_catalog_integration(constants.DEFAULT_UNITY_CATALOG)
        self.add_catalog_integration(constants.DEFAULT_HIVE_METASTORE_CATALOG)

    @property
    def _behavior_flags(self) -> list[BehaviorFlag]:
        return ALL_BEHAVIOR_FLAGS

    @available.parse(lambda *a, **k: 0)
    def update_tblproperties_for_iceberg(
        self, config: BaseConfig, tblproperties: Optional[dict[str, str]] = None
    ) -> dict[str, str]:
        result = tblproperties or config.get("tblproperties", {})

        catalog_relation: DatabricksCatalogRelation = self.build_catalog_relation(config.model)  # type:ignore
        if catalog_relation.table_format == constants.ICEBERG_TABLE_FORMAT:
            if self.compare_dbr_version(14, 3) < 0:
                raise DbtConfigError("Iceberg support requires Databricks Runtime 14.3 or later.")
            if config.get("materialized") not in ("incremental", "table", "snapshot"):
                raise DbtConfigError(
                    "When table_format is 'iceberg', materialized must be 'incremental'"
                    ", 'table', or 'snapshot'."
                )
            result.update(catalog_relation.iceberg_table_properties)

        return result

    @available.parse(lambda *a, **k: 0)
    def compute_external_path(
        self, config: BaseConfig, model: BaseConfig, is_incremental: bool = False
    ) -> str:
        location_root = config.get("location_root")
        database = model.get("database", "hive_metastore")
        schema = model.get("schema", "default")
        identifier = model.get("alias")
        if location_root is None:
            raise DbtConfigError("location_root is required for external tables.")
        include_full_name_in_path = config.get("include_full_name_in_path", False)
        if include_full_name_in_path:
            path = posixpath.join(location_root, database, schema, identifier)
        else:
            path = posixpath.join(location_root, identifier)
        if is_incremental:
            path = path + "_tmp"
        return path

    # override/overload
    def acquire_connection(
        self, name: Optional[str] = None, query_header_context: Any = None
    ) -> Connection:
        return self.connections.set_connection_name(name, query_header_context)

    # override
    @contextmanager
    def connection_named(
        self, name: str, query_header_context: Any = None, should_release_connection: bool = True
    ) -> Iterator[None]:
        try:
            if self.connections.query_header is not None:
                self.connections.query_header.set(name, query_header_context)
            self.acquire_connection(name, query_header_context)
            yield
        finally:
            if should_release_connection:
                self.release_connection()

            if self.connections.query_header is not None:
                self.connections.query_header.reset()

    @available.parse(lambda *a, **k: 0)
    def compare_dbr_version(self, major: int, minor: int) -> int:
        """
        Returns the comparison result between the version of the cluster and the specified version.

        - positive number if the cluster version is greater than the specified version.
        - 0 if the versions are the same
        - negative number if the cluster version is less than the specified version.

        Always returns positive number if trying to connect to SQL Warehouse.
        """
        return self.connections.compare_dbr_version(major, minor)

    def list_schemas(self, database: Optional[str]) -> list[str]:
<<<<<<< HEAD
        """
        Get a list of existing schemas in database.

        If `database` is `None`, fallback to executing `show databases` because
        `list_schemas` tries to collect schemas from all catalogs when `database` is `None`.
        """
        if database is not None:
            results = self.connections.list_schemas(database=database)
        else:
            results = self.execute_macro(
                macros.LIST_SCHEMAS_MACRO_NAME, kwargs={"database": database}
            )
=======
        results = self.execute_macro(LIST_SCHEMAS_MACRO_NAME, kwargs={"database": database})
>>>>>>> 582062ce
        return [row[0] for row in results]

    def check_schema_exists(self, database: Optional[str], schema: str) -> bool:
        """Check if a schema exists."""
        return schema.lower() in set(
            s.lower() for s in self.connections.list_schemas(database or "hive_metastore", schema)
        )

    def execute(
        self,
        sql: str,
        auto_begin: bool = False,
        fetch: bool = False,
        limit: Optional[int] = None,
        *,
        staging_table: Optional[BaseRelation] = None,
    ) -> tuple[AdapterResponse, "Table"]:
        try:
            return super().execute(sql=sql, auto_begin=auto_begin, fetch=fetch, limit=limit)
        finally:
            if staging_table is not None:
                self.drop_relation(staging_table)

    def list_relations_without_caching(  # type: ignore[override]
        self, schema_relation: DatabricksRelation
    ) -> list[DatabricksRelation]:
        empty: list[tuple[str, str, Optional[str], Optional[str], Optional[str]]] = []
        results = utils.handle_missing_objects(
            lambda: self.get_relations_without_caching(schema_relation), empty
        )

        relations = []
        for row in results:
            name, kind, file_format, owner, table_type = row
            # Use the new constructor method to create relations directly
            relation = DatabricksRelation.create_from_relation_info(
                name=name,
                kind=kind,
                file_format=file_format,
                owner=owner,
                table_type=table_type,
                schema_relation=schema_relation,
            )
            relations.append(relation)

        return relations

    def get_relations_without_caching(
        self, relation: DatabricksRelation
    ) -> list[tuple[str, str, Optional[str], Optional[str], Optional[str]]]:
        """Return raw relation data as tuples: (name, kind, file_format, owner, table_type)"""
        if relation.is_hive_metastore():
            return self._get_hive_relations(relation)
        return self._get_uc_relations(relation)

    def _get_uc_relations(
        self, relation: DatabricksRelation
    ) -> list[tuple[str, str, Optional[str], Optional[str], Optional[str]]]:
        kwargs = {"relation": relation}
        results = self.execute_macro("get_uc_tables", kwargs=kwargs)
        return [
            (
                row["table_name"],
                row["table_type"],
                row["file_format"],
                row["table_owner"],
                row["databricks_table_type"],
            )
            for row in results
        ]

    def _get_hive_relations(
        self, relation: DatabricksRelation
    ) -> list[tuple[str, str, Optional[str], Optional[str], Optional[str]]]:
        kwargs = {"relation": relation}

        new_rows: list[tuple[str, Optional[str]]]
        if all([relation.database, relation.schema]):
            tables = self.connections.list_tables(
                database=relation.database,  # type: ignore[arg-type]
                schema=relation.schema,  # type: ignore[arg-type]
            )

            new_rows = []
            for row in tables:
                # list_tables returns TABLE_TYPE as view for both materialized views and for
                # streaming tables.  Set type to "" in this case and it will be resolved below.
                rel_type = row["TABLE_TYPE"].lower() if row["TABLE_TYPE"] else None
                row = (row["TABLE_NAME"], rel_type)
                new_rows.append(row)

        else:
            tables = self.execute_macro(macros.SHOW_TABLES_MACRO_NAME, kwargs=kwargs)
            new_rows = [(row["tableName"], None) for row in tables]

        # if there are any table types to be resolved
        if any(not row[1] for row in new_rows):
            with self._catalog(relation.database):
                views = self.execute_macro(macros.SHOW_VIEWS_MACRO_NAME, kwargs=kwargs)
                view_names = set(views.columns["viewName"].values())  # type: ignore[attr-defined]
                new_rows = [
                    (row[0], str(RelationType.View if row[0] in view_names else RelationType.Table))
                    for row in new_rows
                ]

        # Return tuples in format: (name, kind, file_format, owner, table_type)
        # For Hive metastore, file_format, owner, and table_type are not available
        return [
            (
                row[0],  # name
                row[1] or "unknown",  # kind (type)
                None,  # file_format (not available in Hive)
                None,  # owner (not available in Hive)
                None,  # table_type (not available in Hive)
            )
            for row in new_rows
        ]

    def get_relation(
        self,
        database: Optional[str],
        schema: str,
        identifier: str,
        *,
        needs_information: bool = False,
    ) -> Optional[DatabricksRelation]:
        cached: Optional[DatabricksRelation] = super(SparkAdapter, self).get_relation(
            database=database, schema=schema, identifier=identifier
        )

        if not needs_information:
            return cached

        return self._set_relation_information(cached) if cached else None

    def parse_describe_extended(  # type: ignore[override]
        self, relation: DatabricksRelation, raw_rows: list["Row"]
    ) -> tuple[dict[str, Any], list[DatabricksColumn]]:
        # Convert the Row to a dict
        dict_rows = [dict(zip(row._keys, row._values)) for row in raw_rows]
        # Find the separator between the rows and the metadata provided
        # by the DESCRIBE TABLE EXTENDED statement
        pos = self.find_table_information_separator(dict_rows)
        # Remove rows that start with a hash, they are comments
        rows = [row for row in raw_rows[0:pos] if not row["col_name"].startswith("#")]
        metadata = {col["col_name"]: col["data_type"] for col in raw_rows[pos + 1 :]}

        raw_table_stats = metadata.get(constants.KEY_TABLE_STATISTICS)
        table_stats = DatabricksColumn.convert_table_stats(raw_table_stats)
        return metadata, [
            DatabricksColumn(
                table_database=relation.database,
                table_schema=relation.schema,
                table_name=relation.name,
                table_type=relation.type,
                table_owner=str(metadata.get(constants.KEY_TABLE_OWNER)),
                table_stats=table_stats,
                table_comment=metadata.get("Comment"),
                column=column["col_name"],
                column_index=idx,
                dtype=column["data_type"],
                comment=column["comment"],
            )
            for idx, column in enumerate(rows)
        ]

    def get_columns_in_relation(  # type: ignore[override]
        self, relation: DatabricksRelation
    ) -> list[DatabricksColumn]:
        # Use legacy macros for hive metastore or DBR versions older than 16.2
        use_legacy_logic = (
            relation.is_hive_metastore()
            or self.compare_dbr_version(16, 2) < 0
            or relation.type == DatabricksRelationType.MaterializedView
            # TODO: Replace with self.compare_dbr_version(17, 1) < 0 when 17.1 is current version
            #       for SQL warehouses
            or relation.type == DatabricksRelationType.StreamingTable
        )
        return self.get_column_behavior.get_columns_in_relation(self, relation, use_legacy_logic)

    def _get_updated_relation(
        self, relation: DatabricksRelation
    ) -> tuple[DatabricksRelation, list[DatabricksColumn]]:
        rows = list(
            utils.handle_missing_objects(
                lambda: self.execute_macro(
                    macros.GET_COLUMNS_IN_RELATION_RAW_MACRO_NAME,
                    kwargs={"relation": relation},
                ),
                AttrDict(),
            )
        )
        metadata, columns = self.parse_describe_extended(relation, rows)

        # strip hudi metadata columns.
        columns = [x for x in columns if x.name not in self.HUDI_METADATA_COLUMNS]

        return (
            DatabricksRelation.create(
                database=relation.database,
                schema=relation.schema,
                identifier=relation.identifier,
                type=relation.type,  # type: ignore
                databricks_table_type=relation.databricks_table_type,
                metadata=metadata,
                is_delta=metadata.get(KEY_TABLE_PROVIDER) == "delta",
            ),
            columns,
        )

    def _set_relation_information(self, relation: DatabricksRelation) -> DatabricksRelation:
        """Update the information of the relation, or return it if it already exists."""
        if relation.has_information():
            return relation

        return self._get_updated_relation(relation)[0]

    def parse_columns_from_information(  # type: ignore[override]
        self, relation: DatabricksRelation, information: str
    ) -> list[DatabricksColumn]:
        owner_match = re.findall(self.INFORMATION_OWNER_REGEX, information)
        owner = owner_match[0] if owner_match else None
        matches = re.finditer(self.INFORMATION_COLUMNS_REGEX, information)
        comment_match = re.findall(self.INFORMATION_COMMENT_REGEX, information)
        table_comment = comment_match[0] if comment_match else None
        columns = []
        stats_match = re.findall(self.INFORMATION_STATISTICS_REGEX, information)
        raw_table_stats = stats_match[0] if stats_match else None
        table_stats = DatabricksColumn.convert_table_stats(raw_table_stats)

        for match_num, match in enumerate(matches):
            column_name, column_type, _ = match.groups()
            column = DatabricksColumn(
                table_database=relation.database,
                table_schema=relation.schema,
                table_name=relation.table,
                table_type=relation.type,
                table_comment=table_comment,
                column_index=match_num,
                table_owner=owner,
                column=column_name,
                dtype=DatabricksColumn.translate_type(column_type),
                table_stats=table_stats,
            )
            columns.append(column)
        return columns

    def get_catalog_by_relations(
        self, used_schemas: frozenset[tuple[str, str]], relations: set[BaseRelation]
    ) -> tuple["Table", list[Exception]]:
        relation_map: dict[tuple[str, str], set[str]] = defaultdict(set)
        for relation in relations:
            if relation.identifier:
                relation_map[
                    (relation.database or "hive_metastore", relation.schema or "schema")
                ].add(relation.identifier)

        return self._get_catalog_for_relation_map(relation_map, used_schemas)

    def get_catalog(
        self,
        relation_configs: Iterable[RelationConfig],
        used_schemas: frozenset[tuple[str, str]],
    ) -> tuple["Table", list[Exception]]:
        relation_map: dict[tuple[str, str], set[str]] = defaultdict(set)
        for relation in relation_configs:
            relation_map[(relation.database or "hive_metastore", relation.schema or "default")].add(
                relation.identifier
            )

        return self._get_catalog_for_relation_map(relation_map, used_schemas)

    def _get_catalog_for_relation_map(
        self,
        relation_map: dict[tuple[str, str], set[str]],
        used_schemas: frozenset[tuple[str, str]],
    ) -> tuple["Table", list[Exception]]:
        with executor(self.config) as tpe:
            futures: list[Future[Table]] = []
            for schema, relations in relation_map.items():
                if schema in used_schemas:
                    identifier = utils.get_identifier_list_string(relations)
                    if identifier:
                        futures.append(
                            tpe.submit_connected(
                                self,
                                str(schema),
                                self._get_schema_for_catalog,
                                schema[0],
                                schema[1],
                                identifier,
                            )
                        )
            catalogs, exceptions = catch_as_completed(futures)
        return catalogs, exceptions

    def _list_relations_with_information(
        self, schema_relation: DatabricksRelation
    ) -> list[tuple[DatabricksRelation, str]]:
        results = self._show_table_extended(schema_relation)

        relations: list[tuple[DatabricksRelation, str]] = []
        if results:
            for name, information in results.select(["tableName", "information"]):
                rel_type = self._get_relation_type(information)
                relation = self.Relation.create(
                    database=schema_relation.database.lower() if schema_relation.database else None,
                    schema=schema_relation.schema.lower() if schema_relation.schema else None,
                    identifier=name,
                    type=rel_type,  # type: ignore
                    is_delta="Provider: delta" in information,
                )
                relations.append((relation, information))

        return relations

    def _get_relation_type(self, information: str) -> str:
        if "Type: VIEW" in information:
            return RelationType.View
        if "TYPE: MATERIALIZED_VIEW" in information:
            return DatabricksRelationType.MaterializedView
        if "TYPE: STREAMING_TABLE" in information:
            return DatabricksRelationType.StreamingTable
        return DatabricksRelationType.Table

    def _show_table_extended(self, schema_relation: DatabricksRelation) -> Optional["Table"]:
        kwargs = {"schema_relation": schema_relation}

        def exec() -> AttrDict:
            with self._catalog(schema_relation.database):
                return self.execute_macro(macros.SHOW_TABLE_EXTENDED_MACRO_NAME, kwargs=kwargs)

        return utils.handle_missing_objects(exec, None)

    def _get_schema_for_catalog(self, catalog: str, schema: str, identifier: str) -> "Table":
        # Lazy load to improve startup time
        from agate import Table
        from dbt_common.clients.agate_helper import DEFAULT_TYPE_TESTER

        columns: list[dict[str, Any]] = []

        if identifier:
            schema_relation = DatabricksRelation.create(
                database=catalog or "hive_metastore",
                schema=schema,
                identifier=identifier,
                quote_policy=self.config.quoting,
            )
            for relation, information in self._list_relations_with_information(schema_relation):
                columns.extend(self._get_columns_for_catalog(relation, information))
        return Table.from_object(columns, column_types=DEFAULT_TYPE_TESTER)

    def _get_columns_for_catalog(  # type: ignore[override]
        self, relation: DatabricksRelation, information: str
    ) -> Iterable[dict[str, Any]]:
        columns = self.parse_columns_from_information(relation, information)

        for column in columns:
            # convert DatabricksRelation into catalog dicts
            as_dict = column.to_column_dict()
            as_dict["column_name"] = as_dict.pop("column", None)
            as_dict["column_type"] = as_dict.pop("dtype")
            yield as_dict

    def add_query(
        self,
        sql: str,
        auto_begin: bool = True,
        bindings: Optional[Any] = None,
        abridge_sql_log: bool = False,
        *,
        close_cursor: bool = False,
    ) -> tuple[Connection, Any]:
        return self.connections.add_query(
            sql, auto_begin, bindings, abridge_sql_log, close_cursor=close_cursor
        )

    def run_sql_for_tests(
        self, sql: str, fetch: str, conn: Connection
    ) -> Optional[Union[Optional[tuple], list[tuple]]]:
        handle = conn.handle
        try:
            cursor = handle.execute(sql)
            if fetch == "one":
                return cursor.fetchone()
            elif fetch == "all":
                return cursor.fetchall()
            else:
                return None
        except BaseException as e:
            print(utils.redact_credentials(sql))
            print(e)
            raise
        finally:
            if cursor:
                cursor.close()
            conn.transaction_open = False

    @available
    def valid_incremental_strategies(self) -> list[str]:
        valid_strategies = ["append", "merge", "insert_overwrite", "replace_where"]
        if constants.SUPPORT_MICROBATCH:
            valid_strategies.append("microbatch")

        return valid_strategies

    @property
    def python_submission_helpers(self) -> dict[str, type[PythonJobHelper]]:
        return PYTHON_SUBMISSION_HELPERS

    @log_code_execution
    def submit_python_job(self, parsed_model: dict, compiled_code: str) -> AdapterResponse:
        parsed_model["config"]["user_folder_for_python"] = parsed_model["config"].get(
            "user_folder_for_python",
            self.behavior.use_user_folder_for_python.setting,  # type: ignore[attr-defined]
        )
        return super().submit_python_job(parsed_model, compiled_code)

    @available
    def redact_credentials(self, sql: str) -> str:
        return utils.redact_credentials(sql)

    @contextmanager
    def _catalog(self, catalog: Optional[str]) -> Iterator[None]:
        """
        A context manager to make the operation work in the specified catalog,
        and move back to the current catalog after the operation.

        If `catalog` is None, the operation works in the current catalog.
        """
        current_catalog: Optional[str] = None
        try:
            if catalog is not None:
                current_catalog = self.execute_macro(macros.CURRENT_CATALOG_MACRO_NAME)[0][0]
                if current_catalog is not None:
                    if current_catalog != catalog:
                        self.execute_macro(
                            macros.USE_CATALOG_MACRO_NAME, kwargs=dict(catalog=catalog)
                        )
                    else:
                        current_catalog = None
            yield
        finally:
            if current_catalog is not None:
                self.execute_macro(
                    macros.USE_CATALOG_MACRO_NAME, kwargs=dict(catalog=current_catalog)
                )

    @available.parse(lambda *a, **k: {})
    def get_persist_doc_columns(
        self, existing_columns: list[DatabricksColumn], columns: dict[str, Any]
    ) -> dict[str, Any]:
        """Returns a dictionary of columns that have updated comments."""
        return_columns = {}

        # Since existing_columns are gathered after writing the table, we don't need to include any
        # columns from the model that are not in the existing_columns. If we did, it would lead to
        # an error when we tried to alter the table.
        for column in existing_columns:
            name = column.column
            if name in columns:
                config_column = columns[name]
                if isinstance(config_column, dict):
                    comment = columns[name].get("description")
                elif hasattr(config_column, "description"):
                    comment = config_column.description
                else:
                    raise DbtInternalError(
                        f"Column {name} in model config is not a dictionary or ColumnInfo object."
                    )
                if comment != (column.comment or ""):
                    return_columns[name] = columns[name]

        return return_columns

    @available
    @staticmethod
    def generate_unique_temporary_table_suffix(suffix_initial: str = "__dbt_tmp") -> str:
        return f"{suffix_initial}_{re.sub(r'[^A-Za-z0-9]+', '_', str(uuid4()))}"

    @available
    @staticmethod
    def parse_columns_and_constraints(
        existing_columns: list[DatabricksColumn],
        model_columns: dict[str, dict[str, Any]],
        model_constraints: list[dict[str, Any]],
    ) -> tuple[list[DatabricksColumn], list[constraints.TypedConstraint]]:
        """Returns a list of columns that have been updated with features for table create."""
        enriched_columns = []
        not_null_set, parsed_constraints = constraints.parse_constraints(
            list(model_columns.values()), model_constraints
        )

        for column in existing_columns:
            if column.name in model_columns:
                column_info = model_columns[column.name]
                enriched_column = column.enrich(column_info, column.name in not_null_set)
                enriched_columns.append(enriched_column)
            else:
                if column.name in not_null_set:
                    column.not_null = True
                enriched_columns.append(column)

        return enriched_columns, parsed_constraints

    @available.parse(lambda *a, **k: {})
    def get_relation_config(self, relation: DatabricksRelation) -> DatabricksRelationConfigBase:
        api_client = self.connections.api_client

        if relation.type == DatabricksRelationType.MaterializedView:
            return MaterializedViewConfigFactory.get_from_relation(self, relation, api_client)
        elif relation.type == DatabricksRelationType.StreamingTable:
            return StreamingTableConfigFactory.get_from_relation(self, relation, api_client)
        elif relation.type == DatabricksRelationType.Table:
            return IncrementalTableConfigFactory.get_from_relation(self, relation)
        elif relation.type == DatabricksRelationType.View:
            return ViewConfigFactory.get_from_relation(self, relation)
        else:
            raise NotImplementedError(f"Relation type {relation.type} is not supported.")

    @available.parse(lambda *a, **k: {})
    def get_config_from_model(self, model: RelationConfig) -> DatabricksRelationConfigBase:
        assert model.config, "Config was missing from relation"
        if model.config.materialized == "materialized_view":
            return MaterializedViewConfigFactory.get_from_relation_config(model)
        elif model.config.materialized == "streaming_table":
            return StreamingTableConfigFactory.get_from_relation_config(model)
        elif model.config.materialized == "incremental":
            return IncrementalTableConfigFactory.get_from_relation_config(model)
        elif model.config.materialized == "view":
            return ViewConfigFactory.get_from_relation_config(model)
        else:
            raise NotImplementedError(
                f"Materialization {model.config.materialized} is not supported."
            )

    @available
    def is_cluster(self) -> bool:
        """Check if the current connection is a cluster."""
        return self.connections.is_cluster()

    @available.parse(lambda *a, **k: {})
    def clean_sql(self, sql: str) -> str:
        return SqlUtils.clean_sql(sql)

    @available
    def build_catalog_relation(self, model: RelationConfig) -> Optional[CatalogRelation]:
        """
        Builds a relation for a given configuration.

        This method uses the provided configuration to determine the appropriate catalog
        integration and config parser for building the relation. It defaults to the built-in Delta
        catalog if none is provided in the configuration for backward compatibility.

        Args:
            model (RelationConfig): `config.model` (not `model`) from the jinja context

        Returns:
            Any: The relation object generated through the catalog integration and parser
        """
        if catalog := parse_model.catalog_name(model):
            catalog_integration = self.get_catalog_integration(catalog)
            return catalog_integration.build_relation(model)
        return None

    @available
    def get_column_tags_from_model(self, model: RelationConfig) -> Optional[ColumnTagsConfig]:
        return ColumnTagsProcessor.from_relation_config(model)<|MERGE_RESOLUTION|>--- conflicted
+++ resolved
@@ -217,22 +217,7 @@
         return self.connections.compare_dbr_version(major, minor)
 
     def list_schemas(self, database: Optional[str]) -> list[str]:
-<<<<<<< HEAD
-        """
-        Get a list of existing schemas in database.
-
-        If `database` is `None`, fallback to executing `show databases` because
-        `list_schemas` tries to collect schemas from all catalogs when `database` is `None`.
-        """
-        if database is not None:
-            results = self.connections.list_schemas(database=database)
-        else:
-            results = self.execute_macro(
-                macros.LIST_SCHEMAS_MACRO_NAME, kwargs={"database": database}
-            )
-=======
-        results = self.execute_macro(LIST_SCHEMAS_MACRO_NAME, kwargs={"database": database})
->>>>>>> 582062ce
+        results = self.execute_macro(macros.LIST_SCHEMAS_MACRO_NAME, kwargs={"database": database})
         return [row[0] for row in results]
 
     def check_schema_exists(self, database: Optional[str], schema: str) -> bool:
