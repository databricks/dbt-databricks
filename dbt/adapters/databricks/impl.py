import os
import re
from abc import ABC
from abc import abstractmethod
from collections import defaultdict
from concurrent.futures import Future
from contextlib import contextmanager
from dataclasses import dataclass
from typing import Any
from typing import Callable
from typing import cast
from typing import ClassVar
from typing import Dict
from typing import FrozenSet
from typing import Generic
from typing import Iterable
from typing import Iterator
from typing import List
from typing import Optional
from typing import Set
from typing import Tuple
from typing import Type
from typing import TYPE_CHECKING
from typing import TypeVar
from typing import Union

from dbt.adapters.base import AdapterConfig
from dbt.adapters.base import PythonJobHelper
from dbt.adapters.base.impl import catch_as_completed
from dbt.adapters.base.meta import available
from dbt.adapters.base.relation import BaseRelation
from dbt.adapters.capability import Capability
from dbt.adapters.capability import CapabilityDict
from dbt.adapters.capability import CapabilitySupport
from dbt.adapters.capability import Support
from dbt.adapters.contracts.connection import AdapterResponse
from dbt.adapters.contracts.connection import Connection
from dbt.adapters.contracts.relation import RelationConfig
from dbt.adapters.contracts.relation import RelationType
from dbt.adapters.databricks.column import DatabricksColumn
from dbt.adapters.databricks.connections import DatabricksConnectionManager
from dbt.adapters.databricks.connections import DatabricksDBTConnection
from dbt.adapters.databricks.connections import DatabricksSQLConnectionWrapper
from dbt.adapters.databricks.connections import ExtendedSessionConnectionManager
from dbt.adapters.databricks.connections import USE_LONG_SESSIONS
from dbt.adapters.databricks.python_models.python_submissions import (
    AllPurposeClusterPythonJobHelper,
)
from dbt.adapters.databricks.python_models.python_submissions import JobClusterPythonJobHelper
from dbt.adapters.databricks.python_models.python_submissions import (
    ServerlessClusterPythonJobHelper,
)
from dbt.adapters.databricks.relation import DatabricksRelation
from dbt.adapters.databricks.relation import DatabricksRelationType
from dbt.adapters.databricks.relation import KEY_TABLE_PROVIDER
from dbt.adapters.databricks.relation_configs.base import DatabricksRelationConfig
from dbt.adapters.databricks.relation_configs.base import DatabricksRelationConfigBase
from dbt.adapters.databricks.relation_configs.incremental import IncrementalTableConfig
from dbt.adapters.databricks.relation_configs.materialized_view import (
    MaterializedViewConfig,
)
from dbt.adapters.databricks.relation_configs.streaming_table import (
    StreamingTableConfig,
)
from dbt.adapters.databricks.relation_configs.tblproperties import TblPropertiesConfig
from dbt.adapters.databricks.utils import get_first_row
from dbt.adapters.databricks.utils import redact_credentials
from dbt.adapters.databricks.utils import undefined_proof
from dbt.adapters.relation_configs import RelationResults
from dbt.adapters.spark.impl import DESCRIBE_TABLE_EXTENDED_MACRO_NAME
from dbt.adapters.spark.impl import GET_COLUMNS_IN_RELATION_RAW_MACRO_NAME
from dbt.adapters.spark.impl import KEY_TABLE_OWNER
from dbt.adapters.spark.impl import KEY_TABLE_STATISTICS
from dbt.adapters.spark.impl import LIST_SCHEMAS_MACRO_NAME
from dbt.adapters.spark.impl import SparkAdapter
from dbt.adapters.spark.impl import TABLE_OR_VIEW_NOT_FOUND_MESSAGES
from dbt_common.exceptions import DbtRuntimeError
from dbt_common.utils import executor
from dbt_common.utils.dict import AttrDict

if TYPE_CHECKING:
    from agate import Row
    from agate import Table

CURRENT_CATALOG_MACRO_NAME = "current_catalog"
USE_CATALOG_MACRO_NAME = "use_catalog"
GET_CATALOG_MACRO_NAME = "get_catalog"
SHOW_TABLE_EXTENDED_MACRO_NAME = "show_table_extended"
SHOW_TABLES_MACRO_NAME = "show_tables"
SHOW_VIEWS_MACRO_NAME = "show_views"
GET_COLUMNS_COMMENTS_MACRO_NAME = "get_columns_comments"


@dataclass
class DatabricksConfig(AdapterConfig):
    file_format: str = "delta"
    location_root: Optional[str] = None
    partition_by: Optional[Union[List[str], str]] = None
    clustered_by: Optional[Union[List[str], str]] = None
    liquid_clustered_by: Optional[Union[List[str], str]] = None
    buckets: Optional[int] = None
    options: Optional[Dict[str, str]] = None
    merge_update_columns: Optional[str] = None
    databricks_tags: Optional[Dict[str, str]] = None
    tblproperties: Optional[Dict[str, str]] = None
    zorder: Optional[Union[List[str], str]] = None


def check_not_found_error(errmsg: str) -> bool:
    new_error = "[SCHEMA_NOT_FOUND]" in errmsg
    old_error = re.match(r".*(Database).*(not found).*", errmsg, re.DOTALL)
    found_msgs = (msg in errmsg for msg in TABLE_OR_VIEW_NOT_FOUND_MESSAGES)
    return new_error or old_error is not None or any(found_msgs)


T = TypeVar("T")


def handle_missing_objects(exec: Callable[[], T], default: T) -> T:
    try:
        return exec()
    except DbtRuntimeError as e:
        errmsg = getattr(e, "msg", "")
        if check_not_found_error(errmsg):
            return default
        raise e


def get_identifier_list_string(table_names: Set[str]) -> str:
    """Returns `"|".join(table_names)` by default.

    Returns `"*"` if `DBT_DESCRIBE_TABLE_2048_CHAR_BYPASS` == `"true"`
    and the joined string exceeds 2048 characters

    This is for AWS Glue Catalog users. See issue #325.
    """

    _identifier = "|".join(table_names)
    bypass_2048_char_limit = os.environ.get("DBT_DESCRIBE_TABLE_2048_CHAR_BYPASS", "false")
    if bypass_2048_char_limit == "true":
        _identifier = _identifier if len(_identifier) < 2048 else "*"
    return _identifier


@undefined_proof
class DatabricksAdapter(SparkAdapter):
    INFORMATION_COMMENT_REGEX = re.compile(r"Comment: (.*)\n[A-Z][A-Za-z ]+:", re.DOTALL)

    Relation = DatabricksRelation
    Column = DatabricksColumn

    if USE_LONG_SESSIONS:
        ConnectionManager: Type[DatabricksConnectionManager] = ExtendedSessionConnectionManager
    else:
        ConnectionManager = DatabricksConnectionManager

    connections: DatabricksConnectionManager

    AdapterSpecificConfigs = DatabricksConfig

    _capabilities = CapabilityDict(
        {
            Capability.TableLastModifiedMetadata: CapabilitySupport(support=Support.Full),
            Capability.SchemaMetadataByRelations: CapabilitySupport(support=Support.Full),
        }
    )

    # override/overload
    def acquire_connection(
        self, name: Optional[str] = None, query_header_context: Any = None
    ) -> Connection:
        return self.connections.set_connection_name(name, query_header_context)

    # override
    @contextmanager
    def connection_named(self, name: str, query_header_context: Any = None) -> Iterator[None]:
        try:
            if self.connections.query_header is not None:
                self.connections.query_header.set(name, query_header_context)
            self.acquire_connection(name, query_header_context)
            yield
        finally:
            self.release_connection()
            if self.connections.query_header is not None:
                self.connections.query_header.reset()

    @available.parse(lambda *a, **k: 0)
    def compare_dbr_version(self, major: int, minor: int) -> int:
        """
        Returns the comparison result between the version of the cluster and the specified version.

        - positive number if the cluster version is greater than the specified version.
        - 0 if the versions are the same
        - negative number if the cluster version is less than the specified version.

        Always returns positive number if trying to connect to SQL Warehouse.
        """
        return self.connections.compare_dbr_version(major, minor)

    def list_schemas(self, database: Optional[str]) -> List[str]:
        """
        Get a list of existing schemas in database.

        If `database` is `None`, fallback to executing `show databases` because
        `list_schemas` tries to collect schemas from all catalogs when `database` is `None`.
        """
        if database is not None:
            results = self.connections.list_schemas(database=database)
        else:
            results = self.execute_macro(LIST_SCHEMAS_MACRO_NAME, kwargs={"database": database})
        return [row[0] for row in results]

    def check_schema_exists(self, database: Optional[str], schema: str) -> bool:
        """Check if a schema exists."""
        return schema.lower() in set(s.lower() for s in self.list_schemas(database=database))

    def execute(
        self,
        sql: str,
        auto_begin: bool = False,
        fetch: bool = False,
        limit: Optional[int] = None,
        *,
        staging_table: Optional[BaseRelation] = None,
    ) -> Tuple[AdapterResponse, "Table"]:
        try:
            return super().execute(sql=sql, auto_begin=auto_begin, fetch=fetch, limit=limit)
        finally:
            if staging_table is not None:
                self.drop_relation(staging_table)

    def list_relations_without_caching(  # type: ignore[override]
        self, schema_relation: DatabricksRelation
    ) -> List[DatabricksRelation]:
        empty: List[Tuple[Optional[str], Optional[str], Optional[str], Optional[str]]] = []
        results = handle_missing_objects(
            lambda: self.get_relations_without_caching(schema_relation), empty
        )

        relations = []
        for row in results:
            name, kind, file_format, owner = row
            metadata = None
            if file_format:
                metadata = {KEY_TABLE_OWNER: owner, KEY_TABLE_PROVIDER: file_format}
            relations.append(
                self.Relation.create(
                    database=schema_relation.database,
                    schema=schema_relation.schema,
                    identifier=name,
                    type=self.Relation.get_relation_type(kind),
                    metadata=metadata,
                )
            )

        return relations

    def get_relations_without_caching(
        self, relation: DatabricksRelation
    ) -> List[Tuple[Optional[str], Optional[str], Optional[str], Optional[str]]]:
        if relation.is_hive_metastore():
            return self._get_hive_relations(relation)
        return self._get_uc_relations(relation)

    def _get_uc_relations(
        self, relation: DatabricksRelation
    ) -> List[Tuple[Optional[str], Optional[str], Optional[str], Optional[str]]]:
        kwargs = {"relation": relation}
        results = self.execute_macro("get_uc_tables", kwargs=kwargs)
        return [
            (row["table_name"], row["table_type"], row["file_format"], row["table_owner"])
            for row in results
        ]

    def _get_hive_relations(
        self, relation: DatabricksRelation
    ) -> List[Tuple[Optional[str], Optional[str], Optional[str], Optional[str]]]:
        kwargs = {"relation": relation}

        new_rows: List[Tuple[str, Optional[str]]]
        if all([relation.database, relation.schema]):
            tables = self.connections.list_tables(
                database=relation.database, schema=relation.schema  # type: ignore[arg-type]
            )

            new_rows = []
            for row in tables:
                # list_tables returns TABLE_TYPE as view for both materialized views and for
                # streaming tables.  Set type to "" in this case and it will be resolved below.
                type = row["TABLE_TYPE"].lower() if row["TABLE_TYPE"] else None
                row = (row["TABLE_NAME"], type)
                new_rows.append(row)

        else:
            tables = self.execute_macro(SHOW_TABLES_MACRO_NAME, kwargs=kwargs)
            new_rows = [(row["tableName"], None) for row in tables]

        # if there are any table types to be resolved
        if any(not row[1] for row in new_rows):
            with self._catalog(relation.database):
                views = self.execute_macro(SHOW_VIEWS_MACRO_NAME, kwargs=kwargs)
                view_names = set(views.columns["viewName"].values())  # type: ignore[attr-defined]
                new_rows = [
                    (row[0], str(RelationType.View if row[0] in view_names else RelationType.Table))
                    for row in new_rows
                ]

        return [(row[0], row[1], None, None) for row in new_rows]

    @available.parse(lambda *a, **k: [])
    def get_column_schema_from_query(self, sql: str) -> List[DatabricksColumn]:
        """Get a list of the Columns with names and data types from the given sql."""
        _, cursor = self.connections.add_select_query(sql)
<<<<<<< HEAD
        columns: List[DatabricksColumn] = [
            self.Column.create(
                column_name, self.connections.data_type_code_to_name(column_type_code)
            )
            # https://peps.python.org/pep-0249/#description
            for column_name, column_type_code, *_ in cursor.description
        ]
        cursor.close()
=======
        try:
            columns: List[DatabricksColumn] = [
                self.Column.create(
                    column_name, self.connections.data_type_code_to_name(column_type_code)
                )
                # https://peps.python.org/pep-0249/#description
                for column_name, column_type_code, *_ in cursor.description
            ]
        finally:
            cursor.close()
>>>>>>> 37e16a5b
        return columns

    def get_relation(
        self,
        database: Optional[str],
        schema: str,
        identifier: str,
        *,
        needs_information: bool = False,
    ) -> Optional[DatabricksRelation]:
        cached: Optional[DatabricksRelation] = super(SparkAdapter, self).get_relation(
            database=database, schema=schema, identifier=identifier
        )

        if not needs_information:
            return cached

        return self._set_relation_information(cached) if cached else None

    def parse_describe_extended(  # type: ignore[override]
        self, relation: DatabricksRelation, raw_rows: List["Row"]
    ) -> Tuple[Dict[str, Any], List[DatabricksColumn]]:
        # Convert the Row to a dict
        dict_rows = [dict(zip(row._keys, row._values)) for row in raw_rows]
        # Find the separator between the rows and the metadata provided
        # by the DESCRIBE TABLE EXTENDED statement
        pos = self.find_table_information_separator(dict_rows)
        # Remove rows that start with a hash, they are comments
        rows = [row for row in raw_rows[0:pos] if not row["col_name"].startswith("#")]
        metadata = {col["col_name"]: col["data_type"] for col in raw_rows[pos + 1 :]}

        raw_table_stats = metadata.get(KEY_TABLE_STATISTICS)
        table_stats = DatabricksColumn.convert_table_stats(raw_table_stats)
        return metadata, [
            DatabricksColumn(
                table_database=relation.database,
                table_schema=relation.schema,
                table_name=relation.name,
                table_type=relation.type,
                table_owner=str(metadata.get(KEY_TABLE_OWNER)),
                table_stats=table_stats,
                table_comment=metadata.get("Comment"),
                column=column["col_name"],
                column_index=idx,
                dtype=column["data_type"],
                comment=column["comment"],
            )
            for idx, column in enumerate(rows)
        ]

    def get_columns_in_relation(  # type: ignore[override]
        self, relation: DatabricksRelation
    ) -> List[DatabricksColumn]:
        rows = list(
            handle_missing_objects(
                lambda: self.execute_macro(
                    GET_COLUMNS_COMMENTS_MACRO_NAME, kwargs={"relation": relation}
                ),
                AttrDict(),
            )
        )

        columns = []
        for row in rows:
            if row["col_name"].startswith("#"):
                break
            columns.append(
                DatabricksColumn(
                    column=row["col_name"], dtype=row["data_type"], comment=row["comment"]
                )
            )

        return columns

    def _get_updated_relation(
        self, relation: DatabricksRelation
    ) -> Tuple[DatabricksRelation, List[DatabricksColumn]]:
        rows = list(
            handle_missing_objects(
                lambda: self.execute_macro(
                    GET_COLUMNS_IN_RELATION_RAW_MACRO_NAME,
                    kwargs={"relation": relation},
                ),
                AttrDict(),
            )
        )
        metadata, columns = self.parse_describe_extended(relation, rows)

        # strip hudi metadata columns.
        columns = [x for x in columns if x.name not in self.HUDI_METADATA_COLUMNS]

        return (
            self.Relation.create(
                database=relation.database,
                schema=relation.schema,
                identifier=relation.identifier,
                type=relation.type,  # type: ignore
                metadata=metadata,
            ),
            columns,
        )

    def _set_relation_information(self, relation: DatabricksRelation) -> DatabricksRelation:
        """Update the information of the relation, or return it if it already exists."""
        if relation.has_information():
            return relation

        return self._get_updated_relation(relation)[0]

    def parse_columns_from_information(  # type: ignore[override]
        self, relation: DatabricksRelation, information: str
    ) -> List[DatabricksColumn]:
        owner_match = re.findall(self.INFORMATION_OWNER_REGEX, information)
        owner = owner_match[0] if owner_match else None
        matches = re.finditer(self.INFORMATION_COLUMNS_REGEX, information)
        comment_match = re.findall(self.INFORMATION_COMMENT_REGEX, information)
        table_comment = comment_match[0] if comment_match else None
        columns = []
        stats_match = re.findall(self.INFORMATION_STATISTICS_REGEX, information)
        raw_table_stats = stats_match[0] if stats_match else None
        table_stats = DatabricksColumn.convert_table_stats(raw_table_stats)

        for match_num, match in enumerate(matches):
            column_name, column_type, _ = match.groups()
            column = DatabricksColumn(
                table_database=relation.database,
                table_schema=relation.schema,
                table_name=relation.table,
                table_type=relation.type,
                table_comment=table_comment,
                column_index=match_num,
                table_owner=owner,
                column=column_name,
                dtype=DatabricksColumn.translate_type(column_type),
                table_stats=table_stats,
            )
            columns.append(column)
        return columns

    def get_catalog_by_relations(
        self, used_schemas: FrozenSet[Tuple[str, str]], relations: Set[BaseRelation]
    ) -> Tuple["Table", List[Exception]]:
        relation_map: Dict[Tuple[str, str], Set[str]] = defaultdict(set)
        for relation in relations:
            if relation.identifier:
                relation_map[
                    (relation.database or "hive_metastore", relation.schema or "schema")
                ].add(relation.identifier)

        return self._get_catalog_for_relation_map(relation_map, used_schemas)

    def get_catalog(
        self,
        relation_configs: Iterable[RelationConfig],
        used_schemas: FrozenSet[Tuple[str, str]],
    ) -> Tuple["Table", List[Exception]]:
        relation_map: Dict[Tuple[str, str], Set[str]] = defaultdict(set)
        for relation in relation_configs:
            relation_map[(relation.database or "hive_metastore", relation.schema or "default")].add(
                relation.identifier
            )

        return self._get_catalog_for_relation_map(relation_map, used_schemas)

    def _get_catalog_for_relation_map(
        self,
        relation_map: Dict[Tuple[str, str], Set[str]],
        used_schemas: FrozenSet[Tuple[str, str]],
    ) -> Tuple["Table", List[Exception]]:
        with executor(self.config) as tpe:
            futures: List[Future["Table"]] = []
            for schema, relations in relation_map.items():
                if schema in used_schemas:
                    identifier = get_identifier_list_string(relations)
                    if identifier:
                        futures.append(
                            tpe.submit_connected(
                                self,
                                str(schema),
                                self._get_schema_for_catalog,
                                schema[0],
                                schema[1],
                                identifier,
                            )
                        )
            catalogs, exceptions = catch_as_completed(futures)
        return catalogs, exceptions

    def _list_relations_with_information(
        self, schema_relation: DatabricksRelation
    ) -> List[Tuple[DatabricksRelation, str]]:
        results = self._show_table_extended(schema_relation)

        relations: List[Tuple[DatabricksRelation, str]] = []
        if results:
            for name, information in results.select(["tableName", "information"]):
                rel_type = RelationType.View if "Type: VIEW" in information else RelationType.Table
                relation = self.Relation.create(
                    database=schema_relation.database.lower() if schema_relation.database else None,
                    schema=schema_relation.schema.lower() if schema_relation.schema else None,
                    identifier=name,
                    type=rel_type,
                )
                relations.append((relation, information))

        return relations

    def _show_table_extended(self, schema_relation: DatabricksRelation) -> Optional["Table"]:
        kwargs = {"schema_relation": schema_relation}

        def exec() -> AttrDict:
            with self._catalog(schema_relation.database):
                return self.execute_macro(SHOW_TABLE_EXTENDED_MACRO_NAME, kwargs=kwargs)

        return handle_missing_objects(exec, None)

    def _get_schema_for_catalog(self, catalog: str, schema: str, identifier: str) -> "Table":
        # Lazy load to improve startup time
        from agate import Table
        from dbt_common.clients.agate_helper import DEFAULT_TYPE_TESTER

        columns: List[Dict[str, Any]] = []

        if identifier:
            schema_relation = self.Relation.create(
                database=catalog or "hive_metastore",
                schema=schema,
                identifier=identifier,
                quote_policy=self.config.quoting,
            )
            for relation, information in self._list_relations_with_information(schema_relation):
                columns.extend(self._get_columns_for_catalog(relation, information))
        return Table.from_object(columns, column_types=DEFAULT_TYPE_TESTER)

    def _get_columns_for_catalog(  # type: ignore[override]
        self, relation: DatabricksRelation, information: str
    ) -> Iterable[Dict[str, Any]]:
        columns = self.parse_columns_from_information(relation, information)

        for column in columns:
            # convert DatabricksRelation into catalog dicts
            as_dict = column.to_column_dict()
            as_dict["column_name"] = as_dict.pop("column", None)
            as_dict["column_type"] = as_dict.pop("dtype")
            yield as_dict

    def add_query(
        self,
        sql: str,
        auto_begin: bool = True,
        bindings: Optional[Any] = None,
        abridge_sql_log: bool = False,
        *,
        close_cursor: bool = False,
    ) -> Tuple[Connection, Any]:
        return self.connections.add_query(
            sql, auto_begin, bindings, abridge_sql_log, close_cursor=close_cursor
        )

    def run_sql_for_tests(
        self, sql: str, fetch: str, conn: Connection
    ) -> Optional[Union[Optional[Tuple], List[Tuple]]]:
        cursor = conn.handle.cursor()
        try:
            cursor.execute(sql)
            if fetch == "one":
                return cursor.fetchone()
            elif fetch == "all":
                return cursor.fetchall()
            else:
                return None
        except BaseException as e:
            print(redact_credentials(sql))
            print(e)
            raise
        finally:
            cursor.close()
            conn.transaction_open = False

    def valid_incremental_strategies(self) -> List[str]:
        return ["append", "merge", "insert_overwrite", "replace_where"]

    @property
    def python_submission_helpers(self) -> Dict[str, Type[PythonJobHelper]]:
        return {
            "job_cluster": JobClusterPythonJobHelper,
            "all_purpose_cluster": AllPurposeClusterPythonJobHelper,
            "serverless_cluster": ServerlessClusterPythonJobHelper,
        }

    @available
    def redact_credentials(self, sql: str) -> str:
        return redact_credentials(sql)

    @contextmanager
    def _catalog(self, catalog: Optional[str]) -> Iterator[None]:
        """
        A context manager to make the operation work in the specified catalog,
        and move back to the current catalog after the operation.

        If `catalog` is None, the operation works in the current catalog.
        """
        current_catalog: Optional[str] = None
        try:
            if catalog is not None:
                current_catalog = self.execute_macro(CURRENT_CATALOG_MACRO_NAME)[0][0]
                if current_catalog is not None:
                    if current_catalog != catalog:
                        self.execute_macro(USE_CATALOG_MACRO_NAME, kwargs=dict(catalog=catalog))
                    else:
                        current_catalog = None
            yield
        finally:
            if current_catalog is not None:
                self.execute_macro(USE_CATALOG_MACRO_NAME, kwargs=dict(catalog=current_catalog))

    @available.parse(lambda *a, **k: {})
    def get_persist_doc_columns(
        self, existing_columns: List[DatabricksColumn], columns: Dict[str, Any]
    ) -> Dict[str, Any]:
        """Returns a dictionary of columns that have updated comments."""
        return_columns = {}

        # Since existing_columns are gathered after writing the table, we don't need to include any
        # columns from the model that are not in the existing_columns. If we did, it would lead to
        # an error when we tried to alter the table.
        for column in existing_columns:
            name = column.column
            if (
                name in columns
                and "description" in columns[name]
                and columns[name]["description"] != (column.comment or "")
            ):
                return_columns[name] = columns[name]

        return return_columns

    @available.parse(lambda *a, **k: {})
    def get_relation_config(self, relation: DatabricksRelation) -> DatabricksRelationConfigBase:
        if relation.type == DatabricksRelationType.MaterializedView:
            return MaterializedViewAPI.get_from_relation(self, relation)
        elif relation.type == DatabricksRelationType.StreamingTable:
            return StreamingTableAPI.get_from_relation(self, relation)
        elif relation.type == DatabricksRelationType.Table:
            return IncrementalTableAPI.get_from_relation(self, relation)
        else:
            raise NotImplementedError(f"Relation type {relation.type} is not supported.")

    @available.parse(lambda *a, **k: {})
    def get_config_from_model(self, model: RelationConfig) -> DatabricksRelationConfigBase:
        assert model.config, "Config was missing from relation"
        if model.config.materialized == "materialized_view":
            return MaterializedViewAPI.get_from_relation_config(model)
        elif model.config.materialized == "streaming_table":
            return StreamingTableAPI.get_from_relation_config(model)
        elif model.config.materialized == "incremental":
            return IncrementalTableAPI.get_from_relation_config(model)
        else:
            raise NotImplementedError(
                f"Materialization {model.config.materialized} is not supported."
            )


@dataclass(frozen=True)
class RelationAPIBase(ABC, Generic[DatabricksRelationConfig]):
    """Base class for the relation API, so as to provide some encapsulation from the adapter.
    For the most part, these are just namespaces to group related methods together.
    """

    relation_type: ClassVar[DatabricksRelationType]

    @classmethod
    @abstractmethod
    def config_type(cls) -> Type[DatabricksRelationConfig]:
        """Get the config class for delegating calls."""

        raise NotImplementedError("Must be implemented by subclass")

    @classmethod
    def get_from_relation(
        cls, adapter: DatabricksAdapter, relation: DatabricksRelation
    ) -> DatabricksRelationConfig:
        """Get the relation config from the relation."""

        assert relation.type == cls.relation_type
        results = cls._describe_relation(adapter, relation)
        return cls.config_type().from_results(results)

    @classmethod
    def get_from_relation_config(cls, relation_config: RelationConfig) -> DatabricksRelationConfig:
        """Get the relation config from the model node."""

        return cls.config_type().from_relation_config(relation_config)

    @classmethod
    @abstractmethod
    def _describe_relation(
        cls, adapter: DatabricksAdapter, relation: DatabricksRelation
    ) -> RelationResults:
        """Describe the relation and return the results."""

        raise NotImplementedError("Must be implemented by subclass")


class DeltaLiveTableAPIBase(RelationAPIBase[DatabricksRelationConfig]):
    @classmethod
    def get_from_relation(
        cls, adapter: DatabricksAdapter, relation: DatabricksRelation
    ) -> DatabricksRelationConfig:
        """Get the relation config from the relation."""

        relation_config = super(DeltaLiveTableAPIBase, cls).get_from_relation(adapter, relation)
        connection = cast(DatabricksDBTConnection, adapter.connections.get_thread_connection())
        wrapper: DatabricksSQLConnectionWrapper = connection.handle

        # Ensure any current refreshes are completed before returning the relation config
        tblproperties = cast(TblPropertiesConfig, relation_config.config["tblproperties"])
        if tblproperties.pipeline_id:
            # TODO fix this path so that it doesn't need a cursor
            # It just calls APIs to poll the pipeline status
            cursor = wrapper.cursor()
<<<<<<< HEAD
            cursor.poll_refresh_pipeline(tblproperties.pipeline_id)
            cursor.close()
=======
            try:
                cursor.poll_refresh_pipeline(tblproperties.pipeline_id)
            finally:
                cursor.close()
>>>>>>> 37e16a5b
        return relation_config


class MaterializedViewAPI(DeltaLiveTableAPIBase[MaterializedViewConfig]):
    relation_type = DatabricksRelationType.MaterializedView

    @classmethod
    def config_type(cls) -> Type[MaterializedViewConfig]:
        return MaterializedViewConfig

    @classmethod
    def _describe_relation(
        cls, adapter: DatabricksAdapter, relation: DatabricksRelation
    ) -> RelationResults:
        kwargs = {"table_name": relation}
        results: RelationResults = dict()
        results["describe_extended"] = adapter.execute_macro(
            DESCRIBE_TABLE_EXTENDED_MACRO_NAME, kwargs=kwargs
        )

        kwargs = {"relation": relation}
        results["information_schema.views"] = cls._get_information_schema_views(adapter, kwargs)
        results["show_tblproperties"] = adapter.execute_macro("fetch_tbl_properties", kwargs=kwargs)
        return results

    @staticmethod
    def _get_information_schema_views(adapter: DatabricksAdapter, kwargs: Dict[str, Any]) -> "Row":
        return get_first_row(adapter.execute_macro("get_view_description", kwargs=kwargs))


class StreamingTableAPI(DeltaLiveTableAPIBase[StreamingTableConfig]):
    relation_type = DatabricksRelationType.StreamingTable

    @classmethod
    def config_type(cls) -> Type[StreamingTableConfig]:
        return StreamingTableConfig

    @classmethod
    def _describe_relation(
        cls, adapter: DatabricksAdapter, relation: DatabricksRelation
    ) -> RelationResults:
        kwargs = {"table_name": relation}
        results: RelationResults = dict()
        results["describe_extended"] = adapter.execute_macro(
            DESCRIBE_TABLE_EXTENDED_MACRO_NAME, kwargs=kwargs
        )

        kwargs = {"relation": relation}

        results["show_tblproperties"] = adapter.execute_macro("fetch_tbl_properties", kwargs=kwargs)
        return results


class IncrementalTableAPI(RelationAPIBase[IncrementalTableConfig]):
    relation_type = DatabricksRelationType.Table

    @classmethod
    def config_type(cls) -> Type[IncrementalTableConfig]:
        return IncrementalTableConfig

    @classmethod
    def _describe_relation(
        cls, adapter: DatabricksAdapter, relation: DatabricksRelation
    ) -> RelationResults:
        results = {}
        kwargs = {"relation": relation}

        if not relation.is_hive_metastore():
            results["information_schema.tags"] = adapter.execute_macro("fetch_tags", kwargs=kwargs)
        return results<|MERGE_RESOLUTION|>--- conflicted
+++ resolved
@@ -311,16 +311,6 @@
     def get_column_schema_from_query(self, sql: str) -> List[DatabricksColumn]:
         """Get a list of the Columns with names and data types from the given sql."""
         _, cursor = self.connections.add_select_query(sql)
-<<<<<<< HEAD
-        columns: List[DatabricksColumn] = [
-            self.Column.create(
-                column_name, self.connections.data_type_code_to_name(column_type_code)
-            )
-            # https://peps.python.org/pep-0249/#description
-            for column_name, column_type_code, *_ in cursor.description
-        ]
-        cursor.close()
-=======
         try:
             columns: List[DatabricksColumn] = [
                 self.Column.create(
@@ -331,7 +321,6 @@
             ]
         finally:
             cursor.close()
->>>>>>> 37e16a5b
         return columns
 
     def get_relation(
@@ -753,15 +742,10 @@
             # TODO fix this path so that it doesn't need a cursor
             # It just calls APIs to poll the pipeline status
             cursor = wrapper.cursor()
-<<<<<<< HEAD
-            cursor.poll_refresh_pipeline(tblproperties.pipeline_id)
-            cursor.close()
-=======
             try:
                 cursor.poll_refresh_pipeline(tblproperties.pipeline_id)
             finally:
                 cursor.close()
->>>>>>> 37e16a5b
         return relation_config
 
 
