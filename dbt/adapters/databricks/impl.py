--- conflicted
+++ resolved
@@ -576,13 +576,8 @@
         relations: list[tuple[DatabricksRelation, str]] = []
         if results:
             for name, information in results.select(["tableName", "information"]):
-<<<<<<< HEAD
-                rel_type = RelationType.View if "Type: VIEW" in information else RelationType.Table
-                relation = DatabricksRelation.create(
-=======
                 rel_type = self._get_relation_type(information)
                 relation = self.Relation.create(
->>>>>>> 7c68e995
                     database=schema_relation.database.lower() if schema_relation.database else None,
                     schema=schema_relation.schema.lower() if schema_relation.schema else None,
                     identifier=name,
