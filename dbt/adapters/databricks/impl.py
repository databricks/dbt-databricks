--- conflicted
+++ resolved
@@ -810,16 +810,14 @@
                 f"Materialization {model.config.materialized} is not supported."
             )
 
-<<<<<<< HEAD
     @available
     def is_cluster(self) -> bool:
         """Check if the current connection is a cluster."""
         return self.connections.is_cluster()
-=======
+
     @available.parse(lambda *a, **k: {})
     def clean_sql(self, sql: str) -> str:
         return SqlUtils.clean_sql(sql)
->>>>>>> 65ff2dfd
 
 
 @dataclass(frozen=True)
