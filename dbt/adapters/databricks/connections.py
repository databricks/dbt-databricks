--- conflicted
+++ resolved
@@ -1,12 +1,8 @@
 import time
 from collections.abc import Callable, Iterator
 from contextlib import contextmanager
-<<<<<<< HEAD
 from dataclasses import dataclass, field
-=======
-from dataclasses import dataclass
 from importlib.metadata import version
->>>>>>> 08ca53b2
 from multiprocessing.context import SpawnContext
 from typing import TYPE_CHECKING, Any, Optional, cast
 
@@ -135,11 +131,8 @@
     http_path: str = ""
     thread_identifier: tuple[int, int] = (0, 0)
     session_id: Optional[str] = None
-<<<<<<< HEAD
     _capabilities: Optional[DBRCapabilities] = field(default=None, init=False, repr=False)
-=======
     _query_header_context: Any = None
->>>>>>> 08ca53b2
 
     def __str__(self) -> str:
         return f"DatabricksDBTConnection(session-id={self.session_id}, name={self.name})"
