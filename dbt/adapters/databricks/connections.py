--- conflicted
+++ resolved
@@ -25,25 +25,22 @@
 )
 from dbt.adapters.databricks.__version__ import version as __version__
 from dbt.adapters.databricks.api_client import DatabricksApiClient
-from dbt.adapters.databricks.credentials import (
-<<<<<<< HEAD
-    DatabricksCredentialManager,
-    DatabricksCredentials,
-=======
-    DatabricksCredentials,
-    TCredentialProvider,
->>>>>>> 2ccd7293
-)
-from dbt.adapters.databricks.events.connection_events import (
-    ConnectionAcquire,
+from dbt.adapters.databricks.connections import (
     ConnectionCreate,
     ConnectionCreateError,
     ConnectionIdleCheck,
     ConnectionIdleClose,
+    ConnectionRetrieve,
+    ConnectionReuse,
+)
+from dbt.adapters.databricks.credentials import (
+    DatabricksCredentialManager,
+    DatabricksCredentials,
+)
+from dbt.adapters.databricks.events.connection_events import (
+    ConnectionAcquire,
     ConnectionRelease,
     ConnectionReset,
-    ConnectionRetrieve,
-    ConnectionReuse,
 )
 from dbt.adapters.databricks.events.other_events import QueryError
 from dbt.adapters.databricks.handle import CursorWrapper, DatabricksHandle, SqlUtils
@@ -203,12 +200,7 @@
 
 class DatabricksConnectionManager(SparkConnectionManager):
     TYPE: str = "databricks"
-<<<<<<< HEAD
     credentials_manager: Optional[DatabricksCredentialManager] = None
-    _user_agent = f"dbt-databricks/{__version__}"
-=======
-    credentials_provider: Optional[TCredentialProvider] = None
->>>>>>> 2ccd7293
 
     def __init__(self, profile: AdapterRequiredConfig, mp_context: SpawnContext):
         super().__init__(profile, mp_context)
@@ -446,44 +438,9 @@
         creds: DatabricksCredentials = connection.credentials
         timeout = creds.connect_timeout
 
-        # gotta keep this so we don't prompt users many times
-<<<<<<< HEAD
         cls.credentials_manager = creds.authenticate()
-
-        invocation_env = creds.get_invocation_env()
-        user_agent_entry = cls._user_agent
-        if invocation_env:
-            user_agent_entry = f"{cls._user_agent}; {invocation_env}"
-
-        connection_parameters = creds.connection_parameters.copy()  # type: ignore[union-attr]
-
-        http_headers: list[tuple[str, str]] = list(
-            creds.get_all_http_headers(connection_parameters.pop("http_headers", {})).items()
-        )
-
-        # If a model specifies a compute resource the http path
-        # may be different than the http_path property of creds.
-        http_path = databricks_connection.http_path
-
-        def connect() -> DatabricksSQLConnectionWrapper:
-            assert cls.credentials_manager is not None
-            try:
-                # TODO: what is the error when a user specifies a catalog they don't have access to
-                conn = dbsql.connect(
-                    server_hostname=creds.host,
-                    http_path=http_path,
-                    credentials_provider=cls.credentials_manager.credentials_provider,
-                    http_headers=http_headers if http_headers else None,
-                    session_configuration=creds.session_properties,
-                    catalog=creds.database,
-                    use_inline_params="silent",
-                    # schema=creds.schema,  # TODO: Explicitly set once DBR 7.3LTS is EOL.
-                    _user_agent_entry=user_agent_entry,
-                    **connection_parameters,
-=======
-        cls.credentials_provider = creds.authenticate(cls.credentials_provider)
         conn_args = SqlUtils.prepare_connection_arguments(
-            creds, cls.credentials_provider, databricks_connection.http_path
+            creds, cls.credentials_manager, databricks_connection.http_path
         )
 
         def connect() -> DatabricksHandle:
@@ -491,62 +448,13 @@
                 # TODO: what is the error when a user specifies a catalog they don't have access to
                 conn = DatabricksHandle.from_connection_args(
                     conn_args, creds.cluster_id is not None
->>>>>>> 2ccd7293
                 )
                 if conn:
                     databricks_connection.session_id = conn.session_id
                     databricks_connection.last_used_time = time.time()
-
-<<<<<<< HEAD
-        creds: DatabricksCredentials = connection.credentials
-        timeout = creds.connect_timeout
-
-        # gotta keep this so we don't prompt users many times
-        cls.credentials_manager = creds.authenticate()
-
-        invocation_env = creds.get_invocation_env()
-        user_agent_entry = cls._user_agent
-        if invocation_env:
-            user_agent_entry = f"{cls._user_agent}; {invocation_env}"
-
-        connection_parameters = creds.connection_parameters.copy()  # type: ignore[union-attr]
-
-        http_headers: list[tuple[str, str]] = list(
-            creds.get_all_http_headers(connection_parameters.pop("http_headers", {})).items()
-        )
-
-        # If a model specifies a compute resource the http path
-        # may be different than the http_path property of creds.
-        http_path = _get_http_path(query_header_context, creds)
-
-        def connect() -> DatabricksSQLConnectionWrapper:
-            try:
-                # TODO: what is the error when a user specifies a catalog they don't have access to
-                conn: DatabricksSQLConnection = dbsql.connect(
-                    server_hostname=creds.host,
-                    http_path=http_path,
-                    credentials_provider=cls.credentials_provider,
-                    http_headers=http_headers if http_headers else None,
-                    session_configuration=creds.session_properties,
-                    catalog=creds.database,
-                    use_inline_params="silent",
-                    # schema=creds.schema,  # TODO: Explicitly set once DBR 7.3LTS is EOL.
-                    _user_agent_entry=user_agent_entry,
-                    **connection_parameters,
-                )
-                logger.debug(ConnectionCreated(str(conn)))
-
-                return DatabricksSQLConnectionWrapper(
-                    conn,
-                    is_cluster=creds.cluster_id is not None,
-                    creds=creds,
-                    user_agent=user_agent_entry,
-                )
-=======
                     return conn
                 else:
                     raise DbtDatabaseError("Failed to create connection")
->>>>>>> 2ccd7293
             except Error as exc:
                 logger.error(ConnectionCreateError(exc))
                 raise
