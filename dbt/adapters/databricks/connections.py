--- conflicted
+++ resolved
@@ -11,19 +11,6 @@
 from multiprocessing.context import SpawnContext
 from numbers import Number
 from threading import get_ident
-<<<<<<< HEAD
-from typing import Any, Generator
-from typing import Callable
-from typing import cast
-from typing import Dict
-from typing import Hashable
-from typing import Iterator
-from typing import List
-from typing import Optional
-from typing import Sequence
-from typing import Tuple
-from typing import TYPE_CHECKING
-=======
 from typing import TYPE_CHECKING, Any, Hashable, Optional, cast
 
 from dbt_common.events.contextvars import get_node_info
@@ -31,7 +18,6 @@
 from dbt_common.exceptions import DbtDatabaseError, DbtInternalError, DbtRuntimeError
 from dbt_common.utils import cast_to_str
 from requests import Session
->>>>>>> 63980336
 
 import databricks.sql as dbsql
 from databricks.sql.client import Connection as DatabricksSQLConnection
@@ -1096,9 +1082,8 @@
 
 
 class DatabricksSessionConnectionManager(DatabricksConnectionManager):
-
-    def cancel_open(self) -> List[str]:
-        SparkConnectionManager.cancel_open(self)
+    def cancel_open(self) -> list[str]:
+        return SparkConnectionManager.cancel_open(self)
 
     def compare_dbr_version(self, major: int, minor: int) -> int:
         version = (major, minor)
@@ -1106,7 +1091,7 @@
         dbr_version = connection.dbr_version
         return (dbr_version > version) - (dbr_version < version)
 
-    def set_query_header(self, query_header_context: Dict[str, Any]) -> None:
+    def set_query_header(self, query_header_context: dict[str, Any]) -> None:
         SparkConnectionManager.set_query_header(self, query_header_context)
 
     def set_connection_name(
@@ -1122,7 +1107,7 @@
         abridge_sql_log: bool = False,
         *,
         close_cursor: bool = False,
-    ) -> Tuple[Connection, Any]:
+    ) -> tuple[Connection, Any]:
         return SparkConnectionManager.add_query(self, sql, auto_begin, bindings, abridge_sql_log)
 
     def list_schemas(self, database: str, schema: Optional[str] = None) -> "Table":
@@ -1137,8 +1122,8 @@
 
     @classmethod
     def open(cls, connection: Connection) -> Connection:
+        from dbt.adapters.databricks.session_connection import DatabricksSessionConnectionWrapper
         from dbt.adapters.spark.session import Connection
-        from dbt.adapters.databricks.session_connection import DatabricksSessionConnectionWrapper
 
         handle = DatabricksSessionConnectionWrapper(Connection())
         connection.handle = handle
@@ -1146,9 +1131,9 @@
         return connection
 
     @classmethod
-    def get_response(cls, cursor) -> DatabricksAdapterResponse:
+    def get_response(cls, cursor: Any) -> DatabricksAdapterResponse:
         response = SparkConnectionManager.get_response(cursor)
-        return DatabricksAdapterResponse(_message=response._message, query_id=None)
+        return DatabricksAdapterResponse(_message=response._message)
 
 
 def _get_pipeline_state(session: Session, host: str, pipeline_id: str) -> dict:
