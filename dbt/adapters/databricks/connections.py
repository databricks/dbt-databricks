--- conflicted
+++ resolved
@@ -585,6 +585,143 @@
             ),
         )
 
+    @classmethod
+    def get_open_for_context(
+        cls, query_header_context: Any = None
+    ) -> Callable[[Connection], Connection]:
+        # If there is no node we can simply return the exsting class method open.
+        # If there is a node create a closure that will call cls._open with the node.
+        if not query_header_context:
+            return cls.open
+
+        def open_for_model(connection: Connection) -> Connection:
+            return cls._open(connection, query_header_context)
+
+        return open_for_model
+
+    @classmethod
+    def open(cls, connection: Connection) -> Connection:
+        # Simply call _open with no ResultNode argument.
+        # Because this is an overridden method we can't just add
+        # a ResultNode parameter to open.
+        return cls._open(connection)
+
+    @classmethod
+    def _open(cls, connection: Connection, query_header_context: Any = None) -> Connection:
+        if connection.state == ConnectionState.OPEN:
+            return connection
+
+        creds: DatabricksCredentials = connection.credentials
+        timeout = creds.connect_timeout
+
+        # gotta keep this so we don't prompt users many times
+        cls.credentials_manager = creds.authenticate()
+
+        invocation_env = creds.get_invocation_env()
+        user_agent_entry = cls._user_agent
+        if invocation_env:
+            user_agent_entry = f"{cls._user_agent}; {invocation_env}"
+
+        connection_parameters = creds.connection_parameters.copy()  # type: ignore[union-attr]
+
+        http_headers: list[tuple[str, str]] = list(
+            creds.get_all_http_headers(connection_parameters.pop("http_headers", {})).items()
+        )
+
+        # If a model specifies a compute resource the http path
+        # may be different than the http_path property of creds.
+        http_path = _get_http_path(query_header_context, creds)
+
+        def connect() -> DatabricksSQLConnectionWrapper:
+            assert cls.credentials_manager is not None
+            try:
+                # TODO: what is the error when a user specifies a catalog they don't have access to
+                conn: DatabricksSQLConnection = dbsql.connect(
+                    server_hostname=creds.host,
+                    http_path=http_path,
+                    credentials_provider=cls.credentials_manager.credentials_provider,
+                    http_headers=http_headers if http_headers else None,
+                    session_configuration=creds.session_properties,
+                    catalog=creds.database,
+                    use_inline_params="silent",
+                    # schema=creds.schema,  # TODO: Explicitly set once DBR 7.3LTS is EOL.
+                    _user_agent_entry=user_agent_entry,
+                    **connection_parameters,
+                )
+                logger.debug(ConnectionCreated(str(conn)))
+
+                return DatabricksSQLConnectionWrapper(
+                    conn,
+                    is_cluster=creds.cluster_id is not None,
+                    creds=creds,
+                    user_agent=user_agent_entry,
+                )
+            except Error as exc:
+                logger.error(ConnectionCreateError(exc))
+                raise
+
+        def exponential_backoff(attempt: int) -> int:
+            return attempt * attempt
+
+        retryable_exceptions = []
+        # this option is for backwards compatibility
+        if creds.retry_all:
+            retryable_exceptions = [Error]
+
+        return cls.retry_connection(
+            connection,
+            connect=connect,
+            logger=logger,
+            retryable_exceptions=retryable_exceptions,
+            retry_limit=creds.connect_retries,
+            retry_timeout=(timeout if timeout is not None else exponential_backoff),
+        )
+
+    @classmethod
+    def get_response(cls, cursor: DatabricksSQLCursorWrapper) -> DatabricksAdapterResponse:
+        _query_id = getattr(cursor, "hex_query_id", None)
+        if cursor is None:
+            logger.debug("No cursor was provided. Query ID not available.")
+            query_id = "N/A"
+        else:
+            query_id = _query_id
+        message = "OK"
+        return DatabricksAdapterResponse(_message=message, query_id=query_id)  # type: ignore
+
+
+class ExtendedSessionConnectionManager(DatabricksConnectionManager):
+    def __init__(self, profile: AdapterRequiredConfig, mp_context: SpawnContext) -> None:
+        assert (
+            GlobalState.get_use_long_sessions()
+        ), "This connection manager should only be used when USE_LONG_SESSIONS is enabled"
+        super().__init__(profile, mp_context)
+        self.threads_compute_connections: dict[
+            Hashable, dict[Hashable, DatabricksDBTConnection]
+        ] = {}
+
+    def set_connection_name(
+        self, name: Optional[str] = None, query_header_context: Any = None
+    ) -> Connection:
+        """Called by 'acquire_connection' in DatabricksAdapter, which is called by
+        'connection_named', called by 'connection_for(node)'.
+        Creates a connection for this thread if one doesn't already
+        exist, and will rename an existing connection."""
+        self._cleanup_idle_connections()
+
+        conn_name: str = "master" if name is None else name
+
+        # Get a connection for this thread
+        conn = self._get_if_exists_compute_connection(_get_compute_name(query_header_context) or "")
+
+        if conn is None:
+            conn = self._create_compute_connection(conn_name, query_header_context)
+        else:  # existing connection either wasn't open or didn't have the right name
+            conn = self._update_compute_connection(conn, conn_name)
+
+        conn._acquire(query_header_context)
+
+        return conn
+
     # override
     def release(self) -> None:
         with self.lock:
@@ -879,44 +1016,10 @@
 
         return conn
 
-<<<<<<< HEAD
-    def get_thread_connection(self) -> Connection:
-        conn = super().get_thread_connection()
-        self._cleanup_idle_connections()
-        dbr_conn = cast(DatabricksDBTConnection, conn)
-        logger.debug(ConnectionRetrieve(str(dbr_conn)))
-
-        return conn
-
-    @classmethod
-    def open(cls, connection: Connection) -> Connection:
-        # Once long session management is no longer under the USE_LONG_SESSIONS toggle
-        # this should be renamed and replace the _open class method.
-        assert (
-            GlobalState.get_use_long_sessions()
-        ), "This path, '_open2', should only be reachable with USE_LONG_SESSIONS"
-
-        databricks_connection = cast(DatabricksDBTConnection, connection)
-
-        if connection.state == ConnectionState.OPEN:
-            return connection
-
-        creds: DatabricksCredentials = connection.credentials
-        timeout = creds.connect_timeout
-
-        # gotta keep this so we don't prompt users many times
-        cls.credentials_manager = creds.authenticate()
-
-        invocation_env = creds.get_invocation_env()
-        user_agent_entry = cls._user_agent
-        if invocation_env:
-            user_agent_entry = f"{cls._user_agent}; {invocation_env}"
-=======
     def _get_if_exists_compute_connection(
         self, compute_name: str
     ) -> Optional[DatabricksDBTConnection]:
         """Get the connection for the current thread and named compute, if it exists."""
->>>>>>> a72073b7
 
         with self.lock:
             threads_map = self._get_compute_connections()
@@ -935,31 +1038,12 @@
                 self.threads_compute_connections[thread_id] = thread_map
             return thread_map
 
-<<<<<<< HEAD
-        def connect() -> DatabricksSQLConnectionWrapper:
-            assert cls.credentials_manager is not None
-            try:
-                # TODO: what is the error when a user specifies a catalog they don't have access to
-                conn = dbsql.connect(
-                    server_hostname=creds.host,
-                    http_path=http_path,
-                    credentials_provider=cls.credentials_manager.credentials_provider,
-                    http_headers=http_headers if http_headers else None,
-                    session_configuration=creds.session_properties,
-                    catalog=creds.database,
-                    use_inline_params="silent",
-                    # schema=creds.schema,  # TODO: Explicitly set once DBR 7.3LTS is EOL.
-                    _user_agent_entry=user_agent_entry,
-                    **connection_parameters,
-                )
-=======
     def _update_compute_connection(
         self, conn: DatabricksDBTConnection, new_name: str
     ) -> DatabricksDBTConnection:
         if conn.name == new_name and conn.state == ConnectionState.OPEN:
             # Found a connection and nothing to do, so just return it
             return conn
->>>>>>> a72073b7
 
         orig_conn_name: str = conn.name or ""
 
