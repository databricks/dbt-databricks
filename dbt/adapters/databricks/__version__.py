--- conflicted
+++ resolved
@@ -1,5 +1 @@
-<<<<<<< HEAD
-version: str = "1.9.0rc1"
-=======
-version = "1.10.0a1"
->>>>>>> c45a4cb0
+version = "1.10.0a1"