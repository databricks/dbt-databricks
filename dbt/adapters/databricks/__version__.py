--- conflicted
+++ resolved
@@ -1,5 +1 @@
-<<<<<<< HEAD
-version: str = "1.9.0rc3"
-=======
-version = "1.9.0b1"
->>>>>>> 63980336
+version = "1.9.0rc3"