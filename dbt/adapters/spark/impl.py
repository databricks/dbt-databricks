--- conflicted
+++ resolved
@@ -7,16 +7,11 @@
 from dbt.contracts.graph.manifest import Manifest
 
 from dbt.adapters.spark import SparkConnectionManager
-<<<<<<< HEAD
-from dbt.adapters.spark.relation import SparkRelation
-from dbt.adapters.base import BaseRelation, RelationType
-=======
 from dbt.adapters.spark import SparkRelation
 from dbt.adapters.spark import SparkColumn
 
 
 from dbt.adapters.base import BaseRelation
->>>>>>> ba641bb9
 
 from dbt.logger import GLOBAL_LOGGER as logger
 
@@ -122,12 +117,7 @@
             relation = self.Relation.create(
                 schema=_schema,
                 identifier=name,
-<<<<<<< HEAD
-                #TODO: append relation type view/table
-                ## type=RelationType.Table
-=======
                 type=rel_type
->>>>>>> ba641bb9
             )
             self.cache_added(relation)
             relations.append(relation)
