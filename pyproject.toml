[build-system]
requires = ["hatchling"]
build-backend = "hatchling.build"

[project]
name = "dbt-databricks"
dynamic = ["version"]
description = "The Databricks adapter plugin for dbt"
readme = "README.md"
license = "Apache-2.0"
requires-python = ">=3.9"
authors = [{ name = "Databricks", email = "feedback@databricks.com" }]
classifiers = [
    "Development Status :: 5 - Production/Stable",
    "License :: OSI Approved :: Apache Software License",
    "Operating System :: MacOS :: MacOS X",
    "Operating System :: Microsoft :: Windows",
    "Operating System :: POSIX :: Linux",
    "Programming Language :: Python :: 3.9",
    "Programming Language :: Python :: 3.10",
    "Programming Language :: Python :: 3.11",
    "Programming Language :: Python :: 3.12",
]
dependencies = [
    "databricks-sdk>=0.41, <0.68.0",
    "databricks-sql-connector[pyarrow]>=4.1.1, <4.1.4",
    "dbt-adapters>=1.17.2, <1.18.0",
<<<<<<< HEAD
    "dbt-common>=1.33.0, <2.0.0",
=======
    "dbt-common>=1.24.0, <2.0.0",
>>>>>>> fb2ad46e
    "dbt-core>=1.10.1, <1.11.1",
    "dbt-spark>=1.9.0, <1.9.4",
    "keyring>=23.13.0",
    "pydantic>=1.10.0",
]

[project.urls]
homepage = "https://github.com/databricks/dbt-databricks"
changelog = "https://github.com/databricks/dbt-databricks/blob/main/CHANGELOG.md"
documentation = "https://docs.getdbt.com/reference/resource-configs/databricks-configs"
issues = "https://github.com/databricks/dbt-databricks/issues"
repository = "https://github.com/databricks/dbt-databricks"

[tool.hatch.version]
path = "dbt/adapters/databricks/__version__.py"

[tool.hatch.build]
include = ["/dbt"]

[tool.hatch.envs.verify]
detached = true
dependencies = ["wheel", "twine", "check-wheel-contents"]

[tool.hatch.envs.verify.scripts]
check-all = ["- check-wheel", "- check-sdist"]
check-wheel = [
    "twine check dist/*",
    "find ./dist/dbt_databricks-*.whl -maxdepth 1 -type f | xargs python -m pip install --force-reinstall --find-links=dist/",
    "pip freeze | grep dbt-databricks",
]
check-sdist = [
    "check-wheel-contents dist/*.whl --ignore W007,W008",
    "find ./dist/dbt_databricks-*.gz -maxdepth 1 -type f | xargs python -m pip install --force-reinstall --find-links=dist/",
    "pip freeze | grep dbt-databricks",
]

[tool.hatch.envs.default]
installer = "uv"
dependencies = [
    "dbt-common @ git+https://github.com/dbt-labs/dbt-common.git@main",
    "dbt-adapters @ git+https://github.com/dbt-labs/dbt-adapters.git@main#subdirectory=dbt-adapters",
    "dbt-core @ git+https://github.com/dbt-labs/dbt-core.git@main#subdirectory=core",
    "dbt-spark @ git+https://github.com/dbt-labs/dbt-adapters.git@main#subdirectory=dbt-spark",
    "dbt-tests-adapter @ git+https://github.com/dbt-labs/dbt-adapters.git@main#subdirectory=dbt-tests-adapter",
    "pytest",
    "pytest-xdist",
    "pytest-dotenv",
    "freezegun",
    "mypy>=1.18.2",
    "pre-commit",
    "ruff>=0.13.3",
    "types-requests",
    "debugpy",
    "pydantic>=1.10.0, <2",
    "pytest-cov",
]
path = ".hatch"
python = "3.9"

[tool.hatch.envs.default.scripts]
setup-precommit = "pre-commit install"
code-quality = "pre-commit run --all-files"
unit = "pytest --color=yes -v --profile databricks_cluster -n auto tests/unit"
cluster-e2e = "pytest --color=yes -v --profile databricks_cluster -n auto --dist=loadfile tests/functional"
uc-cluster-e2e = "pytest --color=yes -v --profile databricks_uc_cluster -n auto --dist=loadfile tests/functional"
sqlw-e2e = "pytest --color=yes -v --profile databricks_uc_sql_endpoint -n auto --dist=loadfile tests/functional"

[tool.hatch.envs.test.scripts]
unit = "pytest --color=yes -v --profile databricks_cluster -n 10 --dist=loadscope tests/unit"
unit-with-cov = "pytest --color=yes -v --profile databricks_cluster -n 10 --dist=loadscope tests/unit --cov=dbt"

[[tool.hatch.envs.test.matrix]]
python = ["3.9", "3.10", "3.11", "3.12"]

[tool.ruff]
line-length = 100
target-version = 'py39'

[tool.ruff.lint]
select = ["E", "W", "F", "I", "UP"]
ignore = ["E203"]

[tool.pytest.ini_options]
filterwarnings = [
    "ignore:.*'soft_unicode' has been renamed to 'soft_str'*:DeprecationWarning",
    "ignore:unclosed file .*:ResourceWarning",
]
env_files = ["test.env"]
testpaths = ["tests/unit", "tests/functional"]
markers = [
    "external: mark test as requiring an external location",
    "python: mark test as running a python model",
    "dlt: mark test as running a DLT model",
]

[tool.mypy]
strict_optional = true
no_implicit_optional = true
disallow_untyped_defs = true

[[tool.mypy.overrides]]
module = "tests.*"
disallow_untyped_defs = false

[[tool.mypy.overrides]]
module = ["databricks.*", "agate.*", "jinja2.*", "yaml.*"]
ignore_missing_imports = true

[tool.coverage.run]
relative_files = true
branch = true
source = ["dbt"]<|MERGE_RESOLUTION|>--- conflicted
+++ resolved
@@ -25,11 +25,7 @@
     "databricks-sdk>=0.41, <0.68.0",
     "databricks-sql-connector[pyarrow]>=4.1.1, <4.1.4",
     "dbt-adapters>=1.17.2, <1.18.0",
-<<<<<<< HEAD
     "dbt-common>=1.33.0, <2.0.0",
-=======
-    "dbt-common>=1.24.0, <2.0.0",
->>>>>>> fb2ad46e
     "dbt-core>=1.10.1, <1.11.1",
     "dbt-spark>=1.9.0, <1.9.4",
     "keyring>=23.13.0",
