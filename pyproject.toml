--- conflicted
+++ resolved
@@ -22,13 +22,8 @@
     "Programming Language :: Python :: 3.12",
 ]
 dependencies = [
-<<<<<<< HEAD
     "databricks-sdk==0.41.0",
-    "databricks-sql-connector>=3.5.0, <4.0.0",
-=======
-    "databricks-sdk==0.17.0",
     "databricks-sql-connector>=3.5.0, <3.7.0",
->>>>>>> 5954eaca
     "dbt-adapters>=1.9.0, <2.0",
     "dbt-common>=1.12.0, <2.0",
     "dbt-core>=1.9.0, <2.0",
