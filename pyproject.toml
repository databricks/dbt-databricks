[build-system]
requires = ["hatchling"]
build-backend = "hatchling.build"

[project]
name = "dbt-databricks"
dynamic = ["version"]
description = "The Databricks adapter plugin for dbt"
readme = "README.md"
license = "Apache-2.0"
requires-python = ">=3.9"
authors = [{ name = "Databricks", email = "feedback@databricks.com" }]
classifiers = [
    "Development Status :: 5 - Production/Stable",
    "License :: OSI Approved :: Apache Software License",
    "Operating System :: MacOS :: MacOS X",
    "Operating System :: Microsoft :: Windows",
    "Operating System :: POSIX :: Linux",
    "Programming Language :: Python :: 3.9",
    "Programming Language :: Python :: 3.10",
    "Programming Language :: Python :: 3.11",
    "Programming Language :: Python :: 3.12",
]
dependencies = [
<<<<<<< HEAD
    "databricks-sdk>=0.41, <0.64.0",
    "databricks-sql-connector[pyarrow]>=4.0.0, <4.0.6",
    "dbt-adapters>=1.17.0, <1.18.0",
    "dbt-common>=1.24.0, <1.30.0",
    "dbt-core>=1.10.1, <1.10.12",
=======
    "databricks-sdk>=0.41, <0.68.0",
    "databricks-sql-connector[pyarrow]>=4.1.1, <4.1.4",
    "dbt-adapters>=1.16.0, <1.18.0",
    "dbt-common>=1.24.0, <1.33.0",
    "dbt-core>=1.10.1, <1.11.1",
>>>>>>> 25b6a013
    "dbt-spark>=1.9.0, <1.9.4",
    "keyring>=23.13.0",
    "pydantic>=1.10.0",
]

[project.urls]
homepage = "https://github.com/databricks/dbt-databricks"
changelog = "https://github.com/databricks/dbt-databricks/blob/main/CHANGELOG.md"
documentation = "https://docs.getdbt.com/reference/resource-configs/databricks-configs"
issues = "https://github.com/databricks/dbt-databricks/issues"
repository = "https://github.com/databricks/dbt-databricks"

[tool.hatch.version]
path = "dbt/adapters/databricks/__version__.py"

[tool.hatch.build]
include = ["/dbt"]

[tool.hatch.envs.verify]
detached = true
dependencies = ["wheel", "twine", "check-wheel-contents"]

[tool.hatch.envs.verify.scripts]
check-all = ["- check-wheel", "- check-sdist"]
check-wheel = [
    "twine check dist/*",
    "find ./dist/dbt_databricks-*.whl -maxdepth 1 -type f | xargs python -m pip install --force-reinstall --find-links=dist/",
    "pip freeze | grep dbt-databricks",
]
check-sdist = [
    "check-wheel-contents dist/*.whl --ignore W007,W008",
    "find ./dist/dbt_databricks-*.gz -maxdepth 1 -type f | xargs python -m pip install --force-reinstall --find-links=dist/",
    "pip freeze | grep dbt-databricks",
]

[tool.hatch.envs.default]
installer = "uv"
dependencies = [
    "dbt-common @ git+https://github.com/dbt-labs/dbt-common.git@main",
    "dbt-adapters @ git+https://github.com/dbt-labs/dbt-adapters.git@main#subdirectory=dbt-adapters",
    "dbt-core @ git+https://github.com/dbt-labs/dbt-core.git@main#subdirectory=core",
    "dbt-spark @ git+https://github.com/dbt-labs/dbt-adapters.git@main#subdirectory=dbt-spark",
    "dbt-tests-adapter @ git+https://github.com/dbt-labs/dbt-adapters.git@main#subdirectory=dbt-tests-adapter",
    "pytest",
    "pytest-xdist",
    "pytest-dotenv",
    "freezegun",
    "mypy",
    "pre-commit",
    "ruff",
    "types-requests",
    "debugpy",
    "pydantic>=1.10.0, <2",
    "pytest-cov",
]
path = ".hatch"
python = "3.9"

[tool.hatch.envs.default.scripts]
setup-precommit = "pre-commit install"
code-quality = "pre-commit run --all-files"
unit = "pytest --color=yes -v --profile databricks_cluster -n 10 --dist=loadscope tests/unit"
cluster-e2e = "pytest --color=yes -v --profile databricks_cluster -n 10 --dist=loadscope tests/functional"
uc-cluster-e2e = "pytest --color=yes -v --profile databricks_uc_cluster -n 10 --dist=loadscope tests/functional"
sqlw-e2e = "pytest --color=yes -v --profile databricks_uc_sql_endpoint -n 10 --dist=loadscope tests/functional"

[tool.hatch.envs.test.scripts]
unit = "pytest --color=yes -v --profile databricks_cluster -n 10 --dist=loadscope tests/unit"
unit-with-cov = "pytest --color=yes -v --profile databricks_cluster -n 10 --dist=loadscope tests/unit --cov=dbt"

[[tool.hatch.envs.test.matrix]]
python = ["3.9", "3.10", "3.11", "3.12"]

[tool.ruff]
line-length = 100
target-version = 'py39'

[tool.ruff.lint]
select = ["E", "W", "F", "I", "UP"]
ignore = ["E203"]

[tool.pytest.ini_options]
filterwarnings = [
    "ignore:.*'soft_unicode' has been renamed to 'soft_str'*:DeprecationWarning",
    "ignore:unclosed file .*:ResourceWarning",
]
env_files = ["test.env"]
testpaths = ["tests/unit", "tests/functional"]
markers = [
    "external: mark test as requiring an external location",
    "python: mark test as running a python model",
    "dlt: mark test as running a DLT model",
]

[tool.mypy]
strict_optional = true
no_implicit_optional = true
disallow_untyped_defs = true

[[tool.mypy.overrides]]
module = "tests.*"
disallow_untyped_defs = false

[[tool.mypy.overrides]]
module = ["databricks.*", "agate.*", "jinja2.*", "yaml.*"]
ignore_missing_imports = true

[tool.coverage.run]
relative_files = true
branch = true
source = ["dbt"]<|MERGE_RESOLUTION|>--- conflicted
+++ resolved
@@ -22,19 +22,12 @@
     "Programming Language :: Python :: 3.12",
 ]
 dependencies = [
-<<<<<<< HEAD
-    "databricks-sdk>=0.41, <0.64.0",
-    "databricks-sql-connector[pyarrow]>=4.0.0, <4.0.6",
-    "dbt-adapters>=1.17.0, <1.18.0",
-    "dbt-common>=1.24.0, <1.30.0",
-    "dbt-core>=1.10.1, <1.10.12",
-=======
+
     "databricks-sdk>=0.41, <0.68.0",
     "databricks-sql-connector[pyarrow]>=4.1.1, <4.1.4",
-    "dbt-adapters>=1.16.0, <1.18.0",
+    "dbt-adapters>=1.17.0, <1.18.0",
     "dbt-common>=1.24.0, <1.33.0",
     "dbt-core>=1.10.1, <1.11.1",
->>>>>>> 25b6a013
     "dbt-spark>=1.9.0, <1.9.4",
     "keyring>=23.13.0",
     "pydantic>=1.10.0",
