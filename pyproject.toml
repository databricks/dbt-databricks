[build-system]
requires = ["hatchling"]
build-backend = "hatchling.build"

[project]
name = "dbt-databricks"
dynamic = ["version"]
description = "The Databricks adapter plugin for dbt"
readme = "README.md"
license = "Apache-2.0"
requires-python = ">=3.9"
authors = [{ name = "Databricks", email = "feedback@databricks.com" }]
classifiers = [
    "Development Status :: 5 - Production/Stable",
    "License :: OSI Approved :: Apache Software License",
    "Operating System :: MacOS :: MacOS X",
    "Operating System :: Microsoft :: Windows",
    "Operating System :: POSIX :: Linux",
    "Programming Language :: Python :: 3.9",
    "Programming Language :: Python :: 3.10",
    "Programming Language :: Python :: 3.11",
    "Programming Language :: Python :: 3.12",
]
dependencies = [
    "databricks-sdk==0.17.0",
<<<<<<< HEAD
    "databricks-sql-connector>=3.5.0, <4.0.0",
    "dbt-adapters>=1.9.0, <2.0",
    "dbt-common>=1.12.0, <2.0",
=======
    "databricks-sql-connector>=3.5.0, <3.7.0",
    "dbt-adapters>=1.7.0, <2.0",
    "dbt-common>=1.10.0, <2.0",
>>>>>>> fd9c6587
    "dbt-core>=1.8.7, <2.0",
    "dbt-spark>=1.8.0, <2.0",
    "keyring>=23.13.0",
    "pydantic>=1.10.0",
]

[project.urls]
homepage = "https://github.com/databricks/dbt-databricks"
changelog = "https://github.com/databricks/dbt-databricks/blob/main/CHANGELOG.md"
documentation = "https://docs.getdbt.com/reference/resource-configs/databricks-configs"
issues = "https://github.com/databricks/dbt-databricks/issues"
repository = "https://github.com/databricks/dbt-databricks"

[tool.hatch.version]
path = "dbt/adapters/databricks/__version__.py"

[tool.hatch.build]
include = ["/dbt"]

[tool.hatch.envs.verify]
detached = true
dependencies = ["wheel", "twine", "check-wheel-contents"]

[tool.hatch.envs.verify.scripts]
check-all = ["- check-wheel", "- check-sdist"]
check-wheel = [
    "twine check dist/*",
    "find ./dist/dbt_databricks-*.whl -maxdepth 1 -type f | xargs python -m pip install --force-reinstall --find-links=dist/",
    "pip freeze | grep dbt-databricks",
]
check-sdist = [
    "check-wheel-contents dist/*.whl --ignore W007,W008",
    "find ./dist/dbt_databricks-*.gz -maxdepth 1 -type f | xargs python -m pip install --force-reinstall --find-links=dist/",
    "pip freeze | grep dbt-databricks",
]

[tool.hatch.envs.default]
dependencies = [
    "dbt_common @ git+https://github.com/dbt-labs/dbt-common.git",
    "dbt-adapters @ git+https://github.com/dbt-labs/dbt-adapters.git#subdirectory=dbt-adapters",
    "dbt-core @ git+https://github.com/dbt-labs/dbt-core.git@main#subdirectory=core",
    "dbt-tests-adapter @ git+https://github.com/dbt-labs/dbt-adapters.git@main#subdirectory=dbt-tests-adapter",
    "dbt-spark @ git+https://github.com/dbt-labs/dbt-adapters.git#subdirectory=dbt-spark",
    "pytest",
    "pytest-xdist",
    "pytest-dotenv",
    "freezegun",
    "mypy",
    "pre-commit",
    "ruff",
    "types-requests",
    "debugpy",
    "pydantic>=1.10.0, <2",
]
path = ".hatch"
python = "3.9"

[tool.hatch.envs.default.scripts]
setup-precommit = "pre-commit install"
code-quality = "pre-commit run --all-files"
unit = "pytest --color=yes -v --profile databricks_cluster -n auto --dist=loadscope tests/unit"
cluster-e2e = "pytest --color=yes -v --profile databricks_cluster -n auto --dist=loadscope tests/functional"
uc-cluster-e2e = "pytest --color=yes -v --profile databricks_uc_cluster -n auto --dist=loadscope tests/functional"
sqlw-e2e = "pytest --color=yes -v --profile databricks_uc_sql_endpoint -n auto --dist=loadscope tests/functional"

[tool.hatch.envs.test.scripts]
unit = "pytest --color=yes -v --profile databricks_cluster -n auto --dist=loadscope tests/unit"

[[tool.hatch.envs.test.matrix]]
python = ["3.9", "3.10", "3.11", "3.12"]

[tool.ruff]
line-length = 100
target-version = 'py39'

[tool.ruff.lint]
select = ["E", "W", "F", "I", "UP"]
ignore = ["E203"]

[tool.pytest.ini_options]
filterwarnings = [
    "ignore:.*'soft_unicode' has been renamed to 'soft_str'*:DeprecationWarning",
    "ignore:unclosed file .*:ResourceWarning",
]
env_files = ["test.env"]
testpaths = ["tests/unit", "tests/functional"]
markers = [
    "external: mark test as requiring an external location",
    "python: mark test as running a python model",
    "dlt: mark test as running a DLT model",
]

[tool.mypy]
strict_optional = true
no_implicit_optional = true
disallow_untyped_defs = true

[[tool.mypy.overrides]]
module = "tests.*"
disallow_untyped_defs = false

[[tool.mypy.overrides]]
module = ["databricks.*", "agate.*", "jinja2.*", "yaml.*"]
ignore_missing_imports = true<|MERGE_RESOLUTION|>--- conflicted
+++ resolved
@@ -23,17 +23,11 @@
 ]
 dependencies = [
     "databricks-sdk==0.17.0",
-<<<<<<< HEAD
-    "databricks-sql-connector>=3.5.0, <4.0.0",
+    "databricks-sql-connector>=3.5.0, <3.7.0",
     "dbt-adapters>=1.9.0, <2.0",
     "dbt-common>=1.12.0, <2.0",
-=======
-    "databricks-sql-connector>=3.5.0, <3.7.0",
-    "dbt-adapters>=1.7.0, <2.0",
-    "dbt-common>=1.10.0, <2.0",
->>>>>>> fd9c6587
-    "dbt-core>=1.8.7, <2.0",
-    "dbt-spark>=1.8.0, <2.0",
+    "dbt-core>=1.9.0, <2.0",
+    "dbt-spark>=1.9.0, <2.0",
     "keyring>=23.13.0",
     "pydantic>=1.10.0",
 ]
