#!/usr/bin/env python
import os
import sys
import re

# require python 3.6 or newer
if sys.version_info < (3, 7):
    print('Error: dbt does not support this version of Python.')
    print('Please upgrade to Python 3.7 or higher.')
    sys.exit(1)


# require version of setuptools that supports find_namespace_packages
from setuptools import setup
try:
    from setuptools import find_namespace_packages
except ImportError:
    # the user has a downlevel version of setuptools.
    print('Error: dbt requires setuptools v40.1.0 or higher.')
    print('Please upgrade setuptools with "pip install --upgrade setuptools" '
          'and try again')
    sys.exit(1)


# pull long description from README
this_directory = os.path.abspath(os.path.dirname(__file__))
with open(os.path.join(this_directory, 'README.md'), 'r', encoding='utf8') as f:
    long_description = f.read()


# get this package's version from dbt/adapters/<name>/__version__.py
def _get_plugin_version_dict():
    _version_path = os.path.join(
        this_directory, 'dbt', 'adapters', 'databricks', '__version__.py'
    )
    _semver = r'''(?P<major>\d+)\.(?P<minor>\d+)\.(?P<patch>\d+)'''
    _pre = r'''((?P<prekind>a|b|rc)(?P<pre>\d+))?'''
    _version_pattern = fr'''version\s*=\s*["']{_semver}{_pre}["']'''
    with open(_version_path) as f:
        match = re.search(_version_pattern, f.read().strip())
        if match is None:
            raise ValueError(f'invalid version at {_version_path}')
        return match.groupdict()


def _get_plugin_version():
    parts = _get_plugin_version_dict()
    return "{major}.{minor}.{patch}{prekind}{pre}".format(**parts)


# require a compatible minor version (~=), prerelease if this is a prerelease
def _get_dbt_core_version():
    parts = _get_plugin_version_dict()
    minor = "{major}.{minor}.0".format(**parts)
    pre = (parts["prekind"]+"1" if parts["prekind"] else "")
    return f"{minor}{pre}"


package_name = "dbt-databricks"
package_version = _get_plugin_version()
dbt_core_version = _get_dbt_core_version()
<<<<<<< HEAD
description = """The Databricks adapter plugin for dbt"""
=======
description = """The Apache Spark adapter plugin for dbt"""

odbc_extras = ['pyodbc>=4.0.30']
pyhive_extras = [
    'PyHive[hive]>=0.6.0,<0.7.0',
    'thrift>=0.11.0,<0.16.0',
]
all_extras = odbc_extras + pyhive_extras
>>>>>>> 6e605cb2

setup(
    name=package_name,
    version=package_version,

    description=description,
    long_description=long_description,
    long_description_content_type='text/markdown',

    author='Databricks',
    author_email='feedback@databricks.com',
    url='https://github.com/databricks/dbt-databricks',

    packages=find_namespace_packages(include=['dbt', 'dbt.*']),
    include_package_data=True,
    install_requires=[
        'dbt-core~={}'.format(dbt_core_version),
        'databricks-sql-connector',  # TODO: version range?
    ],
<<<<<<< HEAD
=======
    extras_require={
        "ODBC": odbc_extras,
        "PyHive":  pyhive_extras,
        "all": all_extras
    },
    zip_safe=False,
    classifiers=[
        'Development Status :: 5 - Production/Stable',
        
        'License :: OSI Approved :: Apache Software License',
        
        'Operating System :: Microsoft :: Windows',
        'Operating System :: MacOS :: MacOS X',
        'Operating System :: POSIX :: Linux',

        'Programming Language :: Python :: 3.7',
        'Programming Language :: Python :: 3.8',
        'Programming Language :: Python :: 3.9',
    ],
    python_requires=">=3.7",
>>>>>>> 6e605cb2
)<|MERGE_RESOLUTION|>--- conflicted
+++ resolved
@@ -59,18 +59,7 @@
 package_name = "dbt-databricks"
 package_version = _get_plugin_version()
 dbt_core_version = _get_dbt_core_version()
-<<<<<<< HEAD
 description = """The Databricks adapter plugin for dbt"""
-=======
-description = """The Apache Spark adapter plugin for dbt"""
-
-odbc_extras = ['pyodbc>=4.0.30']
-pyhive_extras = [
-    'PyHive[hive]>=0.6.0,<0.7.0',
-    'thrift>=0.11.0,<0.16.0',
-]
-all_extras = odbc_extras + pyhive_extras
->>>>>>> 6e605cb2
 
 setup(
     name=package_name,
@@ -90,19 +79,12 @@
         'dbt-core~={}'.format(dbt_core_version),
         'databricks-sql-connector',  # TODO: version range?
     ],
-<<<<<<< HEAD
-=======
-    extras_require={
-        "ODBC": odbc_extras,
-        "PyHive":  pyhive_extras,
-        "all": all_extras
-    },
     zip_safe=False,
     classifiers=[
         'Development Status :: 5 - Production/Stable',
-        
+
         'License :: OSI Approved :: Apache Software License',
-        
+
         'Operating System :: Microsoft :: Windows',
         'Operating System :: MacOS :: MacOS X',
         'Operating System :: POSIX :: Linux',
@@ -112,5 +94,4 @@
         'Programming Language :: Python :: 3.9',
     ],
     python_requires=">=3.7",
->>>>>>> 6e605cb2
 )