#!/usr/bin/env python
import os
import sys

# require python 3.7 or newer
if sys.version_info < (3, 7):
    print("Error: dbt does not support this version of Python.")
    print("Please upgrade to Python 3.7 or higher.")
    sys.exit(1)


# require version of setuptools that supports find_namespace_packages
from setuptools import setup

try:
    from setuptools import find_namespace_packages
except ImportError:
    # the user has a downlevel version of setuptools.
    print("Error: dbt requires setuptools v40.1.0 or higher.")
    print('Please upgrade setuptools with "pip install --upgrade setuptools" and try again')
    sys.exit(1)


# pull long description from README
this_directory = os.path.abspath(os.path.dirname(__file__))
with open(os.path.join(this_directory, "README.md"), "r", encoding="utf8") as f:
    long_description = f.read()


# get this package's version from dbt/adapters/<name>/__version__.py
def _get_plugin_version():
    _version_path = os.path.join(this_directory, "dbt", "adapters", "databricks", "__version__.py")
    try:
        exec(open(_version_path).read())
        return locals()["version"]
    except IOError:
        print("Failed to load dbt-databricks version file for packaging.", file=sys.stderr)
        sys.exit(-1)


package_name = "dbt-databricks"
package_version = _get_plugin_version()
dbt_spark_version = "1.3.0a1"
description = """The Databricks adapter plugin for dbt"""

setup(
    name=package_name,
    version=package_version,
    description=description,
    long_description=long_description,
    long_description_content_type="text/markdown",
    author="Databricks",
    author_email="feedback@databricks.com",
    url="https://github.com/databricks/dbt-databricks",
    packages=find_namespace_packages(include=["dbt", "dbt.*"]),
    include_package_data=True,
    install_requires=[
        "dbt-spark~={}".format(dbt_spark_version),
<<<<<<< HEAD
        "databricks-sql-connector>=2.0.2",
        "databricks-cli>=0.17.0",
=======
        "databricks-sql-connector>=2.0.2; python_version<'3.10'",
        "databricks-sql-connector>=2.0.2,<2.0.3; python_version=='3.10'",
>>>>>>> a63b4b03
    ],
    zip_safe=False,
    classifiers=[
        "Development Status :: 5 - Production/Stable",
        "License :: OSI Approved :: Apache Software License",
        "Operating System :: Microsoft :: Windows",
        "Operating System :: MacOS :: MacOS X",
        "Operating System :: POSIX :: Linux",
        "Programming Language :: Python :: 3.7",
        "Programming Language :: Python :: 3.8",
        "Programming Language :: Python :: 3.9",
    ],
    python_requires=">=3.7",
)<|MERGE_RESOLUTION|>--- conflicted
+++ resolved
@@ -56,13 +56,9 @@
     include_package_data=True,
     install_requires=[
         "dbt-spark~={}".format(dbt_spark_version),
-<<<<<<< HEAD
-        "databricks-sql-connector>=2.0.2",
-        "databricks-cli>=0.17.0",
-=======
         "databricks-sql-connector>=2.0.2; python_version<'3.10'",
         "databricks-sql-connector>=2.0.2,<2.0.3; python_version=='3.10'",
->>>>>>> a63b4b03
+        "databricks-cli>=0.17.0",
     ],
     zip_safe=False,
     classifiers=[
