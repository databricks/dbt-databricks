#!/usr/bin/env python
import os
import sys

# require python 3.8 or newer
if sys.version_info < (3, 9):
    print("Error: dbt does not support this version of Python.")
    print("Please upgrade to Python 3.9 or higher.")
    sys.exit(1)


# require version of setuptools that supports find_namespace_packages
from setuptools import setup

try:
    from setuptools import find_namespace_packages
except ImportError:
    # the user has a downlevel version of setuptools.
    print("Error: dbt requires setuptools v40.1.0 or higher.")
    print('Please upgrade setuptools with "pip install --upgrade setuptools" and try again')
    sys.exit(1)


# pull long description from README
this_directory = os.path.abspath(os.path.dirname(__file__))
with open(os.path.join(this_directory, "README.md"), "r", encoding="utf8") as f:
    long_description = f.read()


# get this package's version from dbt/adapters/<name>/__version__.py
def _get_plugin_version() -> str:
    _version_path = os.path.join(this_directory, "dbt", "adapters", "databricks", "__version__.py")
    try:
        exec(open(_version_path).read())
        return locals()["version"]
    except IOError:
        print("Failed to load dbt-databricks version file for packaging.", file=sys.stderr)
        sys.exit(-1)


package_name = "dbt-databricks"
package_version = _get_plugin_version()
description = """The Databricks adapter plugin for dbt"""

setup(
    name=package_name,
    version=package_version,
    description=description,
    long_description=long_description,
    long_description_content_type="text/markdown",
    author="Databricks",
    author_email="feedback@databricks.com",
    url="https://github.com/databricks/dbt-databricks",
    packages=find_namespace_packages(include=["dbt", "dbt.*"]),
    include_package_data=True,
    install_requires=[
        "dbt-spark>=1.9.0b1, <2.0",
        "dbt-core>=1.9.0b1, <2.0",
        "dbt-adapters>=1.7.0, <2.0",
        "dbt-common>=1.10.0, <2.0",
<<<<<<< HEAD
        "databricks-sql-connector>=3.4.0, <3.5.0",
        "databricks-sdk==0.36.0",
=======
        "databricks-sql-connector>=3.5.0, <4.0.0",
        "databricks-sdk==0.17.0",
>>>>>>> ccaa2f85
        "keyring>=23.13.0",
        "pandas<2.2.0",
        "protobuf<5.0.0",
        "pydantic~=2.7.0",
    ],
    zip_safe=False,
    classifiers=[
        "Development Status :: 5 - Production/Stable",
        "License :: OSI Approved :: Apache Software License",
        "Operating System :: Microsoft :: Windows",
        "Operating System :: MacOS :: MacOS X",
        "Operating System :: POSIX :: Linux",
        "Programming Language :: Python :: 3.9",
        "Programming Language :: Python :: 3.10",
        "Programming Language :: Python :: 3.11",
        "Programming Language :: Python :: 3.12",
    ],
    python_requires=">=3.9",
)<|MERGE_RESOLUTION|>--- conflicted
+++ resolved
@@ -58,13 +58,8 @@
         "dbt-core>=1.9.0b1, <2.0",
         "dbt-adapters>=1.7.0, <2.0",
         "dbt-common>=1.10.0, <2.0",
-<<<<<<< HEAD
-        "databricks-sql-connector>=3.4.0, <3.5.0",
+        "databricks-sql-connector>=3.5.0, <4.0.0",
         "databricks-sdk==0.36.0",
-=======
-        "databricks-sql-connector>=3.5.0, <4.0.0",
-        "databricks-sdk==0.17.0",
->>>>>>> ccaa2f85
         "keyring>=23.13.0",
         "pandas<2.2.0",
         "protobuf<5.0.0",
