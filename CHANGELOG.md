## dbt-databricks 1.11.0 (TBD)

### Features

- Support databricks_tags for MV/STs
- Add support for scalar SQL functions (SQL UDFs) ([1197](https://github.com/databricks/dbt-databricks/pull/1197))

### Fixes

- Use backtick quoting for everything to avoid errors with special characters ([1186](https://github.com/databricks/dbt-databricks/pull/1186))
- Ensure column compare always uses lower case names (since Databricks stores internally as lower case) ([1190](https://github.com/databricks/dbt-databricks/pull/1190))

### Under the Hood

- Materialized views now uses `CREATE OR REPLACE` where appropriate, instead of DROP + CREATE
- Refactor to use Databricks SDK for API calls ([1185](https://github.com/databricks/dbt-databricks/pull/1185))
- Update dependency versions, and start using uv ([1199](https://github.com/databricks/dbt-databricks/pull/1199))

## dbt-databricks 1.10.13 (TBD)

### Fixes

- Fix issue causing MV/STs to always trigger as having their config changed ([1181](http://github.com/databricks/dbt-databricks/pull/1181))
- Fix pydantic v2 deprecation warning "Valid config keys have changed in V2" (thanks @Korijn!) ([1194](https://github.com/databricks/dbt-databricks/pull/1194))
<<<<<<< HEAD
=======
- Fix snapshots not applying databricks_tags config ([1192](https://github.com/databricks/dbt-databricks/pull/1192))
>>>>>>> 53cd1a2c

## dbt-databricks 1.10.12 (September 8, 2025)

### Under the hood

- Update dependency versions ([1178](https://github.com/databricks/dbt-databricks/pull/1178))

## dbt-databricks 1.10.11 (September 2, 2025)

### Fixes

- Improve ANSI mode error handling for Python models and add debug instrumentation ([1157](https://github.com/databricks/dbt-databricks/pull/1157))
- Remove external path on intermediate tables for incremental models (with Materialization V2) ([1161](https://github.com/databricks/dbt-databricks/pull/1161))
- Fix get_columns_in_relation branching logic for streaming tables to prevent it from running `AS JSON`
- Fix model-level compute override connection logic that was causing invalid spark configs to be set on SQL warehouses

### Under the hood

- Improve performance of schema enumeration/validation ([1168](https://github.com/databricks/dbt-databricks/pull/1168))

## dbt-databricks 1.10.10 (August 20, 2025)

### Fixes

- Gate column comment syntax on DBR version for better compatibility ([1151](https://github.com/databricks/dbt-databricks/pull/1151))

### Documentation

- Update Databricks Job documentation to match current terminology ([1145](https://github.com/databricks/dbt-databricks/pull/1145))

## dbt-databricks 1.10.9 (August 7, 2025)

### Features

- Support column tags for views using `ALTER TABLE`

### Under the hood

- Revert `REPLACE USING` syntax being used for insert overwrite ([1025](https://github.com/databricks/dbt-databricks/issues/1025))

## dbt-databricks 1.10.8 (August 4, 2025)

### Features

- Support insert_overwrite incremental strategy for SQL warehouses ([1025](https://github.com/databricks/dbt-databricks/issues/1025))

### Fixes

- Add fallback logic for known error types for `DESCRIBE TABLE EXTENDED .. AS JSON` for better reliability ([1128](https://github.com/databricks/dbt-databricks/issues/1128))
- Fix no-op logic for views that is causing some incremental materializations to be skipped ([1122](https://github.com/databricks/dbt-databricks/issues/1122))
- Fix check constraints keep getting replaced [issue-1109](https://github.com/databricks/dbt-databricks/issues/1109)

### Under the Hood

- Simplify connection management to align with base adapter. Connections are no longer cached per-thread

## dbt-databricks 1.10.7 (July 31, 2025)

### Features

- feat: add pr linting to enforce conventional commits [issue-1111](https://github.com/databricks/dbt-databricks/issues/1083)

### Fixes

- Do not use `DESCRIBE TABLE EXTENDED .. AS JSON` for STs when DBR version < 17.1. Do not use at all for MVs (not yet supported)

## dbt-databricks 1.10.6 (July 30, 2025)

### Fixes

- Fix bug introduced by the fix for https://github.com/databricks/dbt-databricks/issues/1083. `DESCRIBE TABLE EXTENDED .. AS JSON` is now only used for DBR versions 16.2 and above

## dbt-databricks 1.10.5 (July 25, 2025)

### Features

- Add cloning support for the the external tables (thanks @samgans!) ([1079](https://github.com/databricks/dbt-databricks/pull/1079))

### Fixes

- Fix inefficient query when getting column schema for MV/STs ([1074](https://github.com/databricks/dbt-databricks/issues/1074))
- Fix bug causing false positives in diffing constraints between existing relation and model config for incremental runs ([1081](https://github.com/databricks/dbt-databricks/issues/1081))
- Fix bug causing "main is not being called during running model" errors for some view updates ([1077](https://github.com/databricks/dbt-databricks/issues/1077))
- Fix bug that causes materialization (V2) to fail when data type is long enough to be truncated by DESCRIBE TABLE ([1083](https://github.com/databricks/dbt-databricks/issues/1083))
- Fix the bugs with external tabls cloning [1095](https://github.com/databricks/dbt-databricks/pull/1095) (thanks @samgans!)
- Fix MV/ST materializations with complex data types ([1100](https://github.com/databricks/dbt-databricks/issues/1100))

### Under the Hood

- Dropping primary key constraints in incremental runs now trigger cascading deletes (i.e. foreign key constraints referencing it will also be dropped)

## dbt-databricks 1.10.4 (June 24, 2025)

### Features

- Support column tags (with Materialization V2) ([649](https://github.com/databricks/dbt-databricks/issues/649))
- Support column masking (with Materialization V2) ([670](https://github.com/databricks/dbt-databricks/issues/670))

### Fixes

- Fix bug where schema update causes insert_overwrite strategy to fail on subsequent runs ([1057](https://github.com/databricks/dbt-databricks/issues/1057))
- Fix ACL permissions not applied to notebook jobs created by DBT Python model ([1015](https://github.com/databricks/dbt-databricks/pull/1015))
- Fix bug where model run fails if catalog contains a metric view ([1045](https://github.com/databricks/dbt-databricks/issues/1045))
- Disable removing table tags and column tags to allow dbt tags to coexist with automatically added Databricks tags ([1069](https://github.com/databricks/dbt-databricks/issues/1069))
- Fix bug where python model run starts before all libraries are installed on the cluster ([1028](https://github.com/databricks/dbt-databricks/issues/1028))
- Fix bug where incorrect insert overwrite exception was being thrown when overriding compute at model level ([1032](https://github.com/databricks/dbt-databricks/issues/1032))
- Fix bug that was causing failures when multiple foreign key constraints are defined in a model ([1034](https://github.com/databricks/dbt-databricks/issues/1034))
- Fix location_root config not being treated case sensitive ([1037](https://github.com/databricks/dbt-databricks/issues/1037))
- Fix column comments for streaming tables and materialized views ([1049](https://github.com/databricks/dbt-databricks/issues/1049))

### Under the Hood

- Update to dbt-core 1.10.1
- Update to dbt-common 1.24.0

## dbt-databricks 1.10.3 (June 4, 2025)

### Fixes

- Fix for breaking change in dbt-adapters

## dbt-databricks 1.10.2 (May 21, 2025)

### Features

- Support constraint updates on incremental runs (with Materialization V2) ([1013](https://github.com/databricks/dbt-databricks/pull/1013))
- Add catalog integration support - set table formats, file formats, and locations in `catalogs.yml` ([1012](https://github.com/databricks/dbt-databricks/pull/1012))

### Fixes

- Fix bug with multiple not_null constraints defined on the model level ([1008](https://github.com/databricks/dbt-databricks/pull/1008))
- Fix bug with temp tables not being dropped after python model is materialized ([1010](https://github.com/databricks/dbt-databricks/issues/1010))
- Fix bug with alter view dispatch where dbt could not find the approprate macro ([1029](https://github.com/databricks/dbt-databricks/pull/1029))

## dbt-databricks 1.10.1 (Apr 29, 2025)

### Fixes

- Fix: DBT Python Model Canceled Notebook Job Treated as Successful ([985](https://github.com/databricks/dbt-databricks/pull/985))
- Fix failures when models end with ';' ([990](https://github.com/databricks/dbt-databricks/pull/990))
- Added internal table property delta.columnMapping.maxColumnId to ignore_list to allow enabling delta.columnMapping.mode without breaking concurrent job runs (thanks @
  iamatharkhan!) ([991](https://github.com/databricks/dbt-databricks/pull/991))
- For insert_overwrite, raise exception when using SQL Warehouse and inform users that such use causes truncate + insert ([992](https://github.com/databricks/dbt-databricks/pull/992))
- Remove illegal characters in unique temporary table names which prevented dropping these tables on session close (thanks @geo-martino!) ([995](https://github.com/databricks/dbt-databricks/pull/995))
- Dropping a pre-existing backup relation now removes the pre-existing relation name from the cache (thanks @geo-martino!).
  ([999](https://github.com/databricks/dbt-databricks/pull/999))
- Error no longer thrown when setting `requires_full_refresh` attribute after comment is changed on view and `view_update_via_alter` is true (thanks @geo-martino!)
  ([1000](https://github.com/databricks/dbt-databricks/pull/1000))
- Many fixes related to how we handle view replacements, but specifically allowing views to function properly with using unique temporary names (thanks @geo-martino for help with validation!) ([1004](https://github.com/databricks/dbt-databricks/pull/1004))

## dbt-databricks 1.10.0 (Apr 08, 2025)

### Features

- Support databricks OAuth M2M auth type. Updated OAuth readme doc with instructions.([827](https://github.com/databricks/dbt-databricks/pull/827))
- Introduced use_materialization_v2 flag for gating materialization revamps. ([844](https://github.com/databricks/dbt-databricks/pull/844))
- Introduce Tables V2, including safe_table_create which will not change the production table unless new data can safely be ingested ([927](https://github.com/databricks/dbt-databricks/pull/927))
- Views V2, including renaming safe_table_create to use_safer_relation_operations, and adding view_update_via_alter, to allow updating views by altering, instead of recreating ([954](https://github.com/databricks/dbt-databricks/pull/954))
- Remover blockers to custom incremental strategies ([972](https://github.com/databricks/dbt-databricks/pull/972))

### Under the Hood

- Update pinned python SDK version from 0.17.0 to 0.41.0. ([827](https://github.com/databricks/dbt-databricks/pull/827))
- Update pinned python SDK version from 0.41.0 to 0.46.0 ([969](https://github.com/databricks/dbt-databricks/pull/969))
- Implement new constraint logic for use_materialization_v2 flag ([846](https://github.com/databricks/dbt-databricks/pull/846/files)), ([876](https://github.com/databricks/dbt-databricks/pull/876))
  - Quote constraint names if we quote column names (thanks @samuelberntzen!) ([966](https://github.com/databricks/dbt-databricks/pull/966))
- Streamlining debug logging to make it more usable ([946](https://github.com/databricks/dbt-databricks/pull/946))
- Upgrading Databricks SQL Connector to V4 ([962](https://github.com/databricks/dbt-databricks/pull/962))
- Validation of sample mode ([961](https://github.com/databricks/dbt-databricks/pull/961))
- Move liquid clustering behavior to on_config_change approach for incremental ([968](https://github.com/databricks/dbt-databricks/pull/968))
- Move column coments to on_config_change approach ([981](https://github.com/databricks/dbt-databricks/pull/981))

### Fixes

- Switch to using full_data_type column when using info schema for column info ([950](https://github.com/databricks/dbt-databricks/pull/950))

## dbt-databricks 1.9.7 (Feb 25, 2025)

### Fixes

- Fix for missing language extraction from query header ([945](https://github.com/databricks/dbt-databricks/pull/945))

## dbt-databricks 1.9.6 (Feb 24, 2025)

### Fixes

- Fix for parse raising error for not having credentials ([941](https://github.com/databricks/dbt-databricks/pull/941))

### Under the Hood

- Refactoring of some connection internals ([929](https://github.com/databricks/dbt-databricks/pull/929))

## dbt-databricks 1.9.5 (Feb 13, 2025)

### Features

- Add `auto_liquid_cluster` config to enable Auto Liquid Clustering for Delta-based dbt models (thanks @ShaneMazur!) ([935](https://github.com/databricks/dbt-databricks/pull/935))
- Prepare for environments for python models with serverless clusters ([938](https://github.com/databricks/dbt-databricks/pull/938))

### Fixes

- table_format: iceberg is unblocked for snapshots ([930](https://github.com/databricks/dbt-databricks/pull/930))
- Fix for regression in glue table listing behavior ([934](https://github.com/databricks/dbt-databricks/pull/934))
- Use POSIX standard when creating location for the tables (thanks @gsolasab!) ([919](https://github.com/databricks/dbt-databricks/pull/919))

### Under the Hood

- Collapsing to a single connection manager (since the old one no longer works) ([910](https://github.com/databricks/dbt-databricks/pull/910))
- Clean up cursor management in the hopes of limiting issues with cancellation ([912](https://github.com/databricks/dbt-databricks/pull/912))

## dbt-databricks 1.9.4 (Jan 30, 2025)

### Under the Hood

- Pinned the python sql connector to 3.6.0 as a temporary measure while we investigate failure to wait for cluster start

## dbt-databricks 1.9.3

Yanked due to being published with the incorrect bits

## dbt-databricks 1.9.2 (Jan 21, 2025)

### Features

- Update snapshot materialization to support new snapshot features ([904](https://github.com/databricks/dbt-databricks/pull/904))

### Under the Hood

- Refactor global state reading ([888](https://github.com/databricks/dbt-databricks/pull/888))
- Switch to relation.render() for string interpolation ([903](https://github.com/databricks/dbt-databricks/pull/903))
- Ensure retry defaults for PySQL ([907](https://github.com/databricks/dbt-databricks/pull/907))

## dbt-databricks 1.9.1 (December 16, 2024)

### Features

- Merge strategy now supports the `update set ...` action with the explicit list of updates for `when not matched by source` ([866](https://github.com/databricks/dbt-databricks/pull/866)) (thanks @mi-volodin).

### Under the Hood

- Removed pins for pandas and pydantic to ease user burdens ([874](https://github.com/databricks/dbt-databricks/pull/874))
- Add more relation types to make codegen happy ([875](https://github.com/databricks/dbt-databricks/pull/875))
- add UP ruleset ([865](https://github.com/databricks/dbt-databricks/pull/865))

## dbt-databricks 1.9.0 (December 9, 2024)

### Features

- Add config for generating unique tmp table names for enabling parralel merge (thanks @huangxingyi-git!) ([854](https://github.com/databricks/dbt-databricks/pull/854))
- Add support for serverless job clusters on python models ([706](https://github.com/databricks/dbt-databricks/pull/706))
- Add 'user_folder_for_python' behavior to switch writing python model notebooks to the user's folder ([835](https://github.com/databricks/dbt-databricks/pull/835))
- Merge capabilities are extended ([739](https://github.com/databricks/dbt-databricks/pull/739)) to include the support for the following features (thanks @mi-volodin):
  - `with schema evolution` clause (requires Databricks Runtime 15.2 or above);
  - `when not matched by source` clause, only for `delete` action
  - `matched`, `not matched` and `not matched by source` condition clauses;
  - custom aliases for source and target tables can be specified and used in condition clauses;
  - `matched` and `not matched` steps can now be skipped;
- Allow for the use of custom constraints, using the `custom` constraint type with an `expression` as the constraint (thanks @roydobbe). ([792](https://github.com/databricks/dbt-databricks/pull/792))
- Add "use_info_schema_for_columns" behavior flag to turn on use of information_schema to get column info where possible. This may have more latency but will not truncate complex data types the way that 'describe' can. ([808](https://github.com/databricks/dbt-databricks/pull/808))
- Add support for table_format: iceberg. This uses UniForm under the hood to provide iceberg compatibility for tables or incrementals. ([815](https://github.com/databricks/dbt-databricks/pull/815))
- Add `include_full_name_in_path` config boolean for external locations. This writes tables to {location_root}/{catalog}/{schema}/{table} ([823](https://github.com/databricks/dbt-databricks/pull/823))
- Add a new `workflow_job` submission method for python, which creates a long-lived Databricks Workflow instead of a one-time run (thanks @kdazzle!) ([762](https://github.com/databricks/dbt-databricks/pull/762))
- Allow for additional options to be passed to the Databricks Job API when using other python submission methods. For example, enable email_notifications (thanks @kdazzle!) ([762](https://github.com/databricks/dbt-databricks/pull/762))
- Support microbatch incremental strategy using replace_where ([825](https://github.com/databricks/dbt-databricks/pull/825))

### Fixes

- Replace array indexing with 'get' in split_part so as not to raise exception when indexing beyond bounds ([839](https://github.com/databricks/dbt-databricks/pull/839))
- Set queue enabled for Python notebook jobs ([856](https://github.com/databricks/dbt-databricks/pull/856))
- Ensure columns that are added get backticked ([859](https://github.com/databricks/dbt-databricks/pull/859))

### Under the Hood

- Significant refactoring and increased testing of python_submissions ([830](https://github.com/databricks/dbt-databricks/pull/830))
- Fix places where we were not properly closing cursors, and other test warnings ([713](https://github.com/databricks/dbt-databricks/pull/713))
- Drop support for Python 3.8 ([713](https://github.com/databricks/dbt-databricks/pull/713))
- Upgrade databricks-sql-connector dependency to 3.5.0 ([833](https://github.com/databricks/dbt-databricks/pull/833))
- Prepare for python typing deprecations ([837](https://github.com/databricks/dbt-databricks/pull/837))
- Fix behavior flag use in init of DatabricksAdapter (thanks @VersusFacit!) ([836](https://github.com/databricks/dbt-databricks/pull/836))
- Restrict pydantic to V1 per dbt Labs' request ([843](https://github.com/databricks/dbt-databricks/pull/843))
- Switching to Ruff for formatting and linting ([847](https://github.com/databricks/dbt-databricks/pull/847)
- Switching to Hatch and pyproject.toml for project config ([853](https://github.com/databricks/dbt-databricks/pull/853))

## dbt-databricks 1.8.7 (October 10, 2024)

### Features

- Add config for generating unique tmp table names for enabling parralel replace-where (thanks @huangxingyi-git!) ([811](https://github.com/databricks/dbt-databricks/pull/811))

### Fixes

- Stop setting cluster by to None. If you want to drop liquid clustering, you will need to full-refresh ([806]https://github.com/databricks/dbt-databricks/pull/806)
- Don't define table properties on snapshot staging views (thanks @jelmerk!) ([820](https://github.com/databricks/dbt-databricks/pull/820))

## dbt-databricks 1.8.6 (September 18, 2024)

### Fixes

- Persist table comments for incremental models, snapshots and dbt clone (thanks @henlue!) ([750](https://github.com/databricks/dbt-databricks/pull/750))
- Add relation identifier (i.e. table name) in auto generated constraint names, also adding the statement of table list for foreign keys (thanks @elca-anh!) ([774](https://github.com/databricks/dbt-databricks/pull/774))
- Update tblproperties on incremental runs. Note: only adds/edits. Deletes are too risky/complex for now ([765](https://github.com/databricks/dbt-databricks/pull/765))
- Update default scope/redirect Url for OAuth U2M, so with default OAuth app user can run python models ([776](https://github.com/databricks/dbt-databricks/pull/776))
- Fix foreign key constraints by switching from `parent` to `to` and `parent_columns` to `to_columns` ([789](https://github.com/databricks/dbt-databricks/pull/789))
- Now handles external shallow clones without blowing up ([795](https://github.com/databricks/dbt-databricks/pull/795))

## dbt-databricks 1.8.5 (August 6, 2024)

### Fixes

- Alter column statements are now done before the alter table statement (thanks @frankivo!). ([731](https://github.com/databricks/dbt-databricks/pull/731))
- Always use lower case when gathering metadata (since objects are stored internally as lower case regardless of how we create them) ([742](https://github.com/databricks/dbt-databricks/pull/742))
- Persist table comments for python models ([743](https://github.com/databricks/dbt-databricks/pull/743))
- Stop cursor destructor warnings ([744](https://github.com/databricks/dbt-databricks/pull/744))
- Race condition on cluster creation. (thanks @jurasan!) ([751](https://github.com/databricks/dbt-databricks/pull/751))

## dbt-databricks 1.8.4 (July 17, 2024)

### Fixes

- Fix `dbt seed` command failing for a seed file when the columns for that seed file were partially defined in the properties file. (thanks @kass-artur!) ([724](https://github.com/databricks/dbt-databricks/pull/724))
- Add more tblproperties to be ignored with MV/ST ([736](https://github.com/databricks/dbt-databricks/pull/736))

### Under the Hood

- Readd the External relation type for compliance with adapter expectations ([728](https://github.com/databricks/dbt-databricks/pull/728))

## dbt-databricks 1.8.3 (June 25, 2024)

### Fixes

- Fix missing catalog name in one of the metadata gathering calls ([714](https://github.com/databricks/dbt-databricks/pull/714))

## dbt-databricks 1.8.2 (June 24, 2024)

### Fixes

- Undo the removal of spark.sql.sources.partitionOverwriteMode = DYNAMIC ([688](https://github.com/databricks/dbt-databricks/pull/688))
- Set spark.sql.sources.partitionOverwriteMode = STATIC on --full-refresh to ensure existing rows are removed ([697](https://github.com/databricks/dbt-databricks/pull/697))
- Migrate to using system.information_schema to fix issue with catalog renames ([692](https://github.com/databricks/dbt-databricks/pull/692))
- Cancel python jobs when dbt operation is canceled (thanks @gaoshihang for kicking this off!) ([693](https://github.com/databricks/dbt-databricks/pull/693))
- Fix the default redirect_url and scopes of the client `dbt-databricks` ([704](https://github.com/databricks/dbt-databricks/pull/704))

### Under the Hood

- Reduce severity of logging when expected 24 hour token expiration for Azure SPA (thanks @thijs-nijhuis!) ([699](https://github.com/databricks/dbt-databricks/pull/699))
- Migrate remaining unit tests off of unittest.TestCase ([701](https://github.com/databricks/dbt-databricks/pull/701))

## dbt-databricks 1.8.1 (May 29, 2024)

### Features

- Support Liquid Clustering for python models ([663](https://github.com/databricks/dbt-databricks/pull/663))
- Update Liquid Clustering columns on is_incremental runs ([686](https://github.com/databricks/dbt-databricks/pull/686))

### Fixes

- Rerunning seed with external location + persist_doc now more resilient ([662](https://github.com/databricks/dbt-databricks/pull/662))
- Fix issue with running while a refresh is in progress with MV/ST ([674](https://github.com/databricks/dbt-databricks/pull/674))
- Fix issue with running a refresh with MV/ST that need names to be escaped ([674](https://github.com/databricks/dbt-databricks/pull/674))

### Under the Hood

- Delay loading of agate library to improve startup (thanks @dwreeves for getting this started!) ([661](https://github.com/databricks/dbt-databricks/pull/661))
- Updating to dbt-adapters~=1.2.0 ([683](https://github.com/databricks/dbt-databricks/pull/683))

## dbt-databricks 1.8.0 (May 23, 2024)

### Features

- Support `on_config_change` for materialized views, expand the supported config options ([536](https://github.com/databricks/dbt-databricks/pull/536)))
- Support `on_config_change` for streaming tables, expand the supported config options ([569](https://github.com/databricks/dbt-databricks/pull/569)))
- Support Databricks tags for tables/views/incrementals ([631](https://github.com/databricks/dbt-databricks/pull/631))

### Under the Hood

- Upgrade databricks-sql-connector to 3.1.0 ([593](https://github.com/databricks/dbt-databricks/pull/593))
- Migrate to decoupled architecture ([596](https://github.com/databricks/dbt-databricks/pull/596))
- Finish migrating integration tests ([623](https://github.com/databricks/dbt-databricks/pull/623))
- Streamline the process of determining materialization types ([655](https://github.com/databricks/dbt-databricks/pull/655))
- Improve catalog performance by getting column description from project for UC ([658](https://github.com/databricks/dbt-databricks/pull/658))

## dbt-databricks 1.7.16 (May 21, 2024)

### Fixes

- Fix the issue that 1.7.15 was intended to fix (conn not initialized exception) ([671](https://github.com/databricks/dbt-databricks/pull/671))

## dbt-databricks 1.7.15 (May 16, 2024)

### Fixes

- Give sensible logs when connection errors ([666](https://github.com/databricks/dbt-databricks/pull/666))

## dbt-databricks 1.7.14 (May 1, 2024)

### Fixes

- Auth headers should now evaluate at call time ([648](https://github.com/databricks/dbt-databricks/pull/648))
- User-configurable OAuth Scopes (currently limited to AWS) (thanks @stevenayers!) ([641](https://github.com/databricks/dbt-databricks/pull/641))

### Under the hood

- Reduce default idle limit for connection reuse to 60s and start organizing event logging ([648](https://github.com/databricks/dbt-databricks/pull/648))

## dbt-databricks 1.7.13 (April 8, 2024)

### Features

- Apply tblproperties to python models (using alter table) ([633](https://github.com/databricks/dbt-databricks/pull/633))
- Make OAuth redirect url configurable (thanks @johnsequeira-paradigm for the inspiration!) ([635]https://github.com/databricks/dbt-databricks/pull/635)

### Fixes

- Up default socket timeout to 10 minutes

## dbt-databricks 1.7.11 (Mar 26, 2024)

### Fixes

- For HMS, ref all doc comments from dbt project due to poor performance retrieving them from Databricks ([618](https://github.com/databricks/dbt-databricks/pull/618))

## dbt-databricks 1.7.10 (Mar 19, 2024)

### Fixes

- Fix a corner case for insert into where NULL should be DEFAULT ([607](https://github.com/databricks/dbt-databricks/pull/607))
- Fixed integration tests that were leaving behind schemas after running ([613](https://github.com/databricks/dbt-databricks/pull/613))
- Fix performance issue associated with persist docs by turning off incremental catalog generation (thanks @mikealfare!) ([615](https://github.com/databricks/dbt-databricks/pull/615))
- Pin protobuf to < 5 to stop incompatibility breaks ([616](https://github.com/databricks/dbt-databricks/pull/616))

## dbt-databricks 1.7.9 (Mar 5, 2024)

### Fixes

- Fix for U2M flow on windows (sharding long passwords) (thanks @thijs-nijhuis-shell!) ([597](https://github.com/databricks/dbt-databricks/pull/597))
- Fix regression in incremental behavior, and align more with dbt-core expectations ([604](https://github.com/databricks/dbt-databricks/pull/604))
- Don't fail for unknown types when listing schema ([600](https://github.com/databricks/dbt-databricks/pull/600))

## dbt-databricks 1.7.8 (Feb 22, 2024)

### Fixes

- Fixed the behavior of the incremental schema change ignore option to properly handle the scenario when columns are dropped (thanks @case-k-git!) ([580](https://github.com/databricks/dbt-databricks/pull/580))
- Fixed export of saved queries (thanks @peterallenwebb!) ([588](https://github.com/databricks/dbt-databricks/pull/588))
- Properly match against null for merging matching rows ([590](https://github.com/databricks/dbt-databricks/pull/590))

## dbt-databricks 1.7.7 (Feb 6, 2024)

### Fixes

- Rollback databricks-sql-connector to 2.9.3 to actually fix connection timeout issue ([578](https://github.com/databricks/dbt-databricks/pull/578))

## dbt-databricks 1.7.6 (Feb 6, 2024)

Skipped due to incorrect files in deployed package

## dbt-databricks 1.7.5 (Jan 30, 2024) (Pulled due to poor SQL Warehouse connection behavior)

### Fixes

- Pin databricks sdk to 0.17.0 to fix connection timeout issue ([571](https://github.com/databricks/dbt-databricks/pull/571))

## dbt-databricks 1.7.4 (Jan 24, 2024) (Pulled due to poor SQL Warehouse connection behavior)

### Fixes

- Added python model specific connection handling to prevent using invalid sessions ([547](https://github.com/databricks/dbt-databricks/pull/547))
- Allow schema to be specified in testing (thanks @case-k-git!) ([538](https://github.com/databricks/dbt-databricks/pull/538))
- Fix dbt incremental_strategy behavior by fixing schema table existing check (thanks @case-k-git!) ([530](https://github.com/databricks/dbt-databricks/pull/530))
- Fixed bug that was causing streaming tables to be dropped and recreated instead of refreshed. ([552](https://github.com/databricks/dbt-databricks/pull/552))
- Fixed Hive performance regression by streamlining materialization type acquisition ([557](https://github.com/databricks/dbt-databricks/pull/557))
- Fix: Python models authentication could be overridden by a `.netrc` file in the user's home directory ([338](https://github.com/databricks/dbt-databricks/pull/338))
- Fix: MV/ST REST api authentication could be overriden by a `.netrc` file in the user's home directory ([555](https://github.com/databricks/dbt-databricks/pull/555))
- Show details in connection errors ([562](https://github.com/databricks/dbt-databricks/pull/562))
- Updated connection debugging logging and setting connection last used time on session open.([565](https://github.com/databricks/dbt-databricks/pull/565))

### Under the Hood

- Adding retries around API calls in python model submission ([549](https://github.com/databricks/dbt-databricks/pull/549))
- Upgrade to databricks-sql-connector 3.0.0 ([554](https://github.com/databricks/dbt-databricks/pull/554))
- Pinning pandas to < 2.2.0 to keep from breaking multiple tests ([564](https://github.com/databricks/dbt-databricks/pull/554))

## dbt-databricks 1.7.3 (Dec 12, 2023)

### Fixes

- Fix for issue where we were invoking create schema or not exists when the schema already exists (leading to permission issue) ([529](https://github.com/databricks/dbt-databricks/pull/529))
- Fix for issue where we never reused connections ([517](https://github.com/databricks/dbt-databricks/pull/517))

### Under the Hood

- Refactor macro tests to be more usable ([524](https://github.com/databricks/dbt-databricks/pull/524))

## dbt-databricks 1.7.2 (Nov 30, 2023)

### Features

- Adding capability to specify compute on a per model basis ([488](https://github.com/databricks/dbt-databricks/pull/488))
- Selectively persist column docs that have changed between runs of incremental ([513](https://github.com/databricks/dbt-databricks/pull/513))
- Enabling access control list for job runs (thanks @srggrs!)([518](https://github.com/databricks/dbt-databricks/pull/518))
- Allow persisting of column comments on views and retrieving comments for docs on Hive ([519](https://github.com/databricks/dbt-databricks/pull/519))

## dbt-databricks 1.7.1 (Nov 13, 2023)

### Under the Hood

- Another attempt to improve catalog gathering performance ([503](https://github.com/databricks/dbt-databricks/pull/503))

## dbt-databricks 1.7.0 (November 9, 2023)

### Features

- Added support for getting info only on specified relations to improve performance of gathering metadata ([486](https://github.com/databricks/dbt-databricks/pull/486)), also (with generous help from from @mikealfare) ([499](https://github.com/databricks/dbt-databricks/pull/499))
- Added support for getting freshness from metadata ([481](https://github.com/databricks/dbt-databricks/pull/481))

### Fixes

- Node info now gets added to SQLQuery event (thanks @davidharting!) ([494](https://github.com/databricks/dbt-databricks/pull/494))
- Compatibility with dbt-spark and dbt-core 1.7.1 ([499](https://github.com/databricks/dbt-databricks/pull/499))

### Under the Hood

- Added required adapter tests to ensure compatibility with 1.7.0 ([487](https://github.com/databricks/dbt-databricks/pull/487))
- Improved large seed performance by not casting every value (thanks @nrichards17!) ([493](https://github.com/databricks/dbt-databricks/pull/493)). Note: for `file_format="parquet"` we still need to cast.

## dbt-databricks 1.7.0rc1 (October 13, 2023)

### Fixes

- Fixed a bug where setting a primary key constraint before a null constraint would fail by ensuring null constraints happen first ([479](https://github.com/databricks/dbt-databricks/pull/479))
- Foreign key constraints now work with dbt's constraint structure ([479](https://github.com/databricks/dbt-databricks/pull/479))

### Under the Hood

- Compatibility with dbt-spark 1.7.0rc1 ([479](https://github.com/databricks/dbt-databricks/pull/479))

## dbt-databricks 1.6.6 (October 9, 2023)

### Fixes

- Optimize now runs after creating / updating liquid clustering tables ([463](https://github.com/databricks/dbt-databricks/pull/463))
- Fixing an issue where the new python library install from index behavior breaks users who were already customizing their installs ([472](https://github.com/databricks/dbt-databricks/pull/472))

### Under the Hood

- fix Pylance import errors (thanks @dataders) ([471](https://github.com/databricks/dbt-databricks/pull/471))

## dbt-databricks 1.6.5 (September 26, 2023)

### Features

- When installing python libraries onto clusters, you can now specify an index_url (Thanks @casperdamen123) ([367](https://github.com/databricks/dbt-databricks/pull/367))
- Log job run information such as run_id when submitting Python jobs to databricks (Thanks @jeffrey-harrison) ([#454](https://github.com/databricks/dbt-databricks/pull/454))

### Fixes

- Node info now gets added to SQLQueryStatus (Thanks @colin-rogers-dbt) ([453](https://github.com/databricks/dbt-databricks/pull/453))
- Fixing python model compatibility with newer DBRs ([459](https://github.com/databricks/dbt-databricks/pull/459))
- Updated the Databricks SDK dependency so as to prevent reliance on an insecure version of requests ([460](https://github.com/databricks/dbt-databricks/pull/460))
- Update logic around submitting python jobs so that if the cluster is already starting, just wait for it to start rather than failing ([461](https://github.com/databricks/dbt-databricks/pull/461))

## dbt-databricks 1.6.4 (September 14, 2023)

### Fixes

- Fixed an issue with AWS OAuth M2M flow ([#445](https://github.com/databricks/dbt-databricks/pull/445))
- Fixed an issue where every table in hive_metastore would get described ([#446](https://github.com/databricks/dbt-databricks/pull/446))

## dbt-databricks 1.6.3 (September 8, 2023)

### Fixes

- Improved legibility of python stack traces ([#434](https://github.com/databricks/dbt-databricks/pull/434)).
- Add `fetchmany`, resolves #408 (Thanks @NodeJSmith) ([#409](https://github.com/databricks/dbt-databricks/pull/409))
- Improved legibility of python stack traces ([#434](https://github.com/databricks/dbt-databricks/pull/434))
- Update our Databricks Workflow README to make clear that jobs clusters are not supported targets ([#436](https://github.com/databricks/dbt-databricks/pull/436))
- Relaxed the constraint on databricks-sql-connector to allow newer versions ([#436](https://github.com/databricks/dbt-databricks/pull/436))
- Streamlined sql connector output in dbt.log ([#437](https://github.com/databricks/dbt-databricks/pull/437))

### Under the hood

- Switch to running integration tests with OAuth ([#436](https://github.com/databricks/dbt-databricks/pull/436))

## dbt-databricks 1.6.2 (August 29, 2023)

### Features

- Follow up: re-implement fix for issue where the show tables extended command is limited to 2048 characters. ([#326](https://github.com/databricks/dbt-databricks/pull/326)). Set `DBT_DESCRIBE_TABLE_2048_CHAR_BYPASS` to `true` to enable this behaviour.
- Add `liquid_clustered_by` config to enable Liquid Clustering for Delta-based dbt models (Thanks @ammarchalifah) ([#398](https://github.com/databricks/dbt-databricks/pull/398)).

### Under the hood

- Dropping the databricks_sql_endpoint test profile as not truly testing different behavior than databricks_uc_sql_endpoint profile ([#417](https://github.com/databricks/dbt-databricks/pull/417))
- Improve testing of python model support so that we can package the new config options in this release ([#421](https://github.com/databricks/dbt-databricks/pull/421))

## dbt-databricks 1.6.1 (August 2, 2023)

### Fixes

- Revert change from #326 as it breaks DESCRIBE table in cases where the dbt API key does not have access to all tables in the schema

## dbt-databricks 1.6.0 (August 2, 2023)

### Features

- Support for dbt-core==1.6
- Added support for materialized_view and streaming_table materializations
- Support [dbt clone operation](https://github.com/databricks/dbt-databricks/pull/397)
- Support new dbt `limit` command-line flag

### Fixes

- Fix issue where the show tables extended command is limited to 2048 characters. ([#326](https://github.com/databricks/dbt-databricks/pull/326))
- Extend python model support to cover the same config options as SQL ([#379](https://github.com/databricks/dbt-databricks/pull/379))

### Other

- Drop support for Python 3.7
- Support for revamped `dbt debug`

## dbt-databricks 1.5.5 (July 7, 2023)

### Fixes

- Fixed issue where starting a terminated cluster in the python path would never return

### Features

- Include log events from databricks-sql-connector in dbt logging output.
- Adapter now populates the `query_id` field in `run_results.json` with Query History API query ID.

## dbt-databricks 1.5.4 (June 9, 2023)

### Features

- Added support for model contracts ([#336](https://github.com/databricks/dbt-databricks/pull/336))

## dbt-databricks 1.5.3 (June 8, 2023)

### Fixes

- Pins dependencies to minor versions
- Sets default socket timeout to 180s

## dbt-databricks 1.5.2 (May 17, 2023)

### Fixes

- Sets databricks sdk dependency to 0.1.6 to avoid SDK breaking changes

## dbt-databricks 1.5.1 (May 9, 2023)

### Fixes

- Add explicit dependency to protobuf >4 to work around dbt-core issue

## dbt-databricks 1.5.0 (May 2, 2023)

### Features

- Added support for OAuth (SSO and client credentials) ([#327](https://github.com/databricks/dbt-databricks/pull/327))

### Fixes

- Fix integration tests ([#316](https://github.com/databricks/dbt-databricks/pull/316))

### Dependencies

- Updated dbt-spark from >=1.4.1 to >= 1.5.0 ([#316](https://github.com/databricks/dbt-databricks/pull/316))

### Under the hood

- Throw an error if a model has an enforced contract. ([#322](https://github.com/databricks/dbt-databricks/pull/322))

## dbt-databricks 1.4.3 (April 19, 2023)

### Fixes

- fix database not found error matching ([#281](https://github.com/databricks/dbt-databricks/pull/281))
- Auto start cluster for Python models ([#306](https://github.com/databricks/dbt-databricks/pull/306))
- databricks-sql-connector to 2.5.0 ([#311](https://github.com/databricks/dbt-databricks/pull/311))

### Features

- Adding replace_where incremental strategy ([#293](https://github.com/databricks/dbt-databricks/pull/293)) ([#310](https://github.com/databricks/dbt-databricks/pull/310))
- [feat] Support ZORDER as a model config ([#292](https://github.com/databricks/dbt-databricks/pull/293)) ([#297](https://github.com/databricks/dbt-databricks/pull/297))

### Dependencies

- Added keyring>=23.13.0 for oauth token cache
- Added databricks-sdk>=0.1.1 for oauth flows
- Updated databricks-sql-connector from >=2.4.0 to >= 2.5.0

### Under the hood

Throw an error if a model has an enforced contract. ([#322](https://github.com/databricks/dbt-databricks/pull/322))

## dbt-databricks 1.4.2 (February 17, 2023)

### Fixes

- Fix test_grants to use the error class to check the error. ([#273](https://github.com/databricks/dbt-databricks/pull/273))
- Raise exception on unexpected error of list relations ([#270](https://github.com/databricks/dbt-databricks/pull/270))

## dbt-databricks 1.4.1 (January 31, 2023)

### Fixes

- Ignore case sensitivity in relation matches method. ([#265](https://github.com/databricks/dbt-databricks/pull/265))

## dbt-databricks 1.4.0 (January 25, 2023)

### Breaking changes

- Raise an exception when schema contains '.'. ([#222](https://github.com/databricks/dbt-databricks/pull/222))
  - Containing a catalog in `schema` is not allowed anymore.
  - Need to explicitly use `catalog` instead.

### Features

- Support Python 3.11 ([#233](https://github.com/databricks/dbt-databricks/pull/233))
- Support `incremental_predicates` ([#161](https://github.com/databricks/dbt-databricks/pull/161))
- Apply connection retry refactor, add defaults with exponential backoff ([#137](https://github.com/databricks/dbt-databricks/pull/137))
- Quote by Default ([#241](https://github.com/databricks/dbt-databricks/pull/241))
- Avoid show table extended command. ([#231](https://github.com/databricks/dbt-databricks/pull/231))
- Use show table extended with table name list for get_catalog. ([#237](https://github.com/databricks/dbt-databricks/pull/237))
- Add support for a glob pattern in the databricks_copy_into macro ([#259](https://github.com/databricks/dbt-databricks/pull/259))

## dbt-databricks 1.3.2 (November 9, 2022)

### Fixes

- Fix copy into macro when passing `expression_list`. ([#223](https://github.com/databricks/dbt-databricks/pull/223))
- Partially revert to fix the case where schema config contains uppercase letters. ([#224](https://github.com/databricks/dbt-databricks/pull/224))

## dbt-databricks 1.3.1 (November 1, 2022)

### Under the hood

- Show and log a warning when schema contains '.'. ([#221](https://github.com/databricks/dbt-databricks/pull/221))

## dbt-databricks 1.3.0 (October 14, 2022)

### Features

- Support python model through run command API, currently supported materializations are table and incremental. ([dbt-labs/dbt-spark#377](https://github.com/dbt-labs/dbt-spark/pull/377), [#126](https://github.com/databricks/dbt-databricks/pull/126))
- Enable Pandas and Pandas-on-Spark DataFrames for dbt python models ([dbt-labs/dbt-spark#469](https://github.com/dbt-labs/dbt-spark/pull/469), [#181](https://github.com/databricks/dbt-databricks/pull/181))
- Support job cluster in notebook submission method ([dbt-labs/dbt-spark#467](https://github.com/dbt-labs/dbt-spark/pull/467), [#194](https://github.com/databricks/dbt-databricks/pull/194))
  - In `all_purpose_cluster` submission method, a config `http_path` can be specified in Python model config to switch the cluster where Python model runs.
    ```py
    def model(dbt, _):
        dbt.config(
            materialized='table',
            http_path='...'
        )
        ...
    ```
- Use builtin timestampadd and timestampdiff functions for dateadd/datediff macros if available ([#185](https://github.com/databricks/dbt-databricks/pull/185))
- Implement testing for a test for various Python models ([#189](https://github.com/databricks/dbt-databricks/pull/189))
- Implement testing for `type_boolean` in Databricks ([dbt-labs/dbt-spark#471](https://github.com/dbt-labs/dbt-spark/pull/471), [#188](https://github.com/databricks/dbt-databricks/pull/188))
- Add a macro to support [COPY INTO](https://docs.databricks.com/spark/latest/spark-sql/language-manual/delta-copy-into.html) ([#190](https://github.com/databricks/dbt-databricks/pull/190))

### Under the hood

- Apply "Initial refactoring of incremental materialization" ([#148](https://github.com/databricks/dbt-databricks/pull/148))
  - Now dbt-databricks uses `adapter.get_incremental_strategy_macro` instead of `dbt_spark_get_incremental_sql` macro to dispatch the incremental strategy macro. The overwritten `dbt_spark_get_incremental_sql` macro will not work anymore.
- Better interface for python submission ([dbt-labs/dbt-spark#452](https://github.com/dbt-labs/dbt-spark/pull/452), [#178](https://github.com/databricks/dbt-databricks/pull/178))

## dbt-databricks 1.2.3 (September 26, 2022)

### Fixes

- Fix cancellation ([#173](https://github.com/databricks/dbt-databricks/pull/173))
- `http_headers` should be dict in the profile ([#174](https://github.com/databricks/dbt-databricks/pull/174))

## dbt-databricks 1.2.2 (September 8, 2022)

### Fixes

- Data is duplicated on reloading seeds that are using an external table ([#114](https://github.com/databricks/dbt-databricks/issues/114), [#149](https://github.com/databricks/dbt-databricks/issues/149))

### Under the hood

- Explicitly close cursors ([#163](https://github.com/databricks/dbt-databricks/pull/163))
- Upgrade databricks-sql-connector to 2.0.5 ([#166](https://github.com/databricks/dbt-databricks/pull/166))
- Embed dbt-databricks and databricks-sql-connector versions to SQL comments ([#167](https://github.com/databricks/dbt-databricks/pull/167))

## dbt-databricks 1.2.1 (August 24, 2022)

### Features

- Support Python 3.10 ([#158](https://github.com/databricks/dbt-databricks/pull/158))

## dbt-databricks 1.2.0 (August 16, 2022)

### Features

- Add grants to materializations ([dbt-labs/dbt-spark#366](https://github.com/dbt-labs/dbt-spark/issues/366), [dbt-labs/dbt-spark#381](https://github.com/dbt-labs/dbt-spark/pull/381))
- Add `connection_parameters` for databricks-sql-connector connection parameters ([#135](https://github.com/databricks/dbt-databricks/pull/135))
  - This can be used to customize the connection by setting additional parameters.
  - The full parameters are listed at [Databricks SQL Connector for Python](https://docs.databricks.com/dev-tools/python-sql-connector.html#connect-method).
  - Currently, the following parameters are reserved for `dbt-databricks`. Please use the normal credential settings instead.
    - server_hostname
    - http_path
    - access_token
    - session_configuration
    - catalog
    - schema

### Fixes

- Incremental materialization updated to not drop table first if full refresh for delta lake format, as it already runs _create or replace table_ ([dbt-labs/dbt-spark#286](https://github.com/dbt-labs/dbt-spark/issues/286), [dbt-labs/dbt-spark#287](https://github.com/dbt-labs/dbt-spark/pull/287))

### Under the hood

- Update `SparkColumn.numeric_type` to return `decimal` instead of `numeric`, since SparkSQL exclusively supports the former ([dbt-labs/dbt-spark#380](https://github.com/dbt-labs/dbt-spark/pull/380))
- Make minimal changes to support dbt Core incremental materialization refactor ([dbt-labs/dbt-spark#402](https://github.com/dbt-labs/dbt-spark/issue/402), [dbt-labs/dbt-spark#394](httpe://github.com/dbt-labs/dbt-spark/pull/394), [#136](https://github.com/databricks/dbt-databricks/pull/136))
- Add new basic tests `TestDocsGenerateDatabricks` and `TestDocsGenReferencesDatabricks` ([#134](https://github.com/databricks/dbt-databricks/pull/134))
- Set upper bound for `databricks-sql-connector` when Python 3.10 ([#154](https://github.com/databricks/dbt-databricks/pull/154))
  - Note that `databricks-sql-connector` does not officially support Python 3.10 yet.

### Contributors

- [@grindheim](https://github.com/grindheim) ([dbt-labs/dbt-spark#287](https://github.com/dbt-labs/dbt-spark/pull/287/))

## dbt-databricks 1.1.1 (July 19, 2022)

### Features

- Support for Databricks CATALOG as a DATABASE in DBT compilations ([#95](https://github.com/databricks/dbt-databricks/issues/95), [#89](https://github.com/databricks/dbt-databricks/pull/89), [#94](https://github.com/databricks/dbt-databricks/pull/94), [#105](https://github.com/databricks/dbt-databricks/pull/105))
  - Setting an initial catalog with `session_properties` is deprecated and will not work in the future release. Please use `catalog` or `database` to set the initial catalog.
  - When using catalog, `spark_build_snapshot_staging_table` macro will not be used. If trying to override the macro, `databricks_build_snapshot_staging_table` should be overridden instead.

### Fixes

- Block taking jinja2.runtime.Undefined into DatabricksAdapter ([#98](https://github.com/databricks/dbt-databricks/pull/98))
- Avoid using Cursor.schema API when database is None ([#100](https://github.com/databricks/dbt-databricks/pull/100))

### Under the hood

- Drop databricks-sql-connector 1.0 ([#108](https://github.com/databricks/dbt-databricks/pull/108))

## dbt-databricks 1.1.0 (May 11, 2022)

### Features

- Add support for [Delta constraints](https://docs.databricks.com/delta/delta-constraints.html) ([#71](https://github.com/databricks/dbt-databricks/pull/71))

### Under the hood

- Port testing framework changes from [dbt-labs/dbt-spark#299](https://github.com/dbt-labs/dbt-spark/pull/299) and [dbt-labs/dbt-spark#314](https://github.com/dbt-labs/dbt-spark/pull/314) ([#70](https://github.com/databricks/dbt-databricks/pull/70))

## dbt-databricks 1.0.3 (April 26, 2022)

### Fixes

- Make internal macros use macro dispatch pattern ([#72](https://github.com/databricks/dbt-databricks/pull/72))

## dbt-databricks 1.0.2 (March 31, 2022)

### Features

- Support for setting table properties as part of a model configuration ([#33](https://github.com/databricks/dbt-databricks/issues/33), [#49](https://github.com/databricks/dbt-databricks/pull/49))
- Get the session_properties map to work ([#57](https://github.com/databricks/dbt-databricks/pull/57))
- Bump up databricks-sql-connector to 1.0.1 and use the Cursor APIs ([#50](https://github.com/databricks/dbt-databricks/pull/50))

## dbt-databricks 1.0.1 (February 8, 2022)

### Features

- Inherit from dbt-spark for backward compatibility with spark-utils and other dbt packages ([#32](https://github.com/databricks/dbt-databricks/issues/32), [#35](https://github.com/databricks/dbt-databricks/pull/35))
- Add SQL Endpoint specific integration tests ([#45](https://github.com/databricks/dbt-databricks/pull/45), [#46](https://github.com/databricks/dbt-databricks/pull/46))

### Fixes

- Close the connection properly ([#34](https://github.com/databricks/dbt-databricks/issues/34), [#37](https://github.com/databricks/dbt-databricks/pull/37))

## dbt-databricks 1.0.0 (December 6, 2021)

### Features

- Make the connection use databricks-sql-connector ([#3](https://github.com/databricks/dbt-databricks/pull/3), [#7](https://github.com/databricks/dbt-databricks/pull/7))
- Make the default file format 'delta' ([#14](https://github.com/databricks/dbt-databricks/pull/14), [#16](https://github.com/databricks/dbt-databricks/pull/16))
- Make the default incremental strategy 'merge' ([#23](https://github.com/databricks/dbt-databricks/pull/23))
- Remove unnecessary stack trace ([#10](https://github.com/databricks/dbt-databricks/pull/10))

## dbt-spark 1.0.0 (December 3, 2021)

### Fixes

- Incremental materialization corrected to respect `full_refresh` config, by using `should_full_refresh()` macro ([#260](https://github.com/dbt-labs/dbt-spark/issues/260), [#262](https://github.com/dbt-labs/dbt-spark/pull/262/))

### Contributors

- [@grindheim](https://github.com/grindheim) ([#262](https://github.com/dbt-labs/dbt-spark/pull/262/))

## dbt-spark 1.0.0rc2 (November 24, 2021)

### Features

- Add support for Apache Hudi (hudi file format) which supports incremental merge strategies ([#187](https://github.com/dbt-labs/dbt-spark/issues/187), [#210](https://github.com/dbt-labs/dbt-spark/pull/210))

### Under the hood

- Refactor seed macros: remove duplicated code from dbt-core, and provide clearer logging of SQL parameters that differ by connection method ([#249](https://github.com/dbt-labs/dbt-spark/issues/249), [#250](https://github.com/dbt-labs/dbt-snowflake/pull/250))
- Replace `sample_profiles.yml` with `profile_template.yml`, for use with new `dbt init` ([#247](https://github.com/dbt-labs/dbt-spark/pull/247))

### Contributors

- [@vingov](https://github.com/vingov) ([#210](https://github.com/dbt-labs/dbt-spark/pull/210))

## dbt-spark 1.0.0rc1 (November 10, 2021)

### Under the hood

- Remove official support for python 3.6, which is reaching end of life on December 23, 2021 ([dbt-core#4134](https://github.com/dbt-labs/dbt-core/issues/4134), [#253](https://github.com/dbt-labs/dbt-snowflake/pull/253))
- Add support for structured logging ([#251](https://github.com/dbt-labs/dbt-spark/pull/251))

## dbt-spark 0.21.1 (Release TBD)

## dbt-spark 0.21.1rc1 (November 3, 2021)

### Fixes

- Fix `--store-failures` for tests, by suppressing irrelevant error in `comment_clause()` macro ([#232](https://github.com/dbt-labs/dbt-spark/issues/232), [#233](https://github.com/dbt-labs/dbt-spark/pull/233))
- Add support for `on_schema_change` config in incremental models: `ignore`, `fail`, `append_new_columns`. For `sync_all_columns`, removing columns is not supported by Apache Spark or Delta Lake ([#198](https://github.com/dbt-labs/dbt-spark/issues/198), [#226](https://github.com/dbt-labs/dbt-spark/issues/226), [#229](https://github.com/dbt-labs/dbt-spark/pull/229))
- Add `persist_docs` call to incremental model ([#224](https://github.com/dbt-labs/dbt-spark/issues/224), [#234](https://github.com/dbt-labs/dbt-spark/pull/234))

### Contributors

- [@binhnefits](https://github.com/binhnefits) ([#234](https://github.com/dbt-labs/dbt-spark/pull/234))

## dbt-spark 0.21.0 (October 4, 2021)

### Fixes

- Enhanced get_columns_in_relation method to handle a bug in open source deltalake which doesnt return schema details in `show table extended in databasename like '*'` query output. This impacts dbt snapshots if file format is open source deltalake ([#207](https://github.com/dbt-labs/dbt-spark/pull/207))
- Parse properly columns when there are struct fields to avoid considering inner fields: Issue ([#202](https://github.com/dbt-labs/dbt-spark/issues/202))

### Under the hood

- Add `unique_field` to better understand adapter adoption in anonymous usage tracking ([#211](https://github.com/dbt-labs/dbt-spark/pull/211))

### Contributors

- [@harryharanb](https://github.com/harryharanb) ([#207](https://github.com/dbt-labs/dbt-spark/pull/207))
- [@SCouto](https://github.com/Scouto) ([#204](https://github.com/dbt-labs/dbt-spark/pull/204))

## dbt-spark 0.21.0b2 (August 20, 2021)

### Fixes

- Add pyodbc import error message to dbt.exceptions.RuntimeException to get more detailed information when running `dbt debug` ([#192](https://github.com/dbt-labs/dbt-spark/pull/192))
- Add support for ODBC Server Side Parameters, allowing options that need to be set with the `SET` statement to be used ([#201](https://github.com/dbt-labs/dbt-spark/pull/201))
- Add `retry_all` configuration setting to retry all connection issues, not just when the `_is_retryable_error` function determines ([#194](https://github.com/dbt-labs/dbt-spark/pull/194))

### Contributors

- [@JCZuurmond](https://github.com/JCZuurmond) ([#192](https://github.com/fishtown-analytics/dbt-spark/pull/192))
- [@jethron](https://github.com/jethron) ([#201](https://github.com/fishtown-analytics/dbt-spark/pull/201))
- [@gregingenii](https://github.com/gregingenii) ([#194](https://github.com/dbt-labs/dbt-spark/pull/194))

## dbt-spark 0.21.0b1 (August 3, 2021)

## dbt-spark 0.20.1 (August 2, 2021)

## dbt-spark 0.20.1rc1 (August 2, 2021)

### Fixes

- Fix `get_columns_in_relation` when called on models created in the same run ([#196](https://github.com/dbt-labs/dbt-spark/pull/196), [#197](https://github.com/dbt-labs/dbt-spark/pull/197))

### Contributors

- [@ali-tny](https://github.com/ali-tny) ([#197](https://github.com/fishtown-analytics/dbt-spark/pull/197))

## dbt-spark 0.20.0 (July 12, 2021)

## dbt-spark 0.20.0rc2 (July 7, 2021)

### Features

- Add support for `merge_update_columns` config in `merge`-strategy incremental models ([#183](https://github.com/fishtown-analytics/dbt-spark/pull/183), [#184](https://github.com/fishtown-analytics/dbt-spark/pull/184))

### Fixes

- Fix column-level `persist_docs` on Delta tables, add tests ([#180](https://github.com/fishtown-analytics/dbt-spark/pull/180))

## dbt-spark 0.20.0rc1 (June 8, 2021)

### Features

- Allow user to specify `use_ssl` ([#169](https://github.com/fishtown-analytics/dbt-spark/pull/169))
- Allow setting table `OPTIONS` using `config` ([#171](https://github.com/fishtown-analytics/dbt-spark/pull/171))
- Add support for column-level `persist_docs` on Delta tables ([#84](https://github.com/fishtown-analytics/dbt-spark/pull/84), [#170](https://github.com/fishtown-analytics/dbt-spark/pull/170))

### Fixes

- Cast `table_owner` to string to avoid errors generating docs ([#158](https://github.com/fishtown-analytics/dbt-spark/pull/158), [#159](https://github.com/fishtown-analytics/dbt-spark/pull/159))
- Explicitly cast column types when inserting seeds ([#139](https://github.com/fishtown-analytics/dbt-spark/pull/139), [#166](https://github.com/fishtown-analytics/dbt-spark/pull/166))

### Under the hood

- Parse information returned by `list_relations_without_caching` macro to speed up catalog generation ([#93](https://github.com/fishtown-analytics/dbt-spark/issues/93), [#160](https://github.com/fishtown-analytics/dbt-spark/pull/160))
- More flexible host passing, https:// can be omitted ([#153](https://github.com/fishtown-analytics/dbt-spark/issues/153))

### Contributors

- [@friendofasquid](https://github.com/friendofasquid) ([#159](https://github.com/fishtown-analytics/dbt-spark/pull/159))
- [@franloza](https://github.com/franloza) ([#160](https://github.com/fishtown-analytics/dbt-spark/pull/160))
- [@Fokko](https://github.com/Fokko) ([#165](https://github.com/fishtown-analytics/dbt-spark/pull/165))
- [@rahulgoyal2987](https://github.com/rahulgoyal2987) ([#169](https://github.com/fishtown-analytics/dbt-spark/pull/169))
- [@JCZuurmond](https://github.com/JCZuurmond) ([#171](https://github.com/fishtown-analytics/dbt-spark/pull/171))
- [@cristianoperez](https://github.com/cristianoperez) ([#170](https://github.com/fishtown-analytics/dbt-spark/pull/170))

## dbt-spark 0.19.1 (April 2, 2021)

## dbt-spark 0.19.1b2 (February 26, 2021)

### Under the hood

- Update serialization calls to use new API in dbt-core `0.19.1b2` ([#150](https://github.com/fishtown-analytics/dbt-spark/pull/150))

## dbt-spark 0.19.0.1 (February 26, 2021)

### Fixes

- Fix package distribution to include incremental model materializations ([#151](https://github.com/fishtown-analytics/dbt-spark/pull/151), [#152](https://github.com/fishtown-analytics/dbt-spark/issues/152))

## dbt-spark 0.19.0 (February 21, 2021)

### Breaking changes

- Incremental models have `incremental_strategy: append` by default. This strategy adds new records without updating or overwriting existing records. For that, use `merge` or `insert_overwrite` instead, depending on the file format, connection method, and attributes of your underlying data. dbt will try to raise a helpful error if you configure a strategy that is not supported for a given file format or connection. ([#140](https://github.com/fishtown-analytics/dbt-spark/pull/140), [#141](https://github.com/fishtown-analytics/dbt-spark/pull/141))

### Fixes

- Capture hard-deleted records in snapshot merge, when `invalidate_hard_deletes` config is set ([#109](https://github.com/fishtown-analytics/dbt-spark/pull/143), [#126](https://github.com/fishtown-analytics/dbt-spark/pull/144))

## dbt-spark 0.19.0rc1 (January 8, 2021)

### Breaking changes

- Users of the `http` and `thrift` connection methods need to install extra requirements: `pip install dbt-spark[PyHive]` ([#109](https://github.com/fishtown-analytics/dbt-spark/pull/109), [#126](https://github.com/fishtown-analytics/dbt-spark/pull/126))

### Under the hood

- Enable `CREATE OR REPLACE` support when using Delta. Instead of dropping and recreating the table, it will keep the existing table, and add a new version as supported by Delta. This will ensure that the table stays available when running the pipeline, and you can track the history.
- Add changelog, issue templates ([#119](https://github.com/fishtown-analytics/dbt-spark/pull/119), [#120](https://github.com/fishtown-analytics/dbt-spark/pull/120))

### Fixes

- Handle case of 0 retries better for HTTP Spark Connections ([#132](https://github.com/fishtown-analytics/dbt-spark/pull/132))

### Contributors

- [@danielvdende](https://github.com/danielvdende) ([#132](https://github.com/fishtown-analytics/dbt-spark/pull/132))
- [@Fokko](https://github.com/Fokko) ([#125](https://github.com/fishtown-analytics/dbt-spark/pull/125))

## dbt-spark 0.18.1.1 (November 13, 2020)

### Fixes

- Fix `extras_require` typo to enable `pip install dbt-spark[ODBC]` (([#121](https://github.com/fishtown-analytics/dbt-spark/pull/121)), ([#122](https://github.com/fishtown-analytics/dbt-spark/pull/122)))

## dbt-spark 0.18.1 (November 6, 2020)

### Features

- Allows users to specify `auth` and `kerberos_service_name` ([#107](https://github.com/fishtown-analytics/dbt-spark/pull/107))
- Add support for ODBC driver connections to Databricks clusters and endpoints ([#116](https://github.com/fishtown-analytics/dbt-spark/pull/116))

### Under the hood

- Updated README links ([#115](https://github.com/fishtown-analytics/dbt-spark/pull/115))
- Support complete atomic overwrite of non-partitioned incremental models ([#117](https://github.com/fishtown-analytics/dbt-spark/pull/117))
- Update to support dbt-core 0.18.1 ([#110](https://github.com/fishtown-analytics/dbt-spark/pull/110), [#118](https://github.com/fishtown-analytics/dbt-spark/pull/118))

### Contributors

- [@danielhstahl](https://github.com/danielhstahl) ([#107](https://github.com/fishtown-analytics/dbt-spark/pull/107))
- [@collinprather](https://github.com/collinprather) ([#115](https://github.com/fishtown-analytics/dbt-spark/pull/115))
- [@charlottevdscheun](https://github.com/charlottevdscheun) ([#117](https://github.com/fishtown-analytics/dbt-spark/pull/117))
- [@Fokko](https://github.com/Fokko) ([#117](https://github.com/fishtown-analytics/dbt-spark/pull/117))

## dbt-spark 0.18.0 (September 18, 2020)

### Under the hood

- Make a number of changes to support dbt-adapter-tests ([#103](https://github.com/fishtown-analytics/dbt-spark/pull/103))
- Update to support dbt-core 0.18.0. Run CI tests against local Spark, Databricks ([#105](https://github.com/fishtown-analytics/dbt-spark/pull/105))<|MERGE_RESOLUTION|>--- conflicted
+++ resolved
@@ -22,10 +22,7 @@
 
 - Fix issue causing MV/STs to always trigger as having their config changed ([1181](http://github.com/databricks/dbt-databricks/pull/1181))
 - Fix pydantic v2 deprecation warning "Valid config keys have changed in V2" (thanks @Korijn!) ([1194](https://github.com/databricks/dbt-databricks/pull/1194))
-<<<<<<< HEAD
-=======
 - Fix snapshots not applying databricks_tags config ([1192](https://github.com/databricks/dbt-databricks/pull/1192))
->>>>>>> 53cd1a2c
 
 ## dbt-databricks 1.10.12 (September 8, 2025)
 
