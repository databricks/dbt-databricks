--- conflicted
+++ resolved
@@ -1,4 +1,3 @@
-<<<<<<< HEAD
 ## dbt-databricks 1.11.0 (TBD)
 
 ### Features
@@ -33,8 +32,6 @@
 - Allow create or replace semantics on full refresh in Mat V2 ([1210](https://github.com/databricks/dbt-databricks/pull/1210))
 - Add centralized DBR capability system for managing version-dependent features with per-compute caching ([#1218](https://github.com/databricks/dbt-databricks/pull/1218))
 
-## dbt-databricks 1.10.13 (TBD)
-=======
 ## dbt-databricks 1.10.15 (TBD)
 
 ## dbt-databricks 1.10.14 (October 22, 2025)
@@ -44,7 +41,6 @@
 - Update dependency versions ([1227](https://github.com/databricks/dbt-databricks/pull/1227))
 
 ## dbt-databricks 1.10.13 (October 21, 2025)
->>>>>>> cbc6d34e
 
 ### Fixes
 
