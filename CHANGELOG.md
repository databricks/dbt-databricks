--- conflicted
+++ resolved
@@ -1,12 +1,10 @@
 ## dbt-databricks 1.10.8 (TBD)
 
-<<<<<<< HEAD
 ### Features
 - Support insert_overwrite incremental strategy for SQL warehouses ([1025](https://github.com/databricks/dbt-databricks/issues/1025))
-=======
+
 ### Fixes
 - Add fallback logic for known error types for `DESCRIBE TABLE EXTENDED .. AS JSON` for better reliability ([1128](https://github.com/databricks/dbt-databricks/issues/1128))
->>>>>>> 5a12ee20
 
 ## dbt-databricks 1.10.7 (July 31, 2025)
 
