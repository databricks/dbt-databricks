<<<<<<< HEAD
## dbt-databricks 1.10.0 (TBD)

### Features

- Introduced use_materialization_v2 flag for gating materialization revamps. ([844](https://github.com/databricks/dbt-databricks/pull/844))

## dbt-databricks 1.9.0 (TBD)
=======
## dbt-databricks 1.9.3 (TBD)

### Under the Hood

- Collapsing to a single connection manager (since the old one no longer works) ([910](https://github.com/databricks/dbt-databricks/pull/910))

## dbt-databricks 1.9.2 (Jan 21, 2024)

### Features

- Update snapshot materialization to support new snapshot features ([904](https://github.com/databricks/dbt-databricks/pull/904))

### Under the Hood

- Refactor global state reading ([888](https://github.com/databricks/dbt-databricks/pull/888))
- Switch to relation.render() for string interpolation ([903](https://github.com/databricks/dbt-databricks/pull/903))
- Ensure retry defaults for PySQL ([907](https://github.com/databricks/dbt-databricks/pull/907))

## dbt-databricks 1.9.1 (December 16, 2024)

### Features

- Merge strategy now supports the `update set ...` action with the explicit list of updates for `when not matched by source` ([866](https://github.com/databricks/dbt-databricks/pull/866)) (thanks @mi-volodin).

### Under the Hood

- Removed pins for pandas and pydantic to ease user burdens ([874](https://github.com/databricks/dbt-databricks/pull/874))
- Add more relation types to make codegen happy ([875](https://github.com/databricks/dbt-databricks/pull/875))
- add UP ruleset ([865](https://github.com/databricks/dbt-databricks/pull/865))

## dbt-databricks 1.9.0 (December 9, 2024)
>>>>>>> 395801ec

### Features

- Add config for generating unique tmp table names for enabling parralel merge (thanks @huangxingyi-git!) ([854](https://github.com/databricks/dbt-databricks/pull/854))
- Add support for serverless job clusters on python models ([706](https://github.com/databricks/dbt-databricks/pull/706))
- Add 'user_folder_for_python' behavior to switch writing python model notebooks to the user's folder ([835](https://github.com/databricks/dbt-databricks/pull/835))
- Merge capabilities are extended ([739](https://github.com/databricks/dbt-databricks/pull/739)) to include the support for the following features (thanks @mi-volodin):
  - `with schema evolution` clause (requires Databricks Runtime 15.2 or above);
  - `when not matched by source` clause, only for `delete` action
  - `matched`, `not matched` and `not matched by source` condition clauses;
  - custom aliases for source and target tables can be specified and used in condition clauses;
  - `matched` and `not matched` steps can now be skipped;
- Allow for the use of custom constraints, using the `custom` constraint type with an `expression` as the constraint (thanks @roydobbe). ([792](https://github.com/databricks/dbt-databricks/pull/792))
- Add "use_info_schema_for_columns" behavior flag to turn on use of information_schema to get column info where possible. This may have more latency but will not truncate complex data types the way that 'describe' can. ([808](https://github.com/databricks/dbt-databricks/pull/808))
- Add support for table_format: iceberg. This uses UniForm under the hood to provide iceberg compatibility for tables or incrementals. ([815](https://github.com/databricks/dbt-databricks/pull/815))
- Add `include_full_name_in_path` config boolean for external locations. This writes tables to {location_root}/{catalog}/{schema}/{table} ([823](https://github.com/databricks/dbt-databricks/pull/823))
- Add a new `workflow_job` submission method for python, which creates a long-lived Databricks Workflow instead of a one-time run (thanks @kdazzle!) ([762](https://github.com/databricks/dbt-databricks/pull/762))
- Allow for additional options to be passed to the Databricks Job API when using other python submission methods. For example, enable email_notifications (thanks @kdazzle!) ([762](https://github.com/databricks/dbt-databricks/pull/762))
- Support microbatch incremental strategy using replace_where ([825](https://github.com/databricks/dbt-databricks/pull/825))

### Fixes

- Replace array indexing with 'get' in split_part so as not to raise exception when indexing beyond bounds ([839](https://github.com/databricks/dbt-databricks/pull/839))
- Set queue enabled for Python notebook jobs ([856](https://github.com/databricks/dbt-databricks/pull/856))
- Ensure columns that are added get backticked ([859](https://github.com/databricks/dbt-databricks/pull/859))

### Under the Hood

- Significant refactoring and increased testing of python_submissions ([830](https://github.com/databricks/dbt-databricks/pull/830))
- Fix places where we were not properly closing cursors, and other test warnings ([713](https://github.com/databricks/dbt-databricks/pull/713))
- Drop support for Python 3.8 ([713](https://github.com/databricks/dbt-databricks/pull/713))
- Upgrade databricks-sql-connector dependency to 3.5.0 ([833](https://github.com/databricks/dbt-databricks/pull/833))
- Prepare for python typing deprecations ([837](https://github.com/databricks/dbt-databricks/pull/837))
- Fix behavior flag use in init of DatabricksAdapter (thanks @VersusFacit!) ([836](https://github.com/databricks/dbt-databricks/pull/836))
- Restrict pydantic to V1 per dbt Labs' request ([843](https://github.com/databricks/dbt-databricks/pull/843))
- Switching to Ruff for formatting and linting ([847](https://github.com/databricks/dbt-databricks/pull/847))
- Refactoring location of DLT polling code ([849](https://github.com/databricks/dbt-databricks/pull/849))
- Switching to Hatch and pyproject.toml for project config ([853](https://github.com/databricks/dbt-databricks/pull/853))

## dbt-databricks 1.8.7 (October 10, 2024)

### Features

- Add config for generating unique tmp table names for enabling parralel replace-where (thanks @huangxingyi-git!) ([811](https://github.com/databricks/dbt-databricks/pull/811))

### Fixes

- Stop setting cluster by to None. If you want to drop liquid clustering, you will need to full-refresh ([806]https://github.com/databricks/dbt-databricks/pull/806)
- Don't define table properties on snapshot staging views (thanks @jelmerk!) ([820](https://github.com/databricks/dbt-databricks/pull/820))

## dbt-databricks 1.8.6 (September 18, 2024)

### Fixes

- Persist table comments for incremental models, snapshots and dbt clone (thanks @henlue!) ([750](https://github.com/databricks/dbt-databricks/pull/750))
- Add relation identifier (i.e. table name) in auto generated constraint names, also adding the statement of table list for foreign keys (thanks @elca-anh!) ([774](https://github.com/databricks/dbt-databricks/pull/774))
- Update tblproperties on incremental runs. Note: only adds/edits. Deletes are too risky/complex for now ([765](https://github.com/databricks/dbt-databricks/pull/765))
- Update default scope/redirect Url for OAuth U2M, so with default OAuth app user can run python models ([776](https://github.com/databricks/dbt-databricks/pull/776))
- Fix foreign key constraints by switching from `parent` to `to` and `parent_columns` to `to_columns` ([789](https://github.com/databricks/dbt-databricks/pull/789))
- Now handles external shallow clones without blowing up ([795](https://github.com/databricks/dbt-databricks/pull/795))

## dbt-databricks 1.8.5 (August 6, 2024)

### Fixes

- Alter column statements are now done before the alter table statement (thanks @frankivo!). ([731](https://github.com/databricks/dbt-databricks/pull/731))
- Always use lower case when gathering metadata (since objects are stored internally as lower case regardless of how we create them) ([742](https://github.com/databricks/dbt-databricks/pull/742))
- Persist table comments for python models ([743](https://github.com/databricks/dbt-databricks/pull/743))
- Stop cursor destructor warnings ([744](https://github.com/databricks/dbt-databricks/pull/744))
- Race condition on cluster creation. (thanks @jurasan!) ([751](https://github.com/databricks/dbt-databricks/pull/751))

## dbt-databricks 1.8.4 (July 17, 2024)

### Fixes

- Fix `dbt seed` command failing for a seed file when the columns for that seed file were partially defined in the properties file. (thanks @kass-artur!) ([724](https://github.com/databricks/dbt-databricks/pull/724))
- Add more tblproperties to be ignored with MV/ST ([736](https://github.com/databricks/dbt-databricks/pull/736))

### Under the Hood

- Readd the External relation type for compliance with adapter expectations ([728](https://github.com/databricks/dbt-databricks/pull/728))

## dbt-databricks 1.8.3 (June 25, 2024)

### Fixes

- Fix missing catalog name in one of the metadata gathering calls ([714](https://github.com/databricks/dbt-databricks/pull/714))

## dbt-databricks 1.8.2 (June 24, 2024)

### Fixes

- Undo the removal of spark.sql.sources.partitionOverwriteMode = DYNAMIC ([688](https://github.com/databricks/dbt-databricks/pull/688))
- Set spark.sql.sources.partitionOverwriteMode = STATIC on --full-refresh to ensure existing rows are removed ([697](https://github.com/databricks/dbt-databricks/pull/697))
- Migrate to using system.information_schema to fix issue with catalog renames ([692](https://github.com/databricks/dbt-databricks/pull/692))
- Cancel python jobs when dbt operation is canceled (thanks @gaoshihang for kicking this off!) ([693](https://github.com/databricks/dbt-databricks/pull/693))
- Fix the default redirect_url and scopes of the client `dbt-databricks` ([704](https://github.com/databricks/dbt-databricks/pull/704))

### Under the Hood

- Reduce severity of logging when expected 24 hour token expiration for Azure SPA (thanks @thijs-nijhuis!) ([699](https://github.com/databricks/dbt-databricks/pull/699))
- Migrate remaining unit tests off of unittest.TestCase ([701](https://github.com/databricks/dbt-databricks/pull/701))

## dbt-databricks 1.8.1 (May 29, 2024)

### Features

- Support Liquid Clustering for python models ([663](https://github.com/databricks/dbt-databricks/pull/663))
- Update Liquid Clustering columns on is_incremental runs ([686](https://github.com/databricks/dbt-databricks/pull/686))

### Fixes

- Rerunning seed with external location + persist_doc now more resilient ([662](https://github.com/databricks/dbt-databricks/pull/662))
- Fix issue with running while a refresh is in progress with MV/ST ([674](https://github.com/databricks/dbt-databricks/pull/674))
- Fix issue with running a refresh with MV/ST that need names to be escaped ([674](https://github.com/databricks/dbt-databricks/pull/674))

### Under the Hood

- Delay loading of agate library to improve startup (thanks @dwreeves for getting this started!) ([661](https://github.com/databricks/dbt-databricks/pull/661))
- Updating to dbt-adapters~=1.2.0 ([683](https://github.com/databricks/dbt-databricks/pull/683))

## dbt-databricks 1.8.0 (May 23, 2024)

### Features

- Support `on_config_change` for materialized views, expand the supported config options ([536](https://github.com/databricks/dbt-databricks/pull/536)))
- Support `on_config_change` for streaming tables, expand the supported config options ([569](https://github.com/databricks/dbt-databricks/pull/569)))
- Support Databricks tags for tables/views/incrementals ([631](https://github.com/databricks/dbt-databricks/pull/631))

### Under the Hood

- Upgrade databricks-sql-connector to 3.1.0 ([593](https://github.com/databricks/dbt-databricks/pull/593))
- Migrate to decoupled architecture ([596](https://github.com/databricks/dbt-databricks/pull/596))
- Finish migrating integration tests ([623](https://github.com/databricks/dbt-databricks/pull/623))
- Streamline the process of determining materialization types ([655](https://github.com/databricks/dbt-databricks/pull/655))
- Improve catalog performance by getting column description from project for UC ([658](https://github.com/databricks/dbt-databricks/pull/658))

## dbt-databricks 1.7.16 (May 21, 2024)

### Fixes

- Fix the issue that 1.7.15 was intended to fix (conn not initialized exception) ([671](https://github.com/databricks/dbt-databricks/pull/671))

## dbt-databricks 1.7.15 (May 16, 2024)

### Fixes

- Give sensible logs when connection errors ([666](https://github.com/databricks/dbt-databricks/pull/666))

## dbt-databricks 1.7.14 (May 1, 2024)

### Fixes

- Auth headers should now evaluate at call time ([648](https://github.com/databricks/dbt-databricks/pull/648))
- User-configurable OAuth Scopes (currently limited to AWS) (thanks @stevenayers!) ([641](https://github.com/databricks/dbt-databricks/pull/641))

### Under the hood

- Reduce default idle limit for connection reuse to 60s and start organizing event logging ([648](https://github.com/databricks/dbt-databricks/pull/648))

## dbt-databricks 1.7.13 (April 8, 2024)

### Features

- Apply tblproperties to python models (using alter table) ([633](https://github.com/databricks/dbt-databricks/pull/633))
- Make OAuth redirect url configurable (thanks @johnsequeira-paradigm for the inspiration!) ([635]https://github.com/databricks/dbt-databricks/pull/635)

### Fixes

- Up default socket timeout to 10 minutes

## dbt-databricks 1.7.11 (Mar 26, 2024)

### Fixes

- For HMS, ref all doc comments from dbt project due to poor performance retrieving them from Databricks ([618](https://github.com/databricks/dbt-databricks/pull/618))

## dbt-databricks 1.7.10 (Mar 19, 2024)

### Fixes

- Fix a corner case for insert into where NULL should be DEFAULT ([607](https://github.com/databricks/dbt-databricks/pull/607))
- Fixed integration tests that were leaving behind schemas after running ([613](https://github.com/databricks/dbt-databricks/pull/613))
- Fix performance issue associated with persist docs by turning off incremental catalog generation (thanks @mikealfare!) ([615](https://github.com/databricks/dbt-databricks/pull/615))
- Pin protobuf to < 5 to stop incompatibility breaks ([616](https://github.com/databricks/dbt-databricks/pull/616))

## dbt-databricks 1.7.9 (Mar 5, 2024)

### Fixes

- Fix for U2M flow on windows (sharding long passwords) (thanks @thijs-nijhuis-shell!) ([597](https://github.com/databricks/dbt-databricks/pull/597))
- Fix regression in incremental behavior, and align more with dbt-core expectations ([604](https://github.com/databricks/dbt-databricks/pull/604))
- Don't fail for unknown types when listing schema ([600](https://github.com/databricks/dbt-databricks/pull/600))

## dbt-databricks 1.7.8 (Feb 22, 2024)

### Fixes

- Fixed the behavior of the incremental schema change ignore option to properly handle the scenario when columns are dropped (thanks @case-k-git!) ([580](https://github.com/databricks/dbt-databricks/pull/580))
- Fixed export of saved queries (thanks @peterallenwebb!) ([588](https://github.com/databricks/dbt-databricks/pull/588))
- Properly match against null for merging matching rows ([590](https://github.com/databricks/dbt-databricks/pull/590))

## dbt-databricks 1.7.7 (Feb 6, 2024)

### Fixes

- Rollback databricks-sql-connector to 2.9.3 to actually fix connection timeout issue ([578](https://github.com/databricks/dbt-databricks/pull/578))

## dbt-databricks 1.7.6 (Feb 6, 2024)

Skipped due to incorrect files in deployed package

## dbt-databricks 1.7.5 (Jan 30, 2024) (Pulled due to poor SQL Warehouse connection behavior)

### Fixes

- Pin databricks sdk to 0.17.0 to fix connection timeout issue ([571](https://github.com/databricks/dbt-databricks/pull/571))

## dbt-databricks 1.7.4 (Jan 24, 2024) (Pulled due to poor SQL Warehouse connection behavior)

### Fixes

- Added python model specific connection handling to prevent using invalid sessions ([547](https://github.com/databricks/dbt-databricks/pull/547))
- Allow schema to be specified in testing (thanks @case-k-git!) ([538](https://github.com/databricks/dbt-databricks/pull/538))
- Fix dbt incremental_strategy behavior by fixing schema table existing check (thanks @case-k-git!) ([530](https://github.com/databricks/dbt-databricks/pull/530))
- Fixed bug that was causing streaming tables to be dropped and recreated instead of refreshed. ([552](https://github.com/databricks/dbt-databricks/pull/552))
- Fixed Hive performance regression by streamlining materialization type acquisition ([557](https://github.com/databricks/dbt-databricks/pull/557))
- Fix: Python models authentication could be overridden by a `.netrc` file in the user's home directory ([338](https://github.com/databricks/dbt-databricks/pull/338))
- Fix: MV/ST REST api authentication could be overriden by a `.netrc` file in the user's home directory ([555](https://github.com/databricks/dbt-databricks/pull/555))
- Show details in connection errors ([562](https://github.com/databricks/dbt-databricks/pull/562))
- Updated connection debugging logging and setting connection last used time on session open.([565](https://github.com/databricks/dbt-databricks/pull/565))

### Under the Hood

- Adding retries around API calls in python model submission ([549](https://github.com/databricks/dbt-databricks/pull/549))
- Upgrade to databricks-sql-connector 3.0.0 ([554](https://github.com/databricks/dbt-databricks/pull/554))
- Pinning pandas to < 2.2.0 to keep from breaking multiple tests ([564](https://github.com/databricks/dbt-databricks/pull/554))

## dbt-databricks 1.7.3 (Dec 12, 2023)

### Fixes

- Fix for issue where we were invoking create schema or not exists when the schema already exists (leading to permission issue) ([529](https://github.com/databricks/dbt-databricks/pull/529))
- Fix for issue where we never reused connections ([517](https://github.com/databricks/dbt-databricks/pull/517))

### Under the Hood

- Refactor macro tests to be more usable ([524](https://github.com/databricks/dbt-databricks/pull/524))

## dbt-databricks 1.7.2 (Nov 30, 2023)

### Features

- Adding capability to specify compute on a per model basis ([488](https://github.com/databricks/dbt-databricks/pull/488))
- Selectively persist column docs that have changed between runs of incremental ([513](https://github.com/databricks/dbt-databricks/pull/513))
- Enabling access control list for job runs (thanks @srggrs!)([518](https://github.com/databricks/dbt-databricks/pull/518))
- Allow persisting of column comments on views and retrieving comments for docs on Hive ([519](https://github.com/databricks/dbt-databricks/pull/519))

## dbt-databricks 1.7.1 (Nov 13, 2023)

### Under the Hood

- Another attempt to improve catalog gathering performance ([503](https://github.com/databricks/dbt-databricks/pull/503))

## dbt-databricks 1.7.0 (November 9, 2023)

### Features

- Added support for getting info only on specified relations to improve performance of gathering metadata ([486](https://github.com/databricks/dbt-databricks/pull/486)), also (with generous help from from @mikealfare) ([499](https://github.com/databricks/dbt-databricks/pull/499))
- Added support for getting freshness from metadata ([481](https://github.com/databricks/dbt-databricks/pull/481))

### Fixes

- Node info now gets added to SQLQuery event (thanks @davidharting!) ([494](https://github.com/databricks/dbt-databricks/pull/494))
- Compatibility with dbt-spark and dbt-core 1.7.1 ([499](https://github.com/databricks/dbt-databricks/pull/499))

### Under the Hood

- Added required adapter tests to ensure compatibility with 1.7.0 ([487](https://github.com/databricks/dbt-databricks/pull/487))
- Improved large seed performance by not casting every value (thanks @nrichards17!) ([493](https://github.com/databricks/dbt-databricks/pull/493)). Note: for `file_format="parquet"` we still need to cast.

## dbt-databricks 1.7.0rc1 (October 13, 2023)

### Fixes

- Fixed a bug where setting a primary key constraint before a null constraint would fail by ensuring null constraints happen first ([479](https://github.com/databricks/dbt-databricks/pull/479))
- Foreign key constraints now work with dbt's constraint structure ([479](https://github.com/databricks/dbt-databricks/pull/479))

### Under the Hood

- Compatibility with dbt-spark 1.7.0rc1 ([479](https://github.com/databricks/dbt-databricks/pull/479))

## dbt-databricks 1.6.6 (October 9, 2023)

### Fixes

- Optimize now runs after creating / updating liquid clustering tables ([463](https://github.com/databricks/dbt-databricks/pull/463))
- Fixing an issue where the new python library install from index behavior breaks users who were already customizing their installs ([472](https://github.com/databricks/dbt-databricks/pull/472))

### Under the Hood

- fix Pylance import errors (thanks @dataders) ([471](https://github.com/databricks/dbt-databricks/pull/471))

## dbt-databricks 1.6.5 (September 26, 2023)

### Features

- When installing python libraries onto clusters, you can now specify an index_url (Thanks @casperdamen123) ([367](https://github.com/databricks/dbt-databricks/pull/367))
- Log job run information such as run_id when submitting Python jobs to databricks (Thanks @jeffrey-harrison) ([#454](https://github.com/databricks/dbt-databricks/pull/454))

### Fixes

- Node info now gets added to SQLQueryStatus (Thanks @colin-rogers-dbt) ([453](https://github.com/databricks/dbt-databricks/pull/453))
- Fixing python model compatibility with newer DBRs ([459](https://github.com/databricks/dbt-databricks/pull/459))
- Updated the Databricks SDK dependency so as to prevent reliance on an insecure version of requests ([460](https://github.com/databricks/dbt-databricks/pull/460))
- Update logic around submitting python jobs so that if the cluster is already starting, just wait for it to start rather than failing ([461](https://github.com/databricks/dbt-databricks/pull/461))

## dbt-databricks 1.6.4 (September 14, 2023)

### Fixes

- Fixed an issue with AWS OAuth M2M flow ([#445](https://github.com/databricks/dbt-databricks/pull/445))
- Fixed an issue where every table in hive_metastore would get described ([#446](https://github.com/databricks/dbt-databricks/pull/446))

## dbt-databricks 1.6.3 (September 8, 2023)

### Fixes

- Improved legibility of python stack traces ([#434](https://github.com/databricks/dbt-databricks/pull/434)).
- Add `fetchmany`, resolves #408 (Thanks @NodeJSmith) ([#409](https://github.com/databricks/dbt-databricks/pull/409))
- Improved legibility of python stack traces ([#434](https://github.com/databricks/dbt-databricks/pull/434))
- Update our Databricks Workflow README to make clear that jobs clusters are not supported targets ([#436](https://github.com/databricks/dbt-databricks/pull/436))
- Relaxed the constraint on databricks-sql-connector to allow newer versions ([#436](https://github.com/databricks/dbt-databricks/pull/436))
- Streamlined sql connector output in dbt.log ([#437](https://github.com/databricks/dbt-databricks/pull/437))

### Under the hood

- Switch to running integration tests with OAuth ([#436](https://github.com/databricks/dbt-databricks/pull/436))

## dbt-databricks 1.6.2 (August 29, 2023)

### Features

- Follow up: re-implement fix for issue where the show tables extended command is limited to 2048 characters. ([#326](https://github.com/databricks/dbt-databricks/pull/326)). Set `DBT_DESCRIBE_TABLE_2048_CHAR_BYPASS` to `true` to enable this behaviour.
- Add `liquid_clustered_by` config to enable Liquid Clustering for Delta-based dbt models (Thanks @ammarchalifah) ([#398](https://github.com/databricks/dbt-databricks/pull/398)).

### Under the hood

- Dropping the databricks_sql_endpoint test profile as not truly testing different behavior than databricks_uc_sql_endpoint profile ([#417](https://github.com/databricks/dbt-databricks/pull/417))
- Improve testing of python model support so that we can package the new config options in this release ([#421](https://github.com/databricks/dbt-databricks/pull/421))

## dbt-databricks 1.6.1 (August 2, 2023)

### Fixes

- Revert change from #326 as it breaks DESCRIBE table in cases where the dbt API key does not have access to all tables in the schema

## dbt-databricks 1.6.0 (August 2, 2023)

### Features

- Support for dbt-core==1.6
- Added support for materialized_view and streaming_table materializations
- Support [dbt clone operation](https://github.com/databricks/dbt-databricks/pull/397)
- Support new dbt `limit` command-line flag

### Fixes

- Fix issue where the show tables extended command is limited to 2048 characters. ([#326](https://github.com/databricks/dbt-databricks/pull/326))
- Extend python model support to cover the same config options as SQL ([#379](https://github.com/databricks/dbt-databricks/pull/379))

### Other

- Drop support for Python 3.7
- Support for revamped `dbt debug`

## dbt-databricks 1.5.5 (July 7, 2023)

### Fixes

- Fixed issue where starting a terminated cluster in the python path would never return

### Features

- Include log events from databricks-sql-connector in dbt logging output.
- Adapter now populates the `query_id` field in `run_results.json` with Query History API query ID.

## dbt-databricks 1.5.4 (June 9, 2023)

### Features

- Added support for model contracts ([#336](https://github.com/databricks/dbt-databricks/pull/336))

## dbt-databricks 1.5.3 (June 8, 2023)

### Fixes

- Pins dependencies to minor versions
- Sets default socket timeout to 180s

## dbt-databricks 1.5.2 (May 17, 2023)

### Fixes

- Sets databricks sdk dependency to 0.1.6 to avoid SDK breaking changes

## dbt-databricks 1.5.1 (May 9, 2023)

### Fixes

- Add explicit dependency to protobuf >4 to work around dbt-core issue

## dbt-databricks 1.5.0 (May 2, 2023)

### Features

- Added support for OAuth (SSO and client credentials) ([#327](https://github.com/databricks/dbt-databricks/pull/327))

### Fixes

- Fix integration tests ([#316](https://github.com/databricks/dbt-databricks/pull/316))

### Dependencies

- Updated dbt-spark from >=1.4.1 to >= 1.5.0 ([#316](https://github.com/databricks/dbt-databricks/pull/316))

### Under the hood

- Throw an error if a model has an enforced contract. ([#322](https://github.com/databricks/dbt-databricks/pull/322))

## dbt-databricks 1.4.3 (April 19, 2023)

### Fixes

- fix database not found error matching ([#281](https://github.com/databricks/dbt-databricks/pull/281))
- Auto start cluster for Python models ([#306](https://github.com/databricks/dbt-databricks/pull/306))
- databricks-sql-connector to 2.5.0 ([#311](https://github.com/databricks/dbt-databricks/pull/311))

### Features

- Adding replace_where incremental strategy ([#293](https://github.com/databricks/dbt-databricks/pull/293)) ([#310](https://github.com/databricks/dbt-databricks/pull/310))
- [feat] Support ZORDER as a model config ([#292](https://github.com/databricks/dbt-databricks/pull/293)) ([#297](https://github.com/databricks/dbt-databricks/pull/297))

### Dependencies

- Added keyring>=23.13.0 for oauth token cache
- Added databricks-sdk>=0.1.1 for oauth flows
- Updated databricks-sql-connector from >=2.4.0 to >= 2.5.0

### Under the hood

Throw an error if a model has an enforced contract. ([#322](https://github.com/databricks/dbt-databricks/pull/322))

## dbt-databricks 1.4.2 (February 17, 2023)

### Fixes

- Fix test_grants to use the error class to check the error. ([#273](https://github.com/databricks/dbt-databricks/pull/273))
- Raise exception on unexpected error of list relations ([#270](https://github.com/databricks/dbt-databricks/pull/270))

## dbt-databricks 1.4.1 (January 31, 2023)

### Fixes

- Ignore case sensitivity in relation matches method. ([#265](https://github.com/databricks/dbt-databricks/pull/265))

## dbt-databricks 1.4.0 (January 25, 2023)

### Breaking changes

- Raise an exception when schema contains '.'. ([#222](https://github.com/databricks/dbt-databricks/pull/222))
  - Containing a catalog in `schema` is not allowed anymore.
  - Need to explicitly use `catalog` instead.

### Features

- Support Python 3.11 ([#233](https://github.com/databricks/dbt-databricks/pull/233))
- Support `incremental_predicates` ([#161](https://github.com/databricks/dbt-databricks/pull/161))
- Apply connection retry refactor, add defaults with exponential backoff ([#137](https://github.com/databricks/dbt-databricks/pull/137))
- Quote by Default ([#241](https://github.com/databricks/dbt-databricks/pull/241))
- Avoid show table extended command. ([#231](https://github.com/databricks/dbt-databricks/pull/231))
- Use show table extended with table name list for get_catalog. ([#237](https://github.com/databricks/dbt-databricks/pull/237))
- Add support for a glob pattern in the databricks_copy_into macro ([#259](https://github.com/databricks/dbt-databricks/pull/259))

## dbt-databricks 1.3.2 (November 9, 2022)

### Fixes

- Fix copy into macro when passing `expression_list`. ([#223](https://github.com/databricks/dbt-databricks/pull/223))
- Partially revert to fix the case where schema config contains uppercase letters. ([#224](https://github.com/databricks/dbt-databricks/pull/224))

## dbt-databricks 1.3.1 (November 1, 2022)

### Under the hood

- Show and log a warning when schema contains '.'. ([#221](https://github.com/databricks/dbt-databricks/pull/221))

## dbt-databricks 1.3.0 (October 14, 2022)

### Features

- Support python model through run command API, currently supported materializations are table and incremental. ([dbt-labs/dbt-spark#377](https://github.com/dbt-labs/dbt-spark/pull/377), [#126](https://github.com/databricks/dbt-databricks/pull/126))
- Enable Pandas and Pandas-on-Spark DataFrames for dbt python models ([dbt-labs/dbt-spark#469](https://github.com/dbt-labs/dbt-spark/pull/469), [#181](https://github.com/databricks/dbt-databricks/pull/181))
- Support job cluster in notebook submission method ([dbt-labs/dbt-spark#467](https://github.com/dbt-labs/dbt-spark/pull/467), [#194](https://github.com/databricks/dbt-databricks/pull/194))
  - In `all_purpose_cluster` submission method, a config `http_path` can be specified in Python model config to switch the cluster where Python model runs.
    ```py
    def model(dbt, _):
        dbt.config(
            materialized='table',
            http_path='...'
        )
        ...
    ```
- Use builtin timestampadd and timestampdiff functions for dateadd/datediff macros if available ([#185](https://github.com/databricks/dbt-databricks/pull/185))
- Implement testing for a test for various Python models ([#189](https://github.com/databricks/dbt-databricks/pull/189))
- Implement testing for `type_boolean` in Databricks ([dbt-labs/dbt-spark#471](https://github.com/dbt-labs/dbt-spark/pull/471), [#188](https://github.com/databricks/dbt-databricks/pull/188))
- Add a macro to support [COPY INTO](https://docs.databricks.com/spark/latest/spark-sql/language-manual/delta-copy-into.html) ([#190](https://github.com/databricks/dbt-databricks/pull/190))

### Under the hood

- Apply "Initial refactoring of incremental materialization" ([#148](https://github.com/databricks/dbt-databricks/pull/148))
  - Now dbt-databricks uses `adapter.get_incremental_strategy_macro` instead of `dbt_spark_get_incremental_sql` macro to dispatch the incremental strategy macro. The overwritten `dbt_spark_get_incremental_sql` macro will not work anymore.
- Better interface for python submission ([dbt-labs/dbt-spark#452](https://github.com/dbt-labs/dbt-spark/pull/452), [#178](https://github.com/databricks/dbt-databricks/pull/178))

## dbt-databricks 1.2.3 (September 26, 2022)

### Fixes

- Fix cancellation ([#173](https://github.com/databricks/dbt-databricks/pull/173))
- `http_headers` should be dict in the profile ([#174](https://github.com/databricks/dbt-databricks/pull/174))

## dbt-databricks 1.2.2 (September 8, 2022)

### Fixes

- Data is duplicated on reloading seeds that are using an external table ([#114](https://github.com/databricks/dbt-databricks/issues/114), [#149](https://github.com/databricks/dbt-databricks/issues/149))

### Under the hood

- Explicitly close cursors ([#163](https://github.com/databricks/dbt-databricks/pull/163))
- Upgrade databricks-sql-connector to 2.0.5 ([#166](https://github.com/databricks/dbt-databricks/pull/166))
- Embed dbt-databricks and databricks-sql-connector versions to SQL comments ([#167](https://github.com/databricks/dbt-databricks/pull/167))

## dbt-databricks 1.2.1 (August 24, 2022)

### Features

- Support Python 3.10 ([#158](https://github.com/databricks/dbt-databricks/pull/158))

## dbt-databricks 1.2.0 (August 16, 2022)

### Features

- Add grants to materializations ([dbt-labs/dbt-spark#366](https://github.com/dbt-labs/dbt-spark/issues/366), [dbt-labs/dbt-spark#381](https://github.com/dbt-labs/dbt-spark/pull/381))
- Add `connection_parameters` for databricks-sql-connector connection parameters ([#135](https://github.com/databricks/dbt-databricks/pull/135))
  - This can be used to customize the connection by setting additional parameters.
  - The full parameters are listed at [Databricks SQL Connector for Python](https://docs.databricks.com/dev-tools/python-sql-connector.html#connect-method).
  - Currently, the following parameters are reserved for `dbt-databricks`. Please use the normal credential settings instead.
    - server_hostname
    - http_path
    - access_token
    - session_configuration
    - catalog
    - schema

### Fixes

- Incremental materialization updated to not drop table first if full refresh for delta lake format, as it already runs _create or replace table_ ([dbt-labs/dbt-spark#286](https://github.com/dbt-labs/dbt-spark/issues/286), [dbt-labs/dbt-spark#287](https://github.com/dbt-labs/dbt-spark/pull/287))

### Under the hood

- Update `SparkColumn.numeric_type` to return `decimal` instead of `numeric`, since SparkSQL exclusively supports the former ([dbt-labs/dbt-spark#380](https://github.com/dbt-labs/dbt-spark/pull/380))
- Make minimal changes to support dbt Core incremental materialization refactor ([dbt-labs/dbt-spark#402](https://github.com/dbt-labs/dbt-spark/issue/402), [dbt-labs/dbt-spark#394](httpe://github.com/dbt-labs/dbt-spark/pull/394), [#136](https://github.com/databricks/dbt-databricks/pull/136))
- Add new basic tests `TestDocsGenerateDatabricks` and `TestDocsGenReferencesDatabricks` ([#134](https://github.com/databricks/dbt-databricks/pull/134))
- Set upper bound for `databricks-sql-connector` when Python 3.10 ([#154](https://github.com/databricks/dbt-databricks/pull/154))
  - Note that `databricks-sql-connector` does not officially support Python 3.10 yet.

### Contributors

- [@grindheim](https://github.com/grindheim) ([dbt-labs/dbt-spark#287](https://github.com/dbt-labs/dbt-spark/pull/287/))

## dbt-databricks 1.1.1 (July 19, 2022)

### Features

- Support for Databricks CATALOG as a DATABASE in DBT compilations ([#95](https://github.com/databricks/dbt-databricks/issues/95), [#89](https://github.com/databricks/dbt-databricks/pull/89), [#94](https://github.com/databricks/dbt-databricks/pull/94), [#105](https://github.com/databricks/dbt-databricks/pull/105))
  - Setting an initial catalog with `session_properties` is deprecated and will not work in the future release. Please use `catalog` or `database` to set the initial catalog.
  - When using catalog, `spark_build_snapshot_staging_table` macro will not be used. If trying to override the macro, `databricks_build_snapshot_staging_table` should be overridden instead.

### Fixes

- Block taking jinja2.runtime.Undefined into DatabricksAdapter ([#98](https://github.com/databricks/dbt-databricks/pull/98))
- Avoid using Cursor.schema API when database is None ([#100](https://github.com/databricks/dbt-databricks/pull/100))

### Under the hood

- Drop databricks-sql-connector 1.0 ([#108](https://github.com/databricks/dbt-databricks/pull/108))

## dbt-databricks 1.1.0 (May 11, 2022)

### Features

- Add support for [Delta constraints](https://docs.databricks.com/delta/delta-constraints.html) ([#71](https://github.com/databricks/dbt-databricks/pull/71))

### Under the hood

- Port testing framework changes from [dbt-labs/dbt-spark#299](https://github.com/dbt-labs/dbt-spark/pull/299) and [dbt-labs/dbt-spark#314](https://github.com/dbt-labs/dbt-spark/pull/314) ([#70](https://github.com/databricks/dbt-databricks/pull/70))

## dbt-databricks 1.0.3 (April 26, 2022)

### Fixes

- Make internal macros use macro dispatch pattern ([#72](https://github.com/databricks/dbt-databricks/pull/72))

## dbt-databricks 1.0.2 (March 31, 2022)

### Features

- Support for setting table properties as part of a model configuration ([#33](https://github.com/databricks/dbt-databricks/issues/33), [#49](https://github.com/databricks/dbt-databricks/pull/49))
- Get the session_properties map to work ([#57](https://github.com/databricks/dbt-databricks/pull/57))
- Bump up databricks-sql-connector to 1.0.1 and use the Cursor APIs ([#50](https://github.com/databricks/dbt-databricks/pull/50))

## dbt-databricks 1.0.1 (February 8, 2022)

### Features

- Inherit from dbt-spark for backward compatibility with spark-utils and other dbt packages ([#32](https://github.com/databricks/dbt-databricks/issues/32), [#35](https://github.com/databricks/dbt-databricks/pull/35))
- Add SQL Endpoint specific integration tests ([#45](https://github.com/databricks/dbt-databricks/pull/45), [#46](https://github.com/databricks/dbt-databricks/pull/46))

### Fixes

- Close the connection properly ([#34](https://github.com/databricks/dbt-databricks/issues/34), [#37](https://github.com/databricks/dbt-databricks/pull/37))

## dbt-databricks 1.0.0 (December 6, 2021)

### Features

- Make the connection use databricks-sql-connector ([#3](https://github.com/databricks/dbt-databricks/pull/3), [#7](https://github.com/databricks/dbt-databricks/pull/7))
- Make the default file format 'delta' ([#14](https://github.com/databricks/dbt-databricks/pull/14), [#16](https://github.com/databricks/dbt-databricks/pull/16))
- Make the default incremental strategy 'merge' ([#23](https://github.com/databricks/dbt-databricks/pull/23))
- Remove unnecessary stack trace ([#10](https://github.com/databricks/dbt-databricks/pull/10))

## dbt-spark 1.0.0 (December 3, 2021)

### Fixes

- Incremental materialization corrected to respect `full_refresh` config, by using `should_full_refresh()` macro ([#260](https://github.com/dbt-labs/dbt-spark/issues/260), [#262](https://github.com/dbt-labs/dbt-spark/pull/262/))

### Contributors

- [@grindheim](https://github.com/grindheim) ([#262](https://github.com/dbt-labs/dbt-spark/pull/262/))

## dbt-spark 1.0.0rc2 (November 24, 2021)

### Features

- Add support for Apache Hudi (hudi file format) which supports incremental merge strategies ([#187](https://github.com/dbt-labs/dbt-spark/issues/187), [#210](https://github.com/dbt-labs/dbt-spark/pull/210))

### Under the hood

- Refactor seed macros: remove duplicated code from dbt-core, and provide clearer logging of SQL parameters that differ by connection method ([#249](https://github.com/dbt-labs/dbt-spark/issues/249), [#250](https://github.com/dbt-labs/dbt-snowflake/pull/250))
- Replace `sample_profiles.yml` with `profile_template.yml`, for use with new `dbt init` ([#247](https://github.com/dbt-labs/dbt-spark/pull/247))

### Contributors

- [@vingov](https://github.com/vingov) ([#210](https://github.com/dbt-labs/dbt-spark/pull/210))

## dbt-spark 1.0.0rc1 (November 10, 2021)

### Under the hood

- Remove official support for python 3.6, which is reaching end of life on December 23, 2021 ([dbt-core#4134](https://github.com/dbt-labs/dbt-core/issues/4134), [#253](https://github.com/dbt-labs/dbt-snowflake/pull/253))
- Add support for structured logging ([#251](https://github.com/dbt-labs/dbt-spark/pull/251))

## dbt-spark 0.21.1 (Release TBD)

## dbt-spark 0.21.1rc1 (November 3, 2021)

### Fixes

- Fix `--store-failures` for tests, by suppressing irrelevant error in `comment_clause()` macro ([#232](https://github.com/dbt-labs/dbt-spark/issues/232), [#233](https://github.com/dbt-labs/dbt-spark/pull/233))
- Add support for `on_schema_change` config in incremental models: `ignore`, `fail`, `append_new_columns`. For `sync_all_columns`, removing columns is not supported by Apache Spark or Delta Lake ([#198](https://github.com/dbt-labs/dbt-spark/issues/198), [#226](https://github.com/dbt-labs/dbt-spark/issues/226), [#229](https://github.com/dbt-labs/dbt-spark/pull/229))
- Add `persist_docs` call to incremental model ([#224](https://github.com/dbt-labs/dbt-spark/issues/224), [#234](https://github.com/dbt-labs/dbt-spark/pull/234))

### Contributors

- [@binhnefits](https://github.com/binhnefits) ([#234](https://github.com/dbt-labs/dbt-spark/pull/234))

## dbt-spark 0.21.0 (October 4, 2021)

### Fixes

- Enhanced get_columns_in_relation method to handle a bug in open source deltalake which doesnt return schema details in `show table extended in databasename like '*'` query output. This impacts dbt snapshots if file format is open source deltalake ([#207](https://github.com/dbt-labs/dbt-spark/pull/207))
- Parse properly columns when there are struct fields to avoid considering inner fields: Issue ([#202](https://github.com/dbt-labs/dbt-spark/issues/202))

### Under the hood

- Add `unique_field` to better understand adapter adoption in anonymous usage tracking ([#211](https://github.com/dbt-labs/dbt-spark/pull/211))

### Contributors

- [@harryharanb](https://github.com/harryharanb) ([#207](https://github.com/dbt-labs/dbt-spark/pull/207))
- [@SCouto](https://github.com/Scouto) ([#204](https://github.com/dbt-labs/dbt-spark/pull/204))

## dbt-spark 0.21.0b2 (August 20, 2021)

### Fixes

- Add pyodbc import error message to dbt.exceptions.RuntimeException to get more detailed information when running `dbt debug` ([#192](https://github.com/dbt-labs/dbt-spark/pull/192))
- Add support for ODBC Server Side Parameters, allowing options that need to be set with the `SET` statement to be used ([#201](https://github.com/dbt-labs/dbt-spark/pull/201))
- Add `retry_all` configuration setting to retry all connection issues, not just when the `_is_retryable_error` function determines ([#194](https://github.com/dbt-labs/dbt-spark/pull/194))

### Contributors

- [@JCZuurmond](https://github.com/JCZuurmond) ([#192](https://github.com/fishtown-analytics/dbt-spark/pull/192))
- [@jethron](https://github.com/jethron) ([#201](https://github.com/fishtown-analytics/dbt-spark/pull/201))
- [@gregingenii](https://github.com/gregingenii) ([#194](https://github.com/dbt-labs/dbt-spark/pull/194))

## dbt-spark 0.21.0b1 (August 3, 2021)

## dbt-spark 0.20.1 (August 2, 2021)

## dbt-spark 0.20.1rc1 (August 2, 2021)

### Fixes

- Fix `get_columns_in_relation` when called on models created in the same run ([#196](https://github.com/dbt-labs/dbt-spark/pull/196), [#197](https://github.com/dbt-labs/dbt-spark/pull/197))

### Contributors

- [@ali-tny](https://github.com/ali-tny) ([#197](https://github.com/fishtown-analytics/dbt-spark/pull/197))

## dbt-spark 0.20.0 (July 12, 2021)

## dbt-spark 0.20.0rc2 (July 7, 2021)

### Features

- Add support for `merge_update_columns` config in `merge`-strategy incremental models ([#183](https://github.com/fishtown-analytics/dbt-spark/pull/183), [#184](https://github.com/fishtown-analytics/dbt-spark/pull/184))

### Fixes

- Fix column-level `persist_docs` on Delta tables, add tests ([#180](https://github.com/fishtown-analytics/dbt-spark/pull/180))

## dbt-spark 0.20.0rc1 (June 8, 2021)

### Features

- Allow user to specify `use_ssl` ([#169](https://github.com/fishtown-analytics/dbt-spark/pull/169))
- Allow setting table `OPTIONS` using `config` ([#171](https://github.com/fishtown-analytics/dbt-spark/pull/171))
- Add support for column-level `persist_docs` on Delta tables ([#84](https://github.com/fishtown-analytics/dbt-spark/pull/84), [#170](https://github.com/fishtown-analytics/dbt-spark/pull/170))

### Fixes

- Cast `table_owner` to string to avoid errors generating docs ([#158](https://github.com/fishtown-analytics/dbt-spark/pull/158), [#159](https://github.com/fishtown-analytics/dbt-spark/pull/159))
- Explicitly cast column types when inserting seeds ([#139](https://github.com/fishtown-analytics/dbt-spark/pull/139), [#166](https://github.com/fishtown-analytics/dbt-spark/pull/166))

### Under the hood

- Parse information returned by `list_relations_without_caching` macro to speed up catalog generation ([#93](https://github.com/fishtown-analytics/dbt-spark/issues/93), [#160](https://github.com/fishtown-analytics/dbt-spark/pull/160))
- More flexible host passing, https:// can be omitted ([#153](https://github.com/fishtown-analytics/dbt-spark/issues/153))

### Contributors

- [@friendofasquid](https://github.com/friendofasquid) ([#159](https://github.com/fishtown-analytics/dbt-spark/pull/159))
- [@franloza](https://github.com/franloza) ([#160](https://github.com/fishtown-analytics/dbt-spark/pull/160))
- [@Fokko](https://github.com/Fokko) ([#165](https://github.com/fishtown-analytics/dbt-spark/pull/165))
- [@rahulgoyal2987](https://github.com/rahulgoyal2987) ([#169](https://github.com/fishtown-analytics/dbt-spark/pull/169))
- [@JCZuurmond](https://github.com/JCZuurmond) ([#171](https://github.com/fishtown-analytics/dbt-spark/pull/171))
- [@cristianoperez](https://github.com/cristianoperez) ([#170](https://github.com/fishtown-analytics/dbt-spark/pull/170))

## dbt-spark 0.19.1 (April 2, 2021)

## dbt-spark 0.19.1b2 (February 26, 2021)

### Under the hood

- Update serialization calls to use new API in dbt-core `0.19.1b2` ([#150](https://github.com/fishtown-analytics/dbt-spark/pull/150))

## dbt-spark 0.19.0.1 (February 26, 2021)

### Fixes

- Fix package distribution to include incremental model materializations ([#151](https://github.com/fishtown-analytics/dbt-spark/pull/151), [#152](https://github.com/fishtown-analytics/dbt-spark/issues/152))

## dbt-spark 0.19.0 (February 21, 2021)

### Breaking changes

- Incremental models have `incremental_strategy: append` by default. This strategy adds new records without updating or overwriting existing records. For that, use `merge` or `insert_overwrite` instead, depending on the file format, connection method, and attributes of your underlying data. dbt will try to raise a helpful error if you configure a strategy that is not supported for a given file format or connection. ([#140](https://github.com/fishtown-analytics/dbt-spark/pull/140), [#141](https://github.com/fishtown-analytics/dbt-spark/pull/141))

### Fixes

- Capture hard-deleted records in snapshot merge, when `invalidate_hard_deletes` config is set ([#109](https://github.com/fishtown-analytics/dbt-spark/pull/143), [#126](https://github.com/fishtown-analytics/dbt-spark/pull/144))

## dbt-spark 0.19.0rc1 (January 8, 2021)

### Breaking changes

- Users of the `http` and `thrift` connection methods need to install extra requirements: `pip install dbt-spark[PyHive]` ([#109](https://github.com/fishtown-analytics/dbt-spark/pull/109), [#126](https://github.com/fishtown-analytics/dbt-spark/pull/126))

### Under the hood

- Enable `CREATE OR REPLACE` support when using Delta. Instead of dropping and recreating the table, it will keep the existing table, and add a new version as supported by Delta. This will ensure that the table stays available when running the pipeline, and you can track the history.
- Add changelog, issue templates ([#119](https://github.com/fishtown-analytics/dbt-spark/pull/119), [#120](https://github.com/fishtown-analytics/dbt-spark/pull/120))

### Fixes

- Handle case of 0 retries better for HTTP Spark Connections ([#132](https://github.com/fishtown-analytics/dbt-spark/pull/132))

### Contributors

- [@danielvdende](https://github.com/danielvdende) ([#132](https://github.com/fishtown-analytics/dbt-spark/pull/132))
- [@Fokko](https://github.com/Fokko) ([#125](https://github.com/fishtown-analytics/dbt-spark/pull/125))

## dbt-spark 0.18.1.1 (November 13, 2020)

### Fixes

- Fix `extras_require` typo to enable `pip install dbt-spark[ODBC]` (([#121](https://github.com/fishtown-analytics/dbt-spark/pull/121)), ([#122](https://github.com/fishtown-analytics/dbt-spark/pull/122)))

## dbt-spark 0.18.1 (November 6, 2020)

### Features

- Allows users to specify `auth` and `kerberos_service_name` ([#107](https://github.com/fishtown-analytics/dbt-spark/pull/107))
- Add support for ODBC driver connections to Databricks clusters and endpoints ([#116](https://github.com/fishtown-analytics/dbt-spark/pull/116))

### Under the hood

- Updated README links ([#115](https://github.com/fishtown-analytics/dbt-spark/pull/115))
- Support complete atomic overwrite of non-partitioned incremental models ([#117](https://github.com/fishtown-analytics/dbt-spark/pull/117))
- Update to support dbt-core 0.18.1 ([#110](https://github.com/fishtown-analytics/dbt-spark/pull/110), [#118](https://github.com/fishtown-analytics/dbt-spark/pull/118))

### Contributors

- [@danielhstahl](https://github.com/danielhstahl) ([#107](https://github.com/fishtown-analytics/dbt-spark/pull/107))
- [@collinprather](https://github.com/collinprather) ([#115](https://github.com/fishtown-analytics/dbt-spark/pull/115))
- [@charlottevdscheun](https://github.com/charlottevdscheun) ([#117](https://github.com/fishtown-analytics/dbt-spark/pull/117))
- [@Fokko](https://github.com/Fokko) ([#117](https://github.com/fishtown-analytics/dbt-spark/pull/117))

## dbt-spark 0.18.0 (September 18, 2020)

### Under the hood

- Make a number of changes to support dbt-adapter-tests ([#103](https://github.com/fishtown-analytics/dbt-spark/pull/103))
- Update to support dbt-core 0.18.0. Run CI tests against local Spark, Databricks ([#105](https://github.com/fishtown-analytics/dbt-spark/pull/105))<|MERGE_RESOLUTION|>--- conflicted
+++ resolved
@@ -1,12 +1,3 @@
-<<<<<<< HEAD
-## dbt-databricks 1.10.0 (TBD)
-
-### Features
-
-- Introduced use_materialization_v2 flag for gating materialization revamps. ([844](https://github.com/databricks/dbt-databricks/pull/844))
-
-## dbt-databricks 1.9.0 (TBD)
-=======
 ## dbt-databricks 1.9.3 (TBD)
 
 ### Under the Hood
@@ -38,7 +29,6 @@
 - add UP ruleset ([865](https://github.com/databricks/dbt-databricks/pull/865))
 
 ## dbt-databricks 1.9.0 (December 9, 2024)
->>>>>>> 395801ec
 
 ### Features
 
