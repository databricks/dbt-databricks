## dbt-databricks 1.11.0 (TBD)

### Features

- Support databricks_tags for MV/STs
- Add support for scalar SQL functions (SQL UDFs) ([1197](https://github.com/databricks/dbt-databricks/pull/1197))
- Add liquid clustering config for materialized views and streaming tables (thanks @reflection!) ([1101](https://github.com/databricks/dbt-databricks/pull/1101))
- Add official support for `insert_overwrite` incremental strategy for SQL warehouses. This strategy now uses `REPLACE ON` syntax for all compute types (previously `INSERT OVERWRITE`). This behavior is gated behind behavior flag `use_replace_on_for_insert_overwrite` which default `true` ([1025](https://github.com/databricks/dbt-databricks/issues/1025))
- Add support for Databricks query tags
- Add support for managed iceberg when `table_format` is set to `iceberg`. This behavior is gated behind behavior flag `use_managed_iceberg` which defaults to `false`

### Fixes

- **BREAKING:** Fix column order mismatch bug in incremental models by using INSERT BY NAME syntax ([#1211](https://github.com/databricks/dbt-databricks/issues/1211))
  - When using `on_schema_change: sync_all_columns`, dbt previously used positional column matching in INSERT statements, causing values to be inserted into wrong columns when column order changed
  - Now uses Databricks `INSERT BY NAME` syntax to match columns by name instead of position, preventing data corruption
  - **Breaking Change**: Requires Databricks Runtime 12.2 LTS or higher
  - Users on older runtimes should pin to dbt-databricks 1.10.x
  - Affects all incremental strategies: `append`, `insert_overwrite`, `replace_where`, and `merge` (via table creation)
- Fix case-sensitivity issues with column name handling in persist_docs and config diff operations ([#1215](https://github.com/databricks/dbt-databricks/issues/1215))
  - Fixed KeyError when column names in models had different casing than YAML schema definitions
  - Improved efficiency of column tags and comments change detection to use case-insensitive comparison
- Use backtick quoting for everything to avoid errors with special characters ([1186](https://github.com/databricks/dbt-databricks/pull/1186))
- Ensure column compare always uses lower case names (since Databricks stores internally as lower case) ([1190](https://github.com/databricks/dbt-databricks/pull/1190))

### Under the Hood

- Materialized views now uses `CREATE OR REPLACE` where appropriate, instead of DROP + CREATE
- Refactor to use Databricks SDK for API calls ([1185](https://github.com/databricks/dbt-databricks/pull/1185))
- Update dependency versions, and start using uv ([1199](https://github.com/databricks/dbt-databricks/pull/1199))
<<<<<<< HEAD
=======
- Upgrade ruff and mypy ([1207](https://github.com/databricks/dbt-databricks/pull/1207))
- Allow create or replace semantics on full refresh in Mat V2 ([1210](https://github.com/databricks/dbt-databricks/pull/1210))
>>>>>>> 08ca53b2

## dbt-databricks 1.10.13 (TBD)

### Fixes

- Fix issue causing MV/STs to always trigger as having their config changed ([1181](http://github.com/databricks/dbt-databricks/pull/1181))
- Fix pydantic v2 deprecation warning "Valid config keys have changed in V2" (thanks @Korijn!) ([1194](https://github.com/databricks/dbt-databricks/pull/1194))
- Fix snapshots not applying databricks_tags config ([1192](https://github.com/databricks/dbt-databricks/pull/1192))

## dbt-databricks 1.10.12 (September 8, 2025)

### Under the hood

- Update dependency versions ([1178](https://github.com/databricks/dbt-databricks/pull/1178))

## dbt-databricks 1.10.11 (September 2, 2025)

### Fixes

- Improve ANSI mode error handling for Python models and add debug instrumentation ([1157](https://github.com/databricks/dbt-databricks/pull/1157))
- Remove external path on intermediate tables for incremental models (with Materialization V2) ([1161](https://github.com/databricks/dbt-databricks/pull/1161))
- Fix get_columns_in_relation branching logic for streaming tables to prevent it from running `AS JSON`
- Fix model-level compute override connection logic that was causing invalid spark configs to be set on SQL warehouses

### Under the hood

- Improve performance of schema enumeration/validation ([1168](https://github.com/databricks/dbt-databricks/pull/1168))

## dbt-databricks 1.10.10 (August 20, 2025)

### Fixes

- Gate column comment syntax on DBR version for better compatibility ([1151](https://github.com/databricks/dbt-databricks/pull/1151))

### Documentation

- Update Databricks Job documentation to match current terminology ([1145](https://github.com/databricks/dbt-databricks/pull/1145))

## dbt-databricks 1.10.9 (August 7, 2025)

### Features

- Support column tags for views using `ALTER TABLE`

### Under the hood

- Revert `REPLACE USING` syntax being used for insert overwrite ([1025](https://github.com/databricks/dbt-databricks/issues/1025))

## dbt-databricks 1.10.8 (August 4, 2025)

### Features

- Support insert_overwrite incremental strategy for SQL warehouses ([1025](https://github.com/databricks/dbt-databricks/issues/1025))

### Fixes

- Add fallback logic for known error types for `DESCRIBE TABLE EXTENDED .. AS JSON` for better reliability ([1128](https://github.com/databricks/dbt-databricks/issues/1128))
- Fix no-op logic for views that is causing some incremental materializations to be skipped ([1122](https://github.com/databricks/dbt-databricks/issues/1122))
- Fix check constraints keep getting replaced [issue-1109](https://github.com/databricks/dbt-databricks/issues/1109)

### Under the Hood

- Simplify connection management to align with base adapter. Connections are no longer cached per-thread

## dbt-databricks 1.10.7 (July 31, 2025)

### Features

- feat: add pr linting to enforce conventional commits [issue-1111](https://github.com/databricks/dbt-databricks/issues/1083)

### Fixes

- Do not use `DESCRIBE TABLE EXTENDED .. AS JSON` for STs when DBR version < 17.1. Do not use at all for MVs (not yet supported)

## dbt-databricks 1.10.6 (July 30, 2025)

### Fixes

- Fix bug introduced by the fix for https://github.com/databricks/dbt-databricks/issues/1083. `DESCRIBE TABLE EXTENDED .. AS JSON` is now only used for DBR versions 16.2 and above

## dbt-databricks 1.10.5 (July 25, 2025)

### Features

- Add cloning support for the the external tables (thanks @samgans!) ([1079](https://github.com/databricks/dbt-databricks/pull/1079))

### Fixes

- Fix inefficient query when getting column schema for MV/STs ([1074](https://github.com/databricks/dbt-databricks/issues/1074))
- Fix bug causing false positives in diffing constraints between existing relation and model config for incremental runs ([1081](https://github.com/databricks/dbt-databricks/issues/1081))
- Fix bug causing "main is not being called during running model" errors for some view updates ([1077](https://github.com/databricks/dbt-databricks/issues/1077))
- Fix bug that causes materialization (V2) to fail when data type is long enough to be truncated by DESCRIBE TABLE ([1083](https://github.com/databricks/dbt-databricks/issues/1083))
- Fix the bugs with external tabls cloning [1095](https://github.com/databricks/dbt-databricks/pull/1095) (thanks @samgans!)
- Fix MV/ST materializations with complex data types ([1100](https://github.com/databricks/dbt-databricks/issues/1100))

### Under the Hood

- Dropping primary key constraints in incremental runs now trigger cascading deletes (i.e. foreign key constraints referencing it will also be dropped)

## dbt-databricks 1.10.4 (June 24, 2025)

### Features

- Support column tags (with Materialization V2) ([649](https://github.com/databricks/dbt-databricks/issues/649))
- Support column masking (with Materialization V2) ([670](https://github.com/databricks/dbt-databricks/issues/670))

### Fixes

- Fix bug where schema update causes insert_overwrite strategy to fail on subsequent runs ([1057](https://github.com/databricks/dbt-databricks/issues/1057))
- Fix ACL permissions not applied to notebook jobs created by DBT Python model ([1015](https://github.com/databricks/dbt-databricks/pull/1015))
- Fix bug where model run fails if catalog contains a metric view ([1045](https://github.com/databricks/dbt-databricks/issues/1045))
- Disable removing table tags and column tags to allow dbt tags to coexist with automatically added Databricks tags ([1069](https://github.com/databricks/dbt-databricks/issues/1069))
- Fix bug where python model run starts before all libraries are installed on the cluster ([1028](https://github.com/databricks/dbt-databricks/issues/1028))
- Fix bug where incorrect insert overwrite exception was being thrown when overriding compute at model level ([1032](https://github.com/databricks/dbt-databricks/issues/1032))
- Fix bug that was causing failures when multiple foreign key constraints are defined in a model ([1034](https://github.com/databricks/dbt-databricks/issues/1034))
- Fix location_root config not being treated case sensitive ([1037](https://github.com/databricks/dbt-databricks/issues/1037))
- Fix column comments for streaming tables and materialized views ([1049](https://github.com/databricks/dbt-databricks/issues/1049))

### Under the Hood

- Update to dbt-core 1.10.1
- Update to dbt-common 1.24.0

## dbt-databricks 1.10.3 (June 4, 2025)

### Fixes

- Fix for breaking change in dbt-adapters

## dbt-databricks 1.10.2 (May 21, 2025)

### Features

- Support constraint updates on incremental runs (with Materialization V2) ([1013](https://github.com/databricks/dbt-databricks/pull/1013))
- Add catalog integration support - set table formats, file formats, and locations in `catalogs.yml` ([1012](https://github.com/databricks/dbt-databricks/pull/1012))

### Fixes

- Fix bug with multiple not_null constraints defined on the model level ([1008](https://github.com/databricks/dbt-databricks/pull/1008))
- Fix bug with temp tables not being dropped after python model is materialized ([1010](https://github.com/databricks/dbt-databricks/issues/1010))
- Fix bug with alter view dispatch where dbt could not find the approprate macro ([1029](https://github.com/databricks/dbt-databricks/pull/1029))

## dbt-databricks 1.10.1 (Apr 29, 2025)

### Fixes

- Fix: DBT Python Model Canceled Notebook Job Treated as Successful ([985](https://github.com/databricks/dbt-databricks/pull/985))
- Fix failures when models end with ';' ([990](https://github.com/databricks/dbt-databricks/pull/990))
- Added internal table property delta.columnMapping.maxColumnId to ignore_list to allow enabling delta.columnMapping.mode without breaking concurrent job runs (thanks @
  iamatharkhan!) ([991](https://github.com/databricks/dbt-databricks/pull/991))
- For insert_overwrite, raise exception when using SQL Warehouse and inform users that such use causes truncate + insert ([992](https://github.com/databricks/dbt-databricks/pull/992))
- Remove illegal characters in unique temporary table names which prevented dropping these tables on session close (thanks @geo-martino!) ([995](https://github.com/databricks/dbt-databricks/pull/995))
- Dropping a pre-existing backup relation now removes the pre-existing relation name from the cache (thanks @geo-martino!).
  ([999](https://github.com/databricks/dbt-databricks/pull/999))
- Error no longer thrown when setting `requires_full_refresh` attribute after comment is changed on view and `view_update_via_alter` is true (thanks @geo-martino!)
  ([1000](https://github.com/databricks/dbt-databricks/pull/1000))
- Many fixes related to how we handle view replacements, but specifically allowing views to function properly with using unique temporary names (thanks @geo-martino for help with validation!) ([1004](https://github.com/databricks/dbt-databricks/pull/1004))

## dbt-databricks 1.10.0 (Apr 08, 2025)

### Features

- Support databricks OAuth M2M auth type. Updated OAuth readme doc with instructions.([827](https://github.com/databricks/dbt-databricks/pull/827))
- Introduced use_materialization_v2 flag for gating materialization revamps. ([844](https://github.com/databricks/dbt-databricks/pull/844))
- Introduce Tables V2, including safe_table_create which will not change the production table unless new data can safely be ingested ([927](https://github.com/databricks/dbt-databricks/pull/927))
- Views V2, including renaming safe_table_create to use_safer_relation_operations, and adding view_update_via_alter, to allow updating views by altering, instead of recreating ([954](https://github.com/databricks/dbt-databricks/pull/954))
- Remover blockers to custom incremental strategies ([972](https://github.com/databricks/dbt-databricks/pull/972))

### Under the Hood

- Update pinned python SDK version from 0.17.0 to 0.41.0. ([827](https://github.com/databricks/dbt-databricks/pull/827))
- Update pinned python SDK version from 0.41.0 to 0.46.0 ([969](https://github.com/databricks/dbt-databricks/pull/969))
- Implement new constraint logic for use_materialization_v2 flag ([846](https://github.com/databricks/dbt-databricks/pull/846/files)), ([876](https://github.com/databricks/dbt-databricks/pull/876))
  - Quote constraint names if we quote column names (thanks @samuelberntzen!) ([966](https://github.com/databricks/dbt-databricks/pull/966))
- Streamlining debug logging to make it more usable ([946](https://github.com/databricks/dbt-databricks/pull/946))
- Upgrading Databricks SQL Connector to V4 ([962](https://github.com/databricks/dbt-databricks/pull/962))
- Validation of sample mode ([961](https://github.com/databricks/dbt-databricks/pull/961))
- Move liquid clustering behavior to on_config_change approach for incremental ([968](https://github.com/databricks/dbt-databricks/pull/968))
- Move column coments to on_config_change approach ([981](https://github.com/databricks/dbt-databricks/pull/981))

### Fixes

- Switch to using full_data_type column when using info schema for column info ([950](https://github.com/databricks/dbt-databricks/pull/950))

## dbt-databricks 1.9.7 (Feb 25, 2025)

### Fixes

- Fix for missing language extraction from query header ([945](https://github.com/databricks/dbt-databricks/pull/945))

## dbt-databricks 1.9.6 (Feb 24, 2025)

### Fixes

- Fix for parse raising error for not having credentials ([941](https://github.com/databricks/dbt-databricks/pull/941))

### Under the Hood

- Refactoring of some connection internals ([929](https://github.com/databricks/dbt-databricks/pull/929))

## dbt-databricks 1.9.5 (Feb 13, 2025)

### Features

- Add `auto_liquid_cluster` config to enable Auto Liquid Clustering for Delta-based dbt models (thanks @ShaneMazur!) ([935](https://github.com/databricks/dbt-databricks/pull/935))
- Prepare for environments for python models with serverless clusters ([938](https://github.com/databricks/dbt-databricks/pull/938))

### Fixes

- table_format: iceberg is unblocked for snapshots ([930](https://github.com/databricks/dbt-databricks/pull/930))
- Fix for regression in glue table listing behavior ([934](https://github.com/databricks/dbt-databricks/pull/934))
- Use POSIX standard when creating location for the tables (thanks @gsolasab!) ([919](https://github.com/databricks/dbt-databricks/pull/919))

### Under the Hood

- Collapsing to a single connection manager (since the old one no longer works) ([910](https://github.com/databricks/dbt-databricks/pull/910))
- Clean up cursor management in the hopes of limiting issues with cancellation ([912](https://github.com/databricks/dbt-databricks/pull/912))

## dbt-databricks 1.9.4 (Jan 30, 2025)

### Under the Hood

- Pinned the python sql connector to 3.6.0 as a temporary measure while we investigate failure to wait for cluster start

## dbt-databricks 1.9.3

Yanked due to being published with the incorrect bits

## dbt-databricks 1.9.2 (Jan 21, 2025)

### Features

- Update snapshot materialization to support new snapshot features ([904](https://github.com/databricks/dbt-databricks/pull/904))

### Under the Hood

- Refactor global state reading ([888](https://github.com/databricks/dbt-databricks/pull/888))
- Switch to relation.render() for string interpolation ([903](https://github.com/databricks/dbt-databricks/pull/903))
- Ensure retry defaults for PySQL ([907](https://github.com/databricks/dbt-databricks/pull/907))

## dbt-databricks 1.9.1 (December 16, 2024)

### Features

- Merge strategy now supports the `update set ...` action with the explicit list of updates for `when not matched by source` ([866](https://github.com/databricks/dbt-databricks/pull/866)) (thanks @mi-volodin).

### Under the Hood

- Removed pins for pandas and pydantic to ease user burdens ([874](https://github.com/databricks/dbt-databricks/pull/874))
- Add more relation types to make codegen happy ([875](https://github.com/databricks/dbt-databricks/pull/875))
- add UP ruleset ([865](https://github.com/databricks/dbt-databricks/pull/865))

## dbt-databricks 1.9.0 (December 9, 2024)

### Features

- Add config for generating unique tmp table names for enabling parralel merge (thanks @huangxingyi-git!) ([854](https://github.com/databricks/dbt-databricks/pull/854))
- Add support for serverless job clusters on python models ([706](https://github.com/databricks/dbt-databricks/pull/706))
- Add 'user_folder_for_python' behavior to switch writing python model notebooks to the user's folder ([835](https://github.com/databricks/dbt-databricks/pull/835))
- Merge capabilities are extended ([739](https://github.com/databricks/dbt-databricks/pull/739)) to include the support for the following features (thanks @mi-volodin):
  - `with schema evolution` clause (requires Databricks Runtime 15.2 or above);
  - `when not matched by source` clause, only for `delete` action
  - `matched`, `not matched` and `not matched by source` condition clauses;
  - custom aliases for source and target tables can be specified and used in condition clauses;
  - `matched` and `not matched` steps can now be skipped;
- Allow for the use of custom constraints, using the `custom` constraint type with an `expression` as the constraint (thanks @roydobbe). ([792](https://github.com/databricks/dbt-databricks/pull/792))
- Add "use_info_schema_for_columns" behavior flag to turn on use of information_schema to get column info where possible. This may have more latency but will not truncate complex data types the way that 'describe' can. ([808](https://github.com/databricks/dbt-databricks/pull/808))
- Add support for table_format: iceberg. This uses UniForm under the hood to provide iceberg compatibility for tables or incrementals. ([815](https://github.com/databricks/dbt-databricks/pull/815))
- Add `include_full_name_in_path` config boolean for external locations. This writes tables to {location_root}/{catalog}/{schema}/{table} ([823](https://github.com/databricks/dbt-databricks/pull/823))
- Add a new `workflow_job` submission method for python, which creates a long-lived Databricks Workflow instead of a one-time run (thanks @kdazzle!) ([762](https://github.com/databricks/dbt-databricks/pull/762))
- Allow for additional options to be passed to the Databricks Job API when using other python submission methods. For example, enable email_notifications (thanks @kdazzle!) ([762](https://github.com/databricks/dbt-databricks/pull/762))
- Support microbatch incremental strategy using replace_where ([825](https://github.com/databricks/dbt-databricks/pull/825))

### Fixes

- Replace array indexing with 'get' in split_part so as not to raise exception when indexing beyond bounds ([839](https://github.com/databricks/dbt-databricks/pull/839))
- Set queue enabled for Python notebook jobs ([856](https://github.com/databricks/dbt-databricks/pull/856))
- Ensure columns that are added get backticked ([859](https://github.com/databricks/dbt-databricks/pull/859))

### Under the Hood

- Significant refactoring and increased testing of python_submissions ([830](https://github.com/databricks/dbt-databricks/pull/830))
- Fix places where we were not properly closing cursors, and other test warnings ([713](https://github.com/databricks/dbt-databricks/pull/713))
- Drop support for Python 3.8 ([713](https://github.com/databricks/dbt-databricks/pull/713))
- Upgrade databricks-sql-connector dependency to 3.5.0 ([833](https://github.com/databricks/dbt-databricks/pull/833))
- Prepare for python typing deprecations ([837](https://github.com/databricks/dbt-databricks/pull/837))
- Fix behavior flag use in init of DatabricksAdapter (thanks @VersusFacit!) ([836](https://github.com/databricks/dbt-databricks/pull/836))
- Restrict pydantic to V1 per dbt Labs' request ([843](https://github.com/databricks/dbt-databricks/pull/843))
- Switching to Ruff for formatting and linting ([847](https://github.com/databricks/dbt-databricks/pull/847)
- Switching to Hatch and pyproject.toml for project config ([853](https://github.com/databricks/dbt-databricks/pull/853))

## dbt-databricks 1.8.7 (October 10, 2024)

### Features

- Add config for generating unique tmp table names for enabling parralel replace-where (thanks @huangxingyi-git!) ([811](https://github.com/databricks/dbt-databricks/pull/811))

### Fixes

- Stop setting cluster by to None. If you want to drop liquid clustering, you will need to full-refresh ([806]https://github.com/databricks/dbt-databricks/pull/806)
- Don't define table properties on snapshot staging views (thanks @jelmerk!) ([820](https://github.com/databricks/dbt-databricks/pull/820))

## dbt-databricks 1.8.6 (September 18, 2024)

### Fixes

- Persist table comments for incremental models, snapshots and dbt clone (thanks @henlue!) ([750](https://github.com/databricks/dbt-databricks/pull/750))
- Add relation identifier (i.e. table name) in auto generated constraint names, also adding the statement of table list for foreign keys (thanks @elca-anh!) ([774](https://github.com/databricks/dbt-databricks/pull/774))
- Update tblproperties on incremental runs. Note: only adds/edits. Deletes are too risky/complex for now ([765](https://github.com/databricks/dbt-databricks/pull/765))
- Update default scope/redirect Url for OAuth U2M, so with default OAuth app user can run python models ([776](https://github.com/databricks/dbt-databricks/pull/776))
- Fix foreign key constraints by switching from `parent` to `to` and `parent_columns` to `to_columns` ([789](https://github.com/databricks/dbt-databricks/pull/789))
- Now handles external shallow clones without blowing up ([795](https://github.com/databricks/dbt-databricks/pull/795))

## dbt-databricks 1.8.5 (August 6, 2024)

### Fixes

- Alter column statements are now done before the alter table statement (thanks @frankivo!). ([731](https://github.com/databricks/dbt-databricks/pull/731))
- Always use lower case when gathering metadata (since objects are stored internally as lower case regardless of how we create them) ([742](https://github.com/databricks/dbt-databricks/pull/742))
- Persist table comments for python models ([743](https://github.com/databricks/dbt-databricks/pull/743))
- Stop cursor destructor warnings ([744](https://github.com/databricks/dbt-databricks/pull/744))
- Race condition on cluster creation. (thanks @jurasan!) ([751](https://github.com/databricks/dbt-databricks/pull/751))

## dbt-databricks 1.8.4 (July 17, 2024)

### Fixes

- Fix `dbt seed` command failing for a seed file when the columns for that seed file were partially defined in the properties file. (thanks @kass-artur!) ([724](https://github.com/databricks/dbt-databricks/pull/724))
- Add more tblproperties to be ignored with MV/ST ([736](https://github.com/databricks/dbt-databricks/pull/736))

### Under the Hood

- Readd the External relation type for compliance with adapter expectations ([728](https://github.com/databricks/dbt-databricks/pull/728))

## dbt-databricks 1.8.3 (June 25, 2024)

### Fixes

- Fix missing catalog name in one of the metadata gathering calls ([714](https://github.com/databricks/dbt-databricks/pull/714))

## dbt-databricks 1.8.2 (June 24, 2024)

### Fixes

- Undo the removal of spark.sql.sources.partitionOverwriteMode = DYNAMIC ([688](https://github.com/databricks/dbt-databricks/pull/688))
- Set spark.sql.sources.partitionOverwriteMode = STATIC on --full-refresh to ensure existing rows are removed ([697](https://github.com/databricks/dbt-databricks/pull/697))
- Migrate to using system.information_schema to fix issue with catalog renames ([692](https://github.com/databricks/dbt-databricks/pull/692))
- Cancel python jobs when dbt operation is canceled (thanks @gaoshihang for kicking this off!) ([693](https://github.com/databricks/dbt-databricks/pull/693))
- Fix the default redirect_url and scopes of the client `dbt-databricks` ([704](https://github.com/databricks/dbt-databricks/pull/704))

### Under the Hood

- Reduce severity of logging when expected 24 hour token expiration for Azure SPA (thanks @thijs-nijhuis!) ([699](https://github.com/databricks/dbt-databricks/pull/699))
- Migrate remaining unit tests off of unittest.TestCase ([701](https://github.com/databricks/dbt-databricks/pull/701))

## dbt-databricks 1.8.1 (May 29, 2024)

### Features

- Support Liquid Clustering for python models ([663](https://github.com/databricks/dbt-databricks/pull/663))
- Update Liquid Clustering columns on is_incremental runs ([686](https://github.com/databricks/dbt-databricks/pull/686))

### Fixes

- Rerunning seed with external location + persist_doc now more resilient ([662](https://github.com/databricks/dbt-databricks/pull/662))
- Fix issue with running while a refresh is in progress with MV/ST ([674](https://github.com/databricks/dbt-databricks/pull/674))
- Fix issue with running a refresh with MV/ST that need names to be escaped ([674](https://github.com/databricks/dbt-databricks/pull/674))

### Under the Hood

- Delay loading of agate library to improve startup (thanks @dwreeves for getting this started!) ([661](https://github.com/databricks/dbt-databricks/pull/661))
- Updating to dbt-adapters~=1.2.0 ([683](https://github.com/databricks/dbt-databricks/pull/683))

## dbt-databricks 1.8.0 (May 23, 2024)

### Features

- Support `on_config_change` for materialized views, expand the supported config options ([536](https://github.com/databricks/dbt-databricks/pull/536)))
- Support `on_config_change` for streaming tables, expand the supported config options ([569](https://github.com/databricks/dbt-databricks/pull/569)))
- Support Databricks tags for tables/views/incrementals ([631](https://github.com/databricks/dbt-databricks/pull/631))

### Under the Hood

- Upgrade databricks-sql-connector to 3.1.0 ([593](https://github.com/databricks/dbt-databricks/pull/593))
- Migrate to decoupled architecture ([596](https://github.com/databricks/dbt-databricks/pull/596))
- Finish migrating integration tests ([623](https://github.com/databricks/dbt-databricks/pull/623))
- Streamline the process of determining materialization types ([655](https://github.com/databricks/dbt-databricks/pull/655))
- Improve catalog performance by getting column description from project for UC ([658](https://github.com/databricks/dbt-databricks/pull/658))

## dbt-databricks 1.7.16 (May 21, 2024)

### Fixes

- Fix the issue that 1.7.15 was intended to fix (conn not initialized exception) ([671](https://github.com/databricks/dbt-databricks/pull/671))

## dbt-databricks 1.7.15 (May 16, 2024)

### Fixes

- Give sensible logs when connection errors ([666](https://github.com/databricks/dbt-databricks/pull/666))

## dbt-databricks 1.7.14 (May 1, 2024)

### Fixes

- Auth headers should now evaluate at call time ([648](https://github.com/databricks/dbt-databricks/pull/648))
- User-configurable OAuth Scopes (currently limited to AWS) (thanks @stevenayers!) ([641](https://github.com/databricks/dbt-databricks/pull/641))

### Under the hood

- Reduce default idle limit for connection reuse to 60s and start organizing event logging ([648](https://github.com/databricks/dbt-databricks/pull/648))

## dbt-databricks 1.7.13 (April 8, 2024)

### Features

- Apply tblproperties to python models (using alter table) ([633](https://github.com/databricks/dbt-databricks/pull/633))
- Make OAuth redirect url configurable (thanks @johnsequeira-paradigm for the inspiration!) ([635]https://github.com/databricks/dbt-databricks/pull/635)

### Fixes

- Up default socket timeout to 10 minutes

## dbt-databricks 1.7.11 (Mar 26, 2024)

### Fixes

- For HMS, ref all doc comments from dbt project due to poor performance retrieving them from Databricks ([618](https://github.com/databricks/dbt-databricks/pull/618))

## dbt-databricks 1.7.10 (Mar 19, 2024)

### Fixes

- Fix a corner case for insert into where NULL should be DEFAULT ([607](https://github.com/databricks/dbt-databricks/pull/607))
- Fixed integration tests that were leaving behind schemas after running ([613](https://github.com/databricks/dbt-databricks/pull/613))
- Fix performance issue associated with persist docs by turning off incremental catalog generation (thanks @mikealfare!) ([615](https://github.com/databricks/dbt-databricks/pull/615))
- Pin protobuf to < 5 to stop incompatibility breaks ([616](https://github.com/databricks/dbt-databricks/pull/616))

## dbt-databricks 1.7.9 (Mar 5, 2024)

### Fixes

- Fix for U2M flow on windows (sharding long passwords) (thanks @thijs-nijhuis-shell!) ([597](https://github.com/databricks/dbt-databricks/pull/597))
- Fix regression in incremental behavior, and align more with dbt-core expectations ([604](https://github.com/databricks/dbt-databricks/pull/604))
- Don't fail for unknown types when listing schema ([600](https://github.com/databricks/dbt-databricks/pull/600))

## dbt-databricks 1.7.8 (Feb 22, 2024)

### Fixes

- Fixed the behavior of the incremental schema change ignore option to properly handle the scenario when columns are dropped (thanks @case-k-git!) ([580](https://github.com/databricks/dbt-databricks/pull/580))
- Fixed export of saved queries (thanks @peterallenwebb!) ([588](https://github.com/databricks/dbt-databricks/pull/588))
- Properly match against null for merging matching rows ([590](https://github.com/databricks/dbt-databricks/pull/590))

## dbt-databricks 1.7.7 (Feb 6, 2024)

### Fixes

- Rollback databricks-sql-connector to 2.9.3 to actually fix connection timeout issue ([578](https://github.com/databricks/dbt-databricks/pull/578))

## dbt-databricks 1.7.6 (Feb 6, 2024)

Skipped due to incorrect files in deployed package

## dbt-databricks 1.7.5 (Jan 30, 2024) (Pulled due to poor SQL Warehouse connection behavior)

### Fixes

- Pin databricks sdk to 0.17.0 to fix connection timeout issue ([571](https://github.com/databricks/dbt-databricks/pull/571))

## dbt-databricks 1.7.4 (Jan 24, 2024) (Pulled due to poor SQL Warehouse connection behavior)

### Fixes

- Added python model specific connection handling to prevent using invalid sessions ([547](https://github.com/databricks/dbt-databricks/pull/547))
- Allow schema to be specified in testing (thanks @case-k-git!) ([538](https://github.com/databricks/dbt-databricks/pull/538))
- Fix dbt incremental_strategy behavior by fixing schema table existing check (thanks @case-k-git!) ([530](https://github.com/databricks/dbt-databricks/pull/530))
- Fixed bug that was causing streaming tables to be dropped and recreated instead of refreshed. ([552](https://github.com/databricks/dbt-databricks/pull/552))
- Fixed Hive performance regression by streamlining materialization type acquisition ([557](https://github.com/databricks/dbt-databricks/pull/557))
- Fix: Python models authentication could be overridden by a `.netrc` file in the user's home directory ([338](https://github.com/databricks/dbt-databricks/pull/338))
- Fix: MV/ST REST api authentication could be overriden by a `.netrc` file in the user's home directory ([555](https://github.com/databricks/dbt-databricks/pull/555))
- Show details in connection errors ([562](https://github.com/databricks/dbt-databricks/pull/562))
- Updated connection debugging logging and setting connection last used time on session open.([565](https://github.com/databricks/dbt-databricks/pull/565))

### Under the Hood

- Adding retries around API calls in python model submission ([549](https://github.com/databricks/dbt-databricks/pull/549))
- Upgrade to databricks-sql-connector 3.0.0 ([554](https://github.com/databricks/dbt-databricks/pull/554))
- Pinning pandas to < 2.2.0 to keep from breaking multiple tests ([564](https://github.com/databricks/dbt-databricks/pull/554))

## dbt-databricks 1.7.3 (Dec 12, 2023)

### Fixes

- Fix for issue where we were invoking create schema or not exists when the schema already exists (leading to permission issue) ([529](https://github.com/databricks/dbt-databricks/pull/529))
- Fix for issue where we never reused connections ([517](https://github.com/databricks/dbt-databricks/pull/517))

### Under the Hood

- Refactor macro tests to be more usable ([524](https://github.com/databricks/dbt-databricks/pull/524))

## dbt-databricks 1.7.2 (Nov 30, 2023)

### Features

- Adding capability to specify compute on a per model basis ([488](https://github.com/databricks/dbt-databricks/pull/488))
- Selectively persist column docs that have changed between runs of incremental ([513](https://github.com/databricks/dbt-databricks/pull/513))
- Enabling access control list for job runs (thanks @srggrs!)([518](https://github.com/databricks/dbt-databricks/pull/518))
- Allow persisting of column comments on views and retrieving comments for docs on Hive ([519](https://github.com/databricks/dbt-databricks/pull/519))

## dbt-databricks 1.7.1 (Nov 13, 2023)

### Under the Hood

- Another attempt to improve catalog gathering performance ([503](https://github.com/databricks/dbt-databricks/pull/503))

## dbt-databricks 1.7.0 (November 9, 2023)

### Features

- Added support for getting info only on specified relations to improve performance of gathering metadata ([486](https://github.com/databricks/dbt-databricks/pull/486)), also (with generous help from from @mikealfare) ([499](https://github.com/databricks/dbt-databricks/pull/499))
- Added support for getting freshness from metadata ([481](https://github.com/databricks/dbt-databricks/pull/481))

### Fixes

- Node info now gets added to SQLQuery event (thanks @davidharting!) ([494](https://github.com/databricks/dbt-databricks/pull/494))
- Compatibility with dbt-spark and dbt-core 1.7.1 ([499](https://github.com/databricks/dbt-databricks/pull/499))

### Under the Hood

- Added required adapter tests to ensure compatibility with 1.7.0 ([487](https://github.com/databricks/dbt-databricks/pull/487))
- Improved large seed performance by not casting every value (thanks @nrichards17!) ([493](https://github.com/databricks/dbt-databricks/pull/493)). Note: for `file_format="parquet"` we still need to cast.

## dbt-databricks 1.7.0rc1 (October 13, 2023)

### Fixes

- Fixed a bug where setting a primary key constraint before a null constraint would fail by ensuring null constraints happen first ([479](https://github.com/databricks/dbt-databricks/pull/479))
- Foreign key constraints now work with dbt's constraint structure ([479](https://github.com/databricks/dbt-databricks/pull/479))

### Under the Hood

- Compatibility with dbt-spark 1.7.0rc1 ([479](https://github.com/databricks/dbt-databricks/pull/479))

## dbt-databricks 1.6.6 (October 9, 2023)

### Fixes

- Optimize now runs after creating / updating liquid clustering tables ([463](https://github.com/databricks/dbt-databricks/pull/463))
- Fixing an issue where the new python library install from index behavior breaks users who were already customizing their installs ([472](https://github.com/databricks/dbt-databricks/pull/472))

### Under the Hood

- fix Pylance import errors (thanks @dataders) ([471](https://github.com/databricks/dbt-databricks/pull/471))

## dbt-databricks 1.6.5 (September 26, 2023)

### Features

- When installing python libraries onto clusters, you can now specify an index_url (Thanks @casperdamen123) ([367](https://github.com/databricks/dbt-databricks/pull/367))
- Log job run information such as run_id when submitting Python jobs to databricks (Thanks @jeffrey-harrison) ([#454](https://github.com/databricks/dbt-databricks/pull/454))

### Fixes

- Node info now gets added to SQLQueryStatus (Thanks @colin-rogers-dbt) ([453](https://github.com/databricks/dbt-databricks/pull/453))
- Fixing python model compatibility with newer DBRs ([459](https://github.com/databricks/dbt-databricks/pull/459))
- Updated the Databricks SDK dependency so as to prevent reliance on an insecure version of requests ([460](https://github.com/databricks/dbt-databricks/pull/460))
- Update logic around submitting python jobs so that if the cluster is already starting, just wait for it to start rather than failing ([461](https://github.com/databricks/dbt-databricks/pull/461))

## dbt-databricks 1.6.4 (September 14, 2023)

### Fixes

- Fixed an issue with AWS OAuth M2M flow ([#445](https://github.com/databricks/dbt-databricks/pull/445))
- Fixed an issue where every table in hive_metastore would get described ([#446](https://github.com/databricks/dbt-databricks/pull/446))

## dbt-databricks 1.6.3 (September 8, 2023)

### Fixes

- Improved legibility of python stack traces ([#434](https://github.com/databricks/dbt-databricks/pull/434)).
- Add `fetchmany`, resolves #408 (Thanks @NodeJSmith) ([#409](https://github.com/databricks/dbt-databricks/pull/409))
- Improved legibility of python stack traces ([#434](https://github.com/databricks/dbt-databricks/pull/434))
- Update our Databricks Workflow README to make clear that jobs clusters are not supported targets ([#436](https://github.com/databricks/dbt-databricks/pull/436))
- Relaxed the constraint on databricks-sql-connector to allow newer versions ([#436](https://github.com/databricks/dbt-databricks/pull/436))
- Streamlined sql connector output in dbt.log ([#437](https://github.com/databricks/dbt-databricks/pull/437))

### Under the hood

- Switch to running integration tests with OAuth ([#436](https://github.com/databricks/dbt-databricks/pull/436))

## dbt-databricks 1.6.2 (August 29, 2023)

### Features

- Follow up: re-implement fix for issue where the show tables extended command is limited to 2048 characters. ([#326](https://github.com/databricks/dbt-databricks/pull/326)). Set `DBT_DESCRIBE_TABLE_2048_CHAR_BYPASS` to `true` to enable this behaviour.
- Add `liquid_clustered_by` config to enable Liquid Clustering for Delta-based dbt models (Thanks @ammarchalifah) ([#398](https://github.com/databricks/dbt-databricks/pull/398)).

### Under the hood

- Dropping the databricks_sql_endpoint test profile as not truly testing different behavior than databricks_uc_sql_endpoint profile ([#417](https://github.com/databricks/dbt-databricks/pull/417))
- Improve testing of python model support so that we can package the new config options in this release ([#421](https://github.com/databricks/dbt-databricks/pull/421))

## dbt-databricks 1.6.1 (August 2, 2023)

### Fixes

- Revert change from #326 as it breaks DESCRIBE table in cases where the dbt API key does not have access to all tables in the schema

## dbt-databricks 1.6.0 (August 2, 2023)

### Features

- Support for dbt-core==1.6
- Added support for materialized_view and streaming_table materializations
- Support [dbt clone operation](https://github.com/databricks/dbt-databricks/pull/397)
- Support new dbt `limit` command-line flag

### Fixes

- Fix issue where the show tables extended command is limited to 2048 characters. ([#326](https://github.com/databricks/dbt-databricks/pull/326))
- Extend python model support to cover the same config options as SQL ([#379](https://github.com/databricks/dbt-databricks/pull/379))

### Other

- Drop support for Python 3.7
- Support for revamped `dbt debug`

## dbt-databricks 1.5.5 (July 7, 2023)

### Fixes

- Fixed issue where starting a terminated cluster in the python path would never return

### Features

- Include log events from databricks-sql-connector in dbt logging output.
- Adapter now populates the `query_id` field in `run_results.json` with Query History API query ID.

## dbt-databricks 1.5.4 (June 9, 2023)

### Features

- Added support for model contracts ([#336](https://github.com/databricks/dbt-databricks/pull/336))

## dbt-databricks 1.5.3 (June 8, 2023)

### Fixes

- Pins dependencies to minor versions
- Sets default socket timeout to 180s

## dbt-databricks 1.5.2 (May 17, 2023)

### Fixes

- Sets databricks sdk dependency to 0.1.6 to avoid SDK breaking changes

## dbt-databricks 1.5.1 (May 9, 2023)

### Fixes

- Add explicit dependency to protobuf >4 to work around dbt-core issue

## dbt-databricks 1.5.0 (May 2, 2023)

### Features

- Added support for OAuth (SSO and client credentials) ([#327](https://github.com/databricks/dbt-databricks/pull/327))

### Fixes

- Fix integration tests ([#316](https://github.com/databricks/dbt-databricks/pull/316))

### Dependencies

- Updated dbt-spark from >=1.4.1 to >= 1.5.0 ([#316](https://github.com/databricks/dbt-databricks/pull/316))

### Under the hood

- Throw an error if a model has an enforced contract. ([#322](https://github.com/databricks/dbt-databricks/pull/322))

## dbt-databricks 1.4.3 (April 19, 2023)

### Fixes

- fix database not found error matching ([#281](https://github.com/databricks/dbt-databricks/pull/281))
- Auto start cluster for Python models ([#306](https://github.com/databricks/dbt-databricks/pull/306))
- databricks-sql-connector to 2.5.0 ([#311](https://github.com/databricks/dbt-databricks/pull/311))

### Features

- Adding replace_where incremental strategy ([#293](https://github.com/databricks/dbt-databricks/pull/293)) ([#310](https://github.com/databricks/dbt-databricks/pull/310))
- [feat] Support ZORDER as a model config ([#292](https://github.com/databricks/dbt-databricks/pull/293)) ([#297](https://github.com/databricks/dbt-databricks/pull/297))

### Dependencies

- Added keyring>=23.13.0 for oauth token cache
- Added databricks-sdk>=0.1.1 for oauth flows
- Updated databricks-sql-connector from >=2.4.0 to >= 2.5.0

### Under the hood

Throw an error if a model has an enforced contract. ([#322](https://github.com/databricks/dbt-databricks/pull/322))

## dbt-databricks 1.4.2 (February 17, 2023)

### Fixes

- Fix test_grants to use the error class to check the error. ([#273](https://github.com/databricks/dbt-databricks/pull/273))
- Raise exception on unexpected error of list relations ([#270](https://github.com/databricks/dbt-databricks/pull/270))

## dbt-databricks 1.4.1 (January 31, 2023)

### Fixes

- Ignore case sensitivity in relation matches method. ([#265](https://github.com/databricks/dbt-databricks/pull/265))

## dbt-databricks 1.4.0 (January 25, 2023)

### Breaking changes

- Raise an exception when schema contains '.'. ([#222](https://github.com/databricks/dbt-databricks/pull/222))
  - Containing a catalog in `schema` is not allowed anymore.
  - Need to explicitly use `catalog` instead.

### Features

- Support Python 3.11 ([#233](https://github.com/databricks/dbt-databricks/pull/233))
- Support `incremental_predicates` ([#161](https://github.com/databricks/dbt-databricks/pull/161))
- Apply connection retry refactor, add defaults with exponential backoff ([#137](https://github.com/databricks/dbt-databricks/pull/137))
- Quote by Default ([#241](https://github.com/databricks/dbt-databricks/pull/241))
- Avoid show table extended command. ([#231](https://github.com/databricks/dbt-databricks/pull/231))
- Use show table extended with table name list for get_catalog. ([#237](https://github.com/databricks/dbt-databricks/pull/237))
- Add support for a glob pattern in the databricks_copy_into macro ([#259](https://github.com/databricks/dbt-databricks/pull/259))

## dbt-databricks 1.3.2 (November 9, 2022)

### Fixes

- Fix copy into macro when passing `expression_list`. ([#223](https://github.com/databricks/dbt-databricks/pull/223))
- Partially revert to fix the case where schema config contains uppercase letters. ([#224](https://github.com/databricks/dbt-databricks/pull/224))

## dbt-databricks 1.3.1 (November 1, 2022)

### Under the hood

- Show and log a warning when schema contains '.'. ([#221](https://github.com/databricks/dbt-databricks/pull/221))

## dbt-databricks 1.3.0 (October 14, 2022)

### Features

- Support python model through run command API, currently supported materializations are table and incremental. ([dbt-labs/dbt-spark#377](https://github.com/dbt-labs/dbt-spark/pull/377), [#126](https://github.com/databricks/dbt-databricks/pull/126))
- Enable Pandas and Pandas-on-Spark DataFrames for dbt python models ([dbt-labs/dbt-spark#469](https://github.com/dbt-labs/dbt-spark/pull/469), [#181](https://github.com/databricks/dbt-databricks/pull/181))
- Support job cluster in notebook submission method ([dbt-labs/dbt-spark#467](https://github.com/dbt-labs/dbt-spark/pull/467), [#194](https://github.com/databricks/dbt-databricks/pull/194))
  - In `all_purpose_cluster` submission method, a config `http_path` can be specified in Python model config to switch the cluster where Python model runs.
    ```py
    def model(dbt, _):
        dbt.config(
            materialized='table',
            http_path='...'
        )
        ...
    ```
- Use builtin timestampadd and timestampdiff functions for dateadd/datediff macros if available ([#185](https://github.com/databricks/dbt-databricks/pull/185))
- Implement testing for a test for various Python models ([#189](https://github.com/databricks/dbt-databricks/pull/189))
- Implement testing for `type_boolean` in Databricks ([dbt-labs/dbt-spark#471](https://github.com/dbt-labs/dbt-spark/pull/471), [#188](https://github.com/databricks/dbt-databricks/pull/188))
- Add a macro to support [COPY INTO](https://docs.databricks.com/spark/latest/spark-sql/language-manual/delta-copy-into.html) ([#190](https://github.com/databricks/dbt-databricks/pull/190))

### Under the hood

- Apply "Initial refactoring of incremental materialization" ([#148](https://github.com/databricks/dbt-databricks/pull/148))
  - Now dbt-databricks uses `adapter.get_incremental_strategy_macro` instead of `dbt_spark_get_incremental_sql` macro to dispatch the incremental strategy macro. The overwritten `dbt_spark_get_incremental_sql` macro will not work anymore.
- Better interface for python submission ([dbt-labs/dbt-spark#452](https://github.com/dbt-labs/dbt-spark/pull/452), [#178](https://github.com/databricks/dbt-databricks/pull/178))

## dbt-databricks 1.2.3 (September 26, 2022)

### Fixes

- Fix cancellation ([#173](https://github.com/databricks/dbt-databricks/pull/173))
- `http_headers` should be dict in the profile ([#174](https://github.com/databricks/dbt-databricks/pull/174))

## dbt-databricks 1.2.2 (September 8, 2022)

### Fixes

- Data is duplicated on reloading seeds that are using an external table ([#114](https://github.com/databricks/dbt-databricks/issues/114), [#149](https://github.com/databricks/dbt-databricks/issues/149))

### Under the hood

- Explicitly close cursors ([#163](https://github.com/databricks/dbt-databricks/pull/163))
- Upgrade databricks-sql-connector to 2.0.5 ([#166](https://github.com/databricks/dbt-databricks/pull/166))
- Embed dbt-databricks and databricks-sql-connector versions to SQL comments ([#167](https://github.com/databricks/dbt-databricks/pull/167))

## dbt-databricks 1.2.1 (August 24, 2022)

### Features

- Support Python 3.10 ([#158](https://github.com/databricks/dbt-databricks/pull/158))

## dbt-databricks 1.2.0 (August 16, 2022)

### Features

- Add grants to materializations ([dbt-labs/dbt-spark#366](https://github.com/dbt-labs/dbt-spark/issues/366), [dbt-labs/dbt-spark#381](https://github.com/dbt-labs/dbt-spark/pull/381))
- Add `connection_parameters` for databricks-sql-connector connection parameters ([#135](https://github.com/databricks/dbt-databricks/pull/135))
  - This can be used to customize the connection by setting additional parameters.
  - The full parameters are listed at [Databricks SQL Connector for Python](https://docs.databricks.com/dev-tools/python-sql-connector.html#connect-method).
  - Currently, the following parameters are reserved for `dbt-databricks`. Please use the normal credential settings instead.
    - server_hostname
    - http_path
    - access_token
    - session_configuration
    - catalog
    - schema

### Fixes

- Incremental materialization updated to not drop table first if full refresh for delta lake format, as it already runs _create or replace table_ ([dbt-labs/dbt-spark#286](https://github.com/dbt-labs/dbt-spark/issues/286), [dbt-labs/dbt-spark#287](https://github.com/dbt-labs/dbt-spark/pull/287))

### Under the hood

- Update `SparkColumn.numeric_type` to return `decimal` instead of `numeric`, since SparkSQL exclusively supports the former ([dbt-labs/dbt-spark#380](https://github.com/dbt-labs/dbt-spark/pull/380))
- Make minimal changes to support dbt Core incremental materialization refactor ([dbt-labs/dbt-spark#402](https://github.com/dbt-labs/dbt-spark/issue/402), [dbt-labs/dbt-spark#394](httpe://github.com/dbt-labs/dbt-spark/pull/394), [#136](https://github.com/databricks/dbt-databricks/pull/136))
- Add new basic tests `TestDocsGenerateDatabricks` and `TestDocsGenReferencesDatabricks` ([#134](https://github.com/databricks/dbt-databricks/pull/134))
- Set upper bound for `databricks-sql-connector` when Python 3.10 ([#154](https://github.com/databricks/dbt-databricks/pull/154))
  - Note that `databricks-sql-connector` does not officially support Python 3.10 yet.

### Contributors

- [@grindheim](https://github.com/grindheim) ([dbt-labs/dbt-spark#287](https://github.com/dbt-labs/dbt-spark/pull/287/))

## dbt-databricks 1.1.1 (July 19, 2022)

### Features

- Support for Databricks CATALOG as a DATABASE in DBT compilations ([#95](https://github.com/databricks/dbt-databricks/issues/95), [#89](https://github.com/databricks/dbt-databricks/pull/89), [#94](https://github.com/databricks/dbt-databricks/pull/94), [#105](https://github.com/databricks/dbt-databricks/pull/105))
  - Setting an initial catalog with `session_properties` is deprecated and will not work in the future release. Please use `catalog` or `database` to set the initial catalog.
  - When using catalog, `spark_build_snapshot_staging_table` macro will not be used. If trying to override the macro, `databricks_build_snapshot_staging_table` should be overridden instead.

### Fixes

- Block taking jinja2.runtime.Undefined into DatabricksAdapter ([#98](https://github.com/databricks/dbt-databricks/pull/98))
- Avoid using Cursor.schema API when database is None ([#100](https://github.com/databricks/dbt-databricks/pull/100))

### Under the hood

- Drop databricks-sql-connector 1.0 ([#108](https://github.com/databricks/dbt-databricks/pull/108))

## dbt-databricks 1.1.0 (May 11, 2022)

### Features

- Add support for [Delta constraints](https://docs.databricks.com/delta/delta-constraints.html) ([#71](https://github.com/databricks/dbt-databricks/pull/71))

### Under the hood

- Port testing framework changes from [dbt-labs/dbt-spark#299](https://github.com/dbt-labs/dbt-spark/pull/299) and [dbt-labs/dbt-spark#314](https://github.com/dbt-labs/dbt-spark/pull/314) ([#70](https://github.com/databricks/dbt-databricks/pull/70))

## dbt-databricks 1.0.3 (April 26, 2022)

### Fixes

- Make internal macros use macro dispatch pattern ([#72](https://github.com/databricks/dbt-databricks/pull/72))

## dbt-databricks 1.0.2 (March 31, 2022)

### Features

- Support for setting table properties as part of a model configuration ([#33](https://github.com/databricks/dbt-databricks/issues/33), [#49](https://github.com/databricks/dbt-databricks/pull/49))
- Get the session_properties map to work ([#57](https://github.com/databricks/dbt-databricks/pull/57))
- Bump up databricks-sql-connector to 1.0.1 and use the Cursor APIs ([#50](https://github.com/databricks/dbt-databricks/pull/50))

## dbt-databricks 1.0.1 (February 8, 2022)

### Features

- Inherit from dbt-spark for backward compatibility with spark-utils and other dbt packages ([#32](https://github.com/databricks/dbt-databricks/issues/32), [#35](https://github.com/databricks/dbt-databricks/pull/35))
- Add SQL Endpoint specific integration tests ([#45](https://github.com/databricks/dbt-databricks/pull/45), [#46](https://github.com/databricks/dbt-databricks/pull/46))

### Fixes

- Close the connection properly ([#34](https://github.com/databricks/dbt-databricks/issues/34), [#37](https://github.com/databricks/dbt-databricks/pull/37))

## dbt-databricks 1.0.0 (December 6, 2021)

### Features

- Make the connection use databricks-sql-connector ([#3](https://github.com/databricks/dbt-databricks/pull/3), [#7](https://github.com/databricks/dbt-databricks/pull/7))
- Make the default file format 'delta' ([#14](https://github.com/databricks/dbt-databricks/pull/14), [#16](https://github.com/databricks/dbt-databricks/pull/16))
- Make the default incremental strategy 'merge' ([#23](https://github.com/databricks/dbt-databricks/pull/23))
- Remove unnecessary stack trace ([#10](https://github.com/databricks/dbt-databricks/pull/10))

## dbt-spark 1.0.0 (December 3, 2021)

### Fixes

- Incremental materialization corrected to respect `full_refresh` config, by using `should_full_refresh()` macro ([#260](https://github.com/dbt-labs/dbt-spark/issues/260), [#262](https://github.com/dbt-labs/dbt-spark/pull/262/))

### Contributors

- [@grindheim](https://github.com/grindheim) ([#262](https://github.com/dbt-labs/dbt-spark/pull/262/))

## dbt-spark 1.0.0rc2 (November 24, 2021)

### Features

- Add support for Apache Hudi (hudi file format) which supports incremental merge strategies ([#187](https://github.com/dbt-labs/dbt-spark/issues/187), [#210](https://github.com/dbt-labs/dbt-spark/pull/210))

### Under the hood

- Refactor seed macros: remove duplicated code from dbt-core, and provide clearer logging of SQL parameters that differ by connection method ([#249](https://github.com/dbt-labs/dbt-spark/issues/249), [#250](https://github.com/dbt-labs/dbt-snowflake/pull/250))
- Replace `sample_profiles.yml` with `profile_template.yml`, for use with new `dbt init` ([#247](https://github.com/dbt-labs/dbt-spark/pull/247))

### Contributors

- [@vingov](https://github.com/vingov) ([#210](https://github.com/dbt-labs/dbt-spark/pull/210))

## dbt-spark 1.0.0rc1 (November 10, 2021)

### Under the hood

- Remove official support for python 3.6, which is reaching end of life on December 23, 2021 ([dbt-core#4134](https://github.com/dbt-labs/dbt-core/issues/4134), [#253](https://github.com/dbt-labs/dbt-snowflake/pull/253))
- Add support for structured logging ([#251](https://github.com/dbt-labs/dbt-spark/pull/251))

## dbt-spark 0.21.1 (Release TBD)

## dbt-spark 0.21.1rc1 (November 3, 2021)

### Fixes

- Fix `--store-failures` for tests, by suppressing irrelevant error in `comment_clause()` macro ([#232](https://github.com/dbt-labs/dbt-spark/issues/232), [#233](https://github.com/dbt-labs/dbt-spark/pull/233))
- Add support for `on_schema_change` config in incremental models: `ignore`, `fail`, `append_new_columns`. For `sync_all_columns`, removing columns is not supported by Apache Spark or Delta Lake ([#198](https://github.com/dbt-labs/dbt-spark/issues/198), [#226](https://github.com/dbt-labs/dbt-spark/issues/226), [#229](https://github.com/dbt-labs/dbt-spark/pull/229))
- Add `persist_docs` call to incremental model ([#224](https://github.com/dbt-labs/dbt-spark/issues/224), [#234](https://github.com/dbt-labs/dbt-spark/pull/234))

### Contributors

- [@binhnefits](https://github.com/binhnefits) ([#234](https://github.com/dbt-labs/dbt-spark/pull/234))

## dbt-spark 0.21.0 (October 4, 2021)

### Fixes

- Enhanced get_columns_in_relation method to handle a bug in open source deltalake which doesnt return schema details in `show table extended in databasename like '*'` query output. This impacts dbt snapshots if file format is open source deltalake ([#207](https://github.com/dbt-labs/dbt-spark/pull/207))
- Parse properly columns when there are struct fields to avoid considering inner fields: Issue ([#202](https://github.com/dbt-labs/dbt-spark/issues/202))

### Under the hood

- Add `unique_field` to better understand adapter adoption in anonymous usage tracking ([#211](https://github.com/dbt-labs/dbt-spark/pull/211))

### Contributors

- [@harryharanb](https://github.com/harryharanb) ([#207](https://github.com/dbt-labs/dbt-spark/pull/207))
- [@SCouto](https://github.com/Scouto) ([#204](https://github.com/dbt-labs/dbt-spark/pull/204))

## dbt-spark 0.21.0b2 (August 20, 2021)

### Fixes

- Add pyodbc import error message to dbt.exceptions.RuntimeException to get more detailed information when running `dbt debug` ([#192](https://github.com/dbt-labs/dbt-spark/pull/192))
- Add support for ODBC Server Side Parameters, allowing options that need to be set with the `SET` statement to be used ([#201](https://github.com/dbt-labs/dbt-spark/pull/201))
- Add `retry_all` configuration setting to retry all connection issues, not just when the `_is_retryable_error` function determines ([#194](https://github.com/dbt-labs/dbt-spark/pull/194))

### Contributors

- [@JCZuurmond](https://github.com/JCZuurmond) ([#192](https://github.com/fishtown-analytics/dbt-spark/pull/192))
- [@jethron](https://github.com/jethron) ([#201](https://github.com/fishtown-analytics/dbt-spark/pull/201))
- [@gregingenii](https://github.com/gregingenii) ([#194](https://github.com/dbt-labs/dbt-spark/pull/194))

## dbt-spark 0.21.0b1 (August 3, 2021)

## dbt-spark 0.20.1 (August 2, 2021)

## dbt-spark 0.20.1rc1 (August 2, 2021)

### Fixes

- Fix `get_columns_in_relation` when called on models created in the same run ([#196](https://github.com/dbt-labs/dbt-spark/pull/196), [#197](https://github.com/dbt-labs/dbt-spark/pull/197))

### Contributors

- [@ali-tny](https://github.com/ali-tny) ([#197](https://github.com/fishtown-analytics/dbt-spark/pull/197))

## dbt-spark 0.20.0 (July 12, 2021)

## dbt-spark 0.20.0rc2 (July 7, 2021)

### Features

- Add support for `merge_update_columns` config in `merge`-strategy incremental models ([#183](https://github.com/fishtown-analytics/dbt-spark/pull/183), [#184](https://github.com/fishtown-analytics/dbt-spark/pull/184))

### Fixes

- Fix column-level `persist_docs` on Delta tables, add tests ([#180](https://github.com/fishtown-analytics/dbt-spark/pull/180))

## dbt-spark 0.20.0rc1 (June 8, 2021)

### Features

- Allow user to specify `use_ssl` ([#169](https://github.com/fishtown-analytics/dbt-spark/pull/169))
- Allow setting table `OPTIONS` using `config` ([#171](https://github.com/fishtown-analytics/dbt-spark/pull/171))
- Add support for column-level `persist_docs` on Delta tables ([#84](https://github.com/fishtown-analytics/dbt-spark/pull/84), [#170](https://github.com/fishtown-analytics/dbt-spark/pull/170))

### Fixes

- Cast `table_owner` to string to avoid errors generating docs ([#158](https://github.com/fishtown-analytics/dbt-spark/pull/158), [#159](https://github.com/fishtown-analytics/dbt-spark/pull/159))
- Explicitly cast column types when inserting seeds ([#139](https://github.com/fishtown-analytics/dbt-spark/pull/139), [#166](https://github.com/fishtown-analytics/dbt-spark/pull/166))

### Under the hood

- Parse information returned by `list_relations_without_caching` macro to speed up catalog generation ([#93](https://github.com/fishtown-analytics/dbt-spark/issues/93), [#160](https://github.com/fishtown-analytics/dbt-spark/pull/160))
- More flexible host passing, https:// can be omitted ([#153](https://github.com/fishtown-analytics/dbt-spark/issues/153))

### Contributors

- [@friendofasquid](https://github.com/friendofasquid) ([#159](https://github.com/fishtown-analytics/dbt-spark/pull/159))
- [@franloza](https://github.com/franloza) ([#160](https://github.com/fishtown-analytics/dbt-spark/pull/160))
- [@Fokko](https://github.com/Fokko) ([#165](https://github.com/fishtown-analytics/dbt-spark/pull/165))
- [@rahulgoyal2987](https://github.com/rahulgoyal2987) ([#169](https://github.com/fishtown-analytics/dbt-spark/pull/169))
- [@JCZuurmond](https://github.com/JCZuurmond) ([#171](https://github.com/fishtown-analytics/dbt-spark/pull/171))
- [@cristianoperez](https://github.com/cristianoperez) ([#170](https://github.com/fishtown-analytics/dbt-spark/pull/170))

## dbt-spark 0.19.1 (April 2, 2021)

## dbt-spark 0.19.1b2 (February 26, 2021)

### Under the hood

- Update serialization calls to use new API in dbt-core `0.19.1b2` ([#150](https://github.com/fishtown-analytics/dbt-spark/pull/150))

## dbt-spark 0.19.0.1 (February 26, 2021)

### Fixes

- Fix package distribution to include incremental model materializations ([#151](https://github.com/fishtown-analytics/dbt-spark/pull/151), [#152](https://github.com/fishtown-analytics/dbt-spark/issues/152))

## dbt-spark 0.19.0 (February 21, 2021)

### Breaking changes

- Incremental models have `incremental_strategy: append` by default. This strategy adds new records without updating or overwriting existing records. For that, use `merge` or `insert_overwrite` instead, depending on the file format, connection method, and attributes of your underlying data. dbt will try to raise a helpful error if you configure a strategy that is not supported for a given file format or connection. ([#140](https://github.com/fishtown-analytics/dbt-spark/pull/140), [#141](https://github.com/fishtown-analytics/dbt-spark/pull/141))

### Fixes

- Capture hard-deleted records in snapshot merge, when `invalidate_hard_deletes` config is set ([#109](https://github.com/fishtown-analytics/dbt-spark/pull/143), [#126](https://github.com/fishtown-analytics/dbt-spark/pull/144))

## dbt-spark 0.19.0rc1 (January 8, 2021)

### Breaking changes

- Users of the `http` and `thrift` connection methods need to install extra requirements: `pip install dbt-spark[PyHive]` ([#109](https://github.com/fishtown-analytics/dbt-spark/pull/109), [#126](https://github.com/fishtown-analytics/dbt-spark/pull/126))

### Under the hood

- Enable `CREATE OR REPLACE` support when using Delta. Instead of dropping and recreating the table, it will keep the existing table, and add a new version as supported by Delta. This will ensure that the table stays available when running the pipeline, and you can track the history.
- Add changelog, issue templates ([#119](https://github.com/fishtown-analytics/dbt-spark/pull/119), [#120](https://github.com/fishtown-analytics/dbt-spark/pull/120))

### Fixes

- Handle case of 0 retries better for HTTP Spark Connections ([#132](https://github.com/fishtown-analytics/dbt-spark/pull/132))

### Contributors

- [@danielvdende](https://github.com/danielvdende) ([#132](https://github.com/fishtown-analytics/dbt-spark/pull/132))
- [@Fokko](https://github.com/Fokko) ([#125](https://github.com/fishtown-analytics/dbt-spark/pull/125))

## dbt-spark 0.18.1.1 (November 13, 2020)

### Fixes

- Fix `extras_require` typo to enable `pip install dbt-spark[ODBC]` (([#121](https://github.com/fishtown-analytics/dbt-spark/pull/121)), ([#122](https://github.com/fishtown-analytics/dbt-spark/pull/122)))

## dbt-spark 0.18.1 (November 6, 2020)

### Features

- Allows users to specify `auth` and `kerberos_service_name` ([#107](https://github.com/fishtown-analytics/dbt-spark/pull/107))
- Add support for ODBC driver connections to Databricks clusters and endpoints ([#116](https://github.com/fishtown-analytics/dbt-spark/pull/116))

### Under the hood

- Updated README links ([#115](https://github.com/fishtown-analytics/dbt-spark/pull/115))
- Support complete atomic overwrite of non-partitioned incremental models ([#117](https://github.com/fishtown-analytics/dbt-spark/pull/117))
- Update to support dbt-core 0.18.1 ([#110](https://github.com/fishtown-analytics/dbt-spark/pull/110), [#118](https://github.com/fishtown-analytics/dbt-spark/pull/118))

### Contributors

- [@danielhstahl](https://github.com/danielhstahl) ([#107](https://github.com/fishtown-analytics/dbt-spark/pull/107))
- [@collinprather](https://github.com/collinprather) ([#115](https://github.com/fishtown-analytics/dbt-spark/pull/115))
- [@charlottevdscheun](https://github.com/charlottevdscheun) ([#117](https://github.com/fishtown-analytics/dbt-spark/pull/117))
- [@Fokko](https://github.com/Fokko) ([#117](https://github.com/fishtown-analytics/dbt-spark/pull/117))

## dbt-spark 0.18.0 (September 18, 2020)

### Under the hood

- Make a number of changes to support dbt-adapter-tests ([#103](https://github.com/fishtown-analytics/dbt-spark/pull/103))
- Update to support dbt-core 0.18.0. Run CI tests against local Spark, Databricks ([#105](https://github.com/fishtown-analytics/dbt-spark/pull/105))<|MERGE_RESOLUTION|>--- conflicted
+++ resolved
@@ -28,11 +28,8 @@
 - Materialized views now uses `CREATE OR REPLACE` where appropriate, instead of DROP + CREATE
 - Refactor to use Databricks SDK for API calls ([1185](https://github.com/databricks/dbt-databricks/pull/1185))
 - Update dependency versions, and start using uv ([1199](https://github.com/databricks/dbt-databricks/pull/1199))
-<<<<<<< HEAD
-=======
 - Upgrade ruff and mypy ([1207](https://github.com/databricks/dbt-databricks/pull/1207))
 - Allow create or replace semantics on full refresh in Mat V2 ([1210](https://github.com/databricks/dbt-databricks/pull/1210))
->>>>>>> 08ca53b2
 
 ## dbt-databricks 1.10.13 (TBD)
 
