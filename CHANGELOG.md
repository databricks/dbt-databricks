<<<<<<< HEAD
## dbt-databricks 1.10.0 (TBD)

### Features

- Introduced use_materialization_v2 flag for gating materialization revamps. ([844](https://github.com/databricks/dbt-databricks/pull/844))

### Under the Hood

- Implement new constraint logic for use_materialization_v2 flag ([846](https://github.com/databricks/dbt-databricks/pull/846/files))

## dbt-databricks 1.9.0 (Dec 9, 2024)
=======
## dbt-databricks 1.9.1 (TBD)

### Features

- Merge strategy now supports the `update set ...` action with the explicit list of updates for `when not matched by source` ([866](https://github.com/databricks/dbt-databricks/pull/866)) (thanks @mi-volodin).

### Under the Hood

- Removed pins for pandas and pydantic to ease user burdens ([874](https://github.com/databricks/dbt-databricks/pull/874))
- Add more relation types to make codegen happy ([875](https://github.com/databricks/dbt-databricks/pull/875))

## dbt-databricks 1.9.0 (December 9, 2024)
>>>>>>> 3fc74dfd

### Features

- Add config for generating unique tmp table names for enabling parralel merge (thanks @huangxingyi-git!) ([854](https://github.com/databricks/dbt-databricks/pull/854))
- Add support for serverless job clusters on python models ([706](https://github.com/databricks/dbt-databricks/pull/706))
- Add 'user_folder_for_python' behavior to switch writing python model notebooks to the user's folder ([835](https://github.com/databricks/dbt-databricks/pull/835))
- Merge capabilities are extended ([739](https://github.com/databricks/dbt-databricks/pull/739)) to include the support for the following features (thanks @mi-volodin):
  - `with schema evolution` clause (requires Databricks Runtime 15.2 or above);
  - `when not matched by source` clause, only for `delete` action
  - `matched`, `not matched` and `not matched by source` condition clauses;
  - custom aliases for source and target tables can be specified and used in condition clauses;
  - `matched` and `not matched` steps can now be skipped;
- Allow for the use of custom constraints, using the `custom` constraint type with an `expression` as the constraint (thanks @roydobbe). ([792](https://github.com/databricks/dbt-databricks/pull/792))
- Add "use_info_schema_for_columns" behavior flag to turn on use of information_schema to get column info where possible. This may have more latency but will not truncate complex data types the way that 'describe' can. ([808](https://github.com/databricks/dbt-databricks/pull/808))
- Add support for table_format: iceberg. This uses UniForm under the hood to provide iceberg compatibility for tables or incrementals. ([815](https://github.com/databricks/dbt-databricks/pull/815))
- Add `include_full_name_in_path` config boolean for external locations. This writes tables to {location_root}/{catalog}/{schema}/{table} ([823](https://github.com/databricks/dbt-databricks/pull/823))
- Add a new `workflow_job` submission method for python, which creates a long-lived Databricks Workflow instead of a one-time run (thanks @kdazzle!) ([762](https://github.com/databricks/dbt-databricks/pull/762))
- Allow for additional options to be passed to the Databricks Job API when using other python submission methods. For example, enable email_notifications (thanks @kdazzle!) ([762](https://github.com/databricks/dbt-databricks/pull/762))
- Support microbatch incremental strategy using replace_where ([825](https://github.com/databricks/dbt-databricks/pull/825))

### Fixes

- Replace array indexing with 'get' in split_part so as not to raise exception when indexing beyond bounds ([839](https://github.com/databricks/dbt-databricks/pull/839))
- Set queue enabled for Python notebook jobs ([856](https://github.com/databricks/dbt-databricks/pull/856))
- Ensure columns that are added get backticked ([859](https://github.com/databricks/dbt-databricks/pull/859))

### Under the Hood

- Significant refactoring and increased testing of python_submissions ([830](https://github.com/databricks/dbt-databricks/pull/830))
- Fix places where we were not properly closing cursors, and other test warnings ([713](https://github.com/databricks/dbt-databricks/pull/713))
- Drop support for Python 3.8 ([713](https://github.com/databricks/dbt-databricks/pull/713))
- Upgrade databricks-sql-connector dependency to 3.5.0 ([833](https://github.com/databricks/dbt-databricks/pull/833))
- Prepare for python typing deprecations ([837](https://github.com/databricks/dbt-databricks/pull/837))
- Fix behavior flag use in init of DatabricksAdapter (thanks @VersusFacit!) ([836](https://github.com/databricks/dbt-databricks/pull/836))
- Restrict pydantic to V1 per dbt Labs' request ([843](https://github.com/databricks/dbt-databricks/pull/843))
- Switching to Ruff for formatting and linting ([847](https://github.com/databricks/dbt-databricks/pull/847)
- Switching to Hatch and pyproject.toml for project config ([853](https://github.com/databricks/dbt-databricks/pull/853))

## dbt-databricks 1.8.7 (October 10, 2024)

### Features

- Add config for generating unique tmp table names for enabling parralel replace-where (thanks @huangxingyi-git!) ([811](https://github.com/databricks/dbt-databricks/pull/811))

### Fixes

- Stop setting cluster by to None. If you want to drop liquid clustering, you will need to full-refresh ([806]https://github.com/databricks/dbt-databricks/pull/806)
- Don't define table properties on snapshot staging views (thanks @jelmerk!) ([820](https://github.com/databricks/dbt-databricks/pull/820))

## dbt-databricks 1.8.6 (September 18, 2024)

### Fixes

- Persist table comments for incremental models, snapshots and dbt clone (thanks @henlue!) ([750](https://github.com/databricks/dbt-databricks/pull/750))
- Add relation identifier (i.e. table name) in auto generated constraint names, also adding the statement of table list for foreign keys (thanks @elca-anh!) ([774](https://github.com/databricks/dbt-databricks/pull/774))
- Update tblproperties on incremental runs. Note: only adds/edits. Deletes are too risky/complex for now ([765](https://github.com/databricks/dbt-databricks/pull/765))
- Update default scope/redirect Url for OAuth U2M, so with default OAuth app user can run python models ([776](https://github.com/databricks/dbt-databricks/pull/776))
- Fix foreign key constraints by switching from `parent` to `to` and `parent_columns` to `to_columns` ([789](https://github.com/databricks/dbt-databricks/pull/789))
- Now handles external shallow clones without blowing up ([795](https://github.com/databricks/dbt-databricks/pull/795))

## dbt-databricks 1.8.5 (August 6, 2024)

### Fixes

- Alter column statements are now done before the alter table statement (thanks @frankivo!). ([731](https://github.com/databricks/dbt-databricks/pull/731))
- Always use lower case when gathering metadata (since objects are stored internally as lower case regardless of how we create them) ([742](https://github.com/databricks/dbt-databricks/pull/742))
- Persist table comments for python models ([743](https://github.com/databricks/dbt-databricks/pull/743))
- Stop cursor destructor warnings ([744](https://github.com/databricks/dbt-databricks/pull/744))
- Race condition on cluster creation. (thanks @jurasan!) ([751](https://github.com/databricks/dbt-databricks/pull/751))

## dbt-databricks 1.8.4 (July 17, 2024)

### Fixes

- Fix `dbt seed` command failing for a seed file when the columns for that seed file were partially defined in the properties file. (thanks @kass-artur!) ([724](https://github.com/databricks/dbt-databricks/pull/724))
- Add more tblproperties to be ignored with MV/ST ([736](https://github.com/databricks/dbt-databricks/pull/736))

### Under the Hood

- Readd the External relation type for compliance with adapter expectations ([728](https://github.com/databricks/dbt-databricks/pull/728))

## dbt-databricks 1.8.3 (June 25, 2024)

### Fixes

- Fix missing catalog name in one of the metadata gathering calls ([714](https://github.com/databricks/dbt-databricks/pull/714))

## dbt-databricks 1.8.2 (June 24, 2024)

### Fixes

- Undo the removal of spark.sql.sources.partitionOverwriteMode = DYNAMIC ([688](https://github.com/databricks/dbt-databricks/pull/688))
- Set spark.sql.sources.partitionOverwriteMode = STATIC on --full-refresh to ensure existing rows are removed ([697](https://github.com/databricks/dbt-databricks/pull/697))
- Migrate to using system.information_schema to fix issue with catalog renames ([692](https://github.com/databricks/dbt-databricks/pull/692))
- Cancel python jobs when dbt operation is canceled (thanks @gaoshihang for kicking this off!) ([693](https://github.com/databricks/dbt-databricks/pull/693))
- Fix the default redirect_url and scopes of the client `dbt-databricks` ([704](https://github.com/databricks/dbt-databricks/pull/704))

### Under the Hood

- Reduce severity of logging when expected 24 hour token expiration for Azure SPA (thanks @thijs-nijhuis!) ([699](https://github.com/databricks/dbt-databricks/pull/699))
- Migrate remaining unit tests off of unittest.TestCase ([701](https://github.com/databricks/dbt-databricks/pull/701))

## dbt-databricks 1.8.1 (May 29, 2024)

### Features

- Support Liquid Clustering for python models ([663](https://github.com/databricks/dbt-databricks/pull/663))
- Update Liquid Clustering columns on is_incremental runs ([686](https://github.com/databricks/dbt-databricks/pull/686))

### Fixes

- Rerunning seed with external location + persist_doc now more resilient ([662](https://github.com/databricks/dbt-databricks/pull/662))
- Fix issue with running while a refresh is in progress with MV/ST ([674](https://github.com/databricks/dbt-databricks/pull/674))
- Fix issue with running a refresh with MV/ST that need names to be escaped ([674](https://github.com/databricks/dbt-databricks/pull/674))

### Under the Hood

- Delay loading of agate library to improve startup (thanks @dwreeves for getting this started!) ([661](https://github.com/databricks/dbt-databricks/pull/661))
- Updating to dbt-adapters~=1.2.0 ([683](https://github.com/databricks/dbt-databricks/pull/683))

## dbt-databricks 1.8.0 (May 23, 2024)

### Features

- Support `on_config_change` for materialized views, expand the supported config options ([536](https://github.com/databricks/dbt-databricks/pull/536)))
- Support `on_config_change` for streaming tables, expand the supported config options ([569](https://github.com/databricks/dbt-databricks/pull/569)))
- Support Databricks tags for tables/views/incrementals ([631](https://github.com/databricks/dbt-databricks/pull/631))

### Under the Hood

- Upgrade databricks-sql-connector to 3.1.0 ([593](https://github.com/databricks/dbt-databricks/pull/593))
- Migrate to decoupled architecture ([596](https://github.com/databricks/dbt-databricks/pull/596))
- Finish migrating integration tests ([623](https://github.com/databricks/dbt-databricks/pull/623))
- Streamline the process of determining materialization types ([655](https://github.com/databricks/dbt-databricks/pull/655))
- Improve catalog performance by getting column description from project for UC ([658](https://github.com/databricks/dbt-databricks/pull/658))

## dbt-databricks 1.7.16 (May 21, 2024)

### Fixes

- Fix the issue that 1.7.15 was intended to fix (conn not initialized exception) ([671](https://github.com/databricks/dbt-databricks/pull/671))

## dbt-databricks 1.7.15 (May 16, 2024)

### Fixes

- Give sensible logs when connection errors ([666](https://github.com/databricks/dbt-databricks/pull/666))

## dbt-databricks 1.7.14 (May 1, 2024)

### Fixes

- Auth headers should now evaluate at call time ([648](https://github.com/databricks/dbt-databricks/pull/648))
- User-configurable OAuth Scopes (currently limited to AWS) (thanks @stevenayers!) ([641](https://github.com/databricks/dbt-databricks/pull/641))

### Under the hood

- Reduce default idle limit for connection reuse to 60s and start organizing event logging ([648](https://github.com/databricks/dbt-databricks/pull/648))

## dbt-databricks 1.7.13 (April 8, 2024)

### Features

- Apply tblproperties to python models (using alter table) ([633](https://github.com/databricks/dbt-databricks/pull/633))
- Make OAuth redirect url configurable (thanks @johnsequeira-paradigm for the inspiration!) ([635]https://github.com/databricks/dbt-databricks/pull/635)

### Fixes

- Up default socket timeout to 10 minutes

## dbt-databricks 1.7.11 (Mar 26, 2024)

### Fixes

- For HMS, ref all doc comments from dbt project due to poor performance retrieving them from Databricks ([618](https://github.com/databricks/dbt-databricks/pull/618))

## dbt-databricks 1.7.10 (Mar 19, 2024)

### Fixes

- Fix a corner case for insert into where NULL should be DEFAULT ([607](https://github.com/databricks/dbt-databricks/pull/607))
- Fixed integration tests that were leaving behind schemas after running ([613](https://github.com/databricks/dbt-databricks/pull/613))
- Fix performance issue associated with persist docs by turning off incremental catalog generation (thanks @mikealfare!) ([615](https://github.com/databricks/dbt-databricks/pull/615))
- Pin protobuf to < 5 to stop incompatibility breaks ([616](https://github.com/databricks/dbt-databricks/pull/616))

## dbt-databricks 1.7.9 (Mar 5, 2024)

### Fixes

- Fix for U2M flow on windows (sharding long passwords) (thanks @thijs-nijhuis-shell!) ([597](https://github.com/databricks/dbt-databricks/pull/597))
- Fix regression in incremental behavior, and align more with dbt-core expectations ([604](https://github.com/databricks/dbt-databricks/pull/604))
- Don't fail for unknown types when listing schema ([600](https://github.com/databricks/dbt-databricks/pull/600))

## dbt-databricks 1.7.8 (Feb 22, 2024)

### Fixes

- Fixed the behavior of the incremental schema change ignore option to properly handle the scenario when columns are dropped (thanks @case-k-git!) ([580](https://github.com/databricks/dbt-databricks/pull/580))
- Fixed export of saved queries (thanks @peterallenwebb!) ([588](https://github.com/databricks/dbt-databricks/pull/588))
- Properly match against null for merging matching rows ([590](https://github.com/databricks/dbt-databricks/pull/590))

## dbt-databricks 1.7.7 (Feb 6, 2024)

### Fixes

- Rollback databricks-sql-connector to 2.9.3 to actually fix connection timeout issue ([578](https://github.com/databricks/dbt-databricks/pull/578))

## dbt-databricks 1.7.6 (Feb 6, 2024)

Skipped due to incorrect files in deployed package

## dbt-databricks 1.7.5 (Jan 30, 2024) (Pulled due to poor SQL Warehouse connection behavior)

### Fixes

- Pin databricks sdk to 0.17.0 to fix connection timeout issue ([571](https://github.com/databricks/dbt-databricks/pull/571))

## dbt-databricks 1.7.4 (Jan 24, 2024) (Pulled due to poor SQL Warehouse connection behavior)

### Fixes

- Added python model specific connection handling to prevent using invalid sessions ([547](https://github.com/databricks/dbt-databricks/pull/547))
- Allow schema to be specified in testing (thanks @case-k-git!) ([538](https://github.com/databricks/dbt-databricks/pull/538))
- Fix dbt incremental_strategy behavior by fixing schema table existing check (thanks @case-k-git!) ([530](https://github.com/databricks/dbt-databricks/pull/530))
- Fixed bug that was causing streaming tables to be dropped and recreated instead of refreshed. ([552](https://github.com/databricks/dbt-databricks/pull/552))
- Fixed Hive performance regression by streamlining materialization type acquisition ([557](https://github.com/databricks/dbt-databricks/pull/557))
- Fix: Python models authentication could be overridden by a `.netrc` file in the user's home directory ([338](https://github.com/databricks/dbt-databricks/pull/338))
- Fix: MV/ST REST api authentication could be overriden by a `.netrc` file in the user's home directory ([555](https://github.com/databricks/dbt-databricks/pull/555))
- Show details in connection errors ([562](https://github.com/databricks/dbt-databricks/pull/562))
- Updated connection debugging logging and setting connection last used time on session open.([565](https://github.com/databricks/dbt-databricks/pull/565))

### Under the Hood

- Adding retries around API calls in python model submission ([549](https://github.com/databricks/dbt-databricks/pull/549))
- Upgrade to databricks-sql-connector 3.0.0 ([554](https://github.com/databricks/dbt-databricks/pull/554))
- Pinning pandas to < 2.2.0 to keep from breaking multiple tests ([564](https://github.com/databricks/dbt-databricks/pull/554))

## dbt-databricks 1.7.3 (Dec 12, 2023)

### Fixes

- Fix for issue where we were invoking create schema or not exists when the schema already exists (leading to permission issue) ([529](https://github.com/databricks/dbt-databricks/pull/529))
- Fix for issue where we never reused connections ([517](https://github.com/databricks/dbt-databricks/pull/517))

### Under the Hood

- Refactor macro tests to be more usable ([524](https://github.com/databricks/dbt-databricks/pull/524))

## dbt-databricks 1.7.2 (Nov 30, 2023)

### Features

- Adding capability to specify compute on a per model basis ([488](https://github.com/databricks/dbt-databricks/pull/488))
- Selectively persist column docs that have changed between runs of incremental ([513](https://github.com/databricks/dbt-databricks/pull/513))
- Enabling access control list for job runs (thanks @srggrs!)([518](https://github.com/databricks/dbt-databricks/pull/518))
- Allow persisting of column comments on views and retrieving comments for docs on Hive ([519](https://github.com/databricks/dbt-databricks/pull/519))

## dbt-databricks 1.7.1 (Nov 13, 2023)

### Under the Hood

- Another attempt to improve catalog gathering performance ([503](https://github.com/databricks/dbt-databricks/pull/503))

## dbt-databricks 1.7.0 (November 9, 2023)

### Features

- Added support for getting info only on specified relations to improve performance of gathering metadata ([486](https://github.com/databricks/dbt-databricks/pull/486)), also (with generous help from from @mikealfare) ([499](https://github.com/databricks/dbt-databricks/pull/499))
- Added support for getting freshness from metadata ([481](https://github.com/databricks/dbt-databricks/pull/481))

### Fixes

- Node info now gets added to SQLQuery event (thanks @davidharting!) ([494](https://github.com/databricks/dbt-databricks/pull/494))
- Compatibility with dbt-spark and dbt-core 1.7.1 ([499](https://github.com/databricks/dbt-databricks/pull/499))

### Under the Hood

- Added required adapter tests to ensure compatibility with 1.7.0 ([487](https://github.com/databricks/dbt-databricks/pull/487))
- Improved large seed performance by not casting every value (thanks @nrichards17!) ([493](https://github.com/databricks/dbt-databricks/pull/493)). Note: for `file_format="parquet"` we still need to cast.

## dbt-databricks 1.7.0rc1 (October 13, 2023)

### Fixes

- Fixed a bug where setting a primary key constraint before a null constraint would fail by ensuring null constraints happen first ([479](https://github.com/databricks/dbt-databricks/pull/479))
- Foreign key constraints now work with dbt's constraint structure ([479](https://github.com/databricks/dbt-databricks/pull/479))

### Under the Hood

- Compatibility with dbt-spark 1.7.0rc1 ([479](https://github.com/databricks/dbt-databricks/pull/479))

## dbt-databricks 1.6.6 (October 9, 2023)

### Fixes

- Optimize now runs after creating / updating liquid clustering tables ([463](https://github.com/databricks/dbt-databricks/pull/463))
- Fixing an issue where the new python library install from index behavior breaks users who were already customizing their installs ([472](https://github.com/databricks/dbt-databricks/pull/472))

### Under the Hood

- fix Pylance import errors (thanks @dataders) ([471](https://github.com/databricks/dbt-databricks/pull/471))

## dbt-databricks 1.6.5 (September 26, 2023)

### Features

- When installing python libraries onto clusters, you can now specify an index_url (Thanks @casperdamen123) ([367](https://github.com/databricks/dbt-databricks/pull/367))
- Log job run information such as run_id when submitting Python jobs to databricks (Thanks @jeffrey-harrison) ([#454](https://github.com/databricks/dbt-databricks/pull/454))

### Fixes

- Node info now gets added to SQLQueryStatus (Thanks @colin-rogers-dbt) ([453](https://github.com/databricks/dbt-databricks/pull/453))
- Fixing python model compatibility with newer DBRs ([459](https://github.com/databricks/dbt-databricks/pull/459))
- Updated the Databricks SDK dependency so as to prevent reliance on an insecure version of requests ([460](https://github.com/databricks/dbt-databricks/pull/460))
- Update logic around submitting python jobs so that if the cluster is already starting, just wait for it to start rather than failing ([461](https://github.com/databricks/dbt-databricks/pull/461))

## dbt-databricks 1.6.4 (September 14, 2023)

### Fixes

- Fixed an issue with AWS OAuth M2M flow ([#445](https://github.com/databricks/dbt-databricks/pull/445))
- Fixed an issue where every table in hive_metastore would get described ([#446](https://github.com/databricks/dbt-databricks/pull/446))

## dbt-databricks 1.6.3 (September 8, 2023)

### Fixes

- Improved legibility of python stack traces ([#434](https://github.com/databricks/dbt-databricks/pull/434)).
- Add `fetchmany`, resolves #408 (Thanks @NodeJSmith) ([#409](https://github.com/databricks/dbt-databricks/pull/409))
- Improved legibility of python stack traces ([#434](https://github.com/databricks/dbt-databricks/pull/434))
- Update our Databricks Workflow README to make clear that jobs clusters are not supported targets ([#436](https://github.com/databricks/dbt-databricks/pull/436))
- Relaxed the constraint on databricks-sql-connector to allow newer versions ([#436](https://github.com/databricks/dbt-databricks/pull/436))
- Streamlined sql connector output in dbt.log ([#437](https://github.com/databricks/dbt-databricks/pull/437))

### Under the hood

- Switch to running integration tests with OAuth ([#436](https://github.com/databricks/dbt-databricks/pull/436))

## dbt-databricks 1.6.2 (August 29, 2023)

### Features

- Follow up: re-implement fix for issue where the show tables extended command is limited to 2048 characters. ([#326](https://github.com/databricks/dbt-databricks/pull/326)). Set `DBT_DESCRIBE_TABLE_2048_CHAR_BYPASS` to `true` to enable this behaviour.
- Add `liquid_clustered_by` config to enable Liquid Clustering for Delta-based dbt models (Thanks @ammarchalifah) ([#398](https://github.com/databricks/dbt-databricks/pull/398)).

### Under the hood

- Dropping the databricks_sql_endpoint test profile as not truly testing different behavior than databricks_uc_sql_endpoint profile ([#417](https://github.com/databricks/dbt-databricks/pull/417))
- Improve testing of python model support so that we can package the new config options in this release ([#421](https://github.com/databricks/dbt-databricks/pull/421))

## dbt-databricks 1.6.1 (August 2, 2023)

### Fixes

- Revert change from #326 as it breaks DESCRIBE table in cases where the dbt API key does not have access to all tables in the schema

## dbt-databricks 1.6.0 (August 2, 2023)

### Features

- Support for dbt-core==1.6
- Added support for materialized_view and streaming_table materializations
- Support [dbt clone operation](https://github.com/databricks/dbt-databricks/pull/397)
- Support new dbt `limit` command-line flag

### Fixes

- Fix issue where the show tables extended command is limited to 2048 characters. ([#326](https://github.com/databricks/dbt-databricks/pull/326))
- Extend python model support to cover the same config options as SQL ([#379](https://github.com/databricks/dbt-databricks/pull/379))

### Other

- Drop support for Python 3.7
- Support for revamped `dbt debug`

## dbt-databricks 1.5.5 (July 7, 2023)

### Fixes

- Fixed issue where starting a terminated cluster in the python path would never return

### Features

- Include log events from databricks-sql-connector in dbt logging output.
- Adapter now populates the `query_id` field in `run_results.json` with Query History API query ID.

## dbt-databricks 1.5.4 (June 9, 2023)

### Features

- Added support for model contracts ([#336](https://github.com/databricks/dbt-databricks/pull/336))

## dbt-databricks 1.5.3 (June 8, 2023)

### Fixes

- Pins dependencies to minor versions
- Sets default socket timeout to 180s

## dbt-databricks 1.5.2 (May 17, 2023)

### Fixes

- Sets databricks sdk dependency to 0.1.6 to avoid SDK breaking changes

## dbt-databricks 1.5.1 (May 9, 2023)

### Fixes

- Add explicit dependency to protobuf >4 to work around dbt-core issue

## dbt-databricks 1.5.0 (May 2, 2023)

### Features

- Added support for OAuth (SSO and client credentials) ([#327](https://github.com/databricks/dbt-databricks/pull/327))

### Fixes

- Fix integration tests ([#316](https://github.com/databricks/dbt-databricks/pull/316))

### Dependencies

- Updated dbt-spark from >=1.4.1 to >= 1.5.0 ([#316](https://github.com/databricks/dbt-databricks/pull/316))

### Under the hood

- Throw an error if a model has an enforced contract. ([#322](https://github.com/databricks/dbt-databricks/pull/322))

## dbt-databricks 1.4.3 (April 19, 2023)

### Fixes

- fix database not found error matching ([#281](https://github.com/databricks/dbt-databricks/pull/281))
- Auto start cluster for Python models ([#306](https://github.com/databricks/dbt-databricks/pull/306))
- databricks-sql-connector to 2.5.0 ([#311](https://github.com/databricks/dbt-databricks/pull/311))

### Features

- Adding replace_where incremental strategy ([#293](https://github.com/databricks/dbt-databricks/pull/293)) ([#310](https://github.com/databricks/dbt-databricks/pull/310))
- [feat] Support ZORDER as a model config ([#292](https://github.com/databricks/dbt-databricks/pull/293)) ([#297](https://github.com/databricks/dbt-databricks/pull/297))

### Dependencies

- Added keyring>=23.13.0 for oauth token cache
- Added databricks-sdk>=0.1.1 for oauth flows
- Updated databricks-sql-connector from >=2.4.0 to >= 2.5.0

### Under the hood

Throw an error if a model has an enforced contract. ([#322](https://github.com/databricks/dbt-databricks/pull/322))

## dbt-databricks 1.4.2 (February 17, 2023)

### Fixes

- Fix test_grants to use the error class to check the error. ([#273](https://github.com/databricks/dbt-databricks/pull/273))
- Raise exception on unexpected error of list relations ([#270](https://github.com/databricks/dbt-databricks/pull/270))

## dbt-databricks 1.4.1 (January 31, 2023)

### Fixes

- Ignore case sensitivity in relation matches method. ([#265](https://github.com/databricks/dbt-databricks/pull/265))

## dbt-databricks 1.4.0 (January 25, 2023)

### Breaking changes

- Raise an exception when schema contains '.'. ([#222](https://github.com/databricks/dbt-databricks/pull/222))
  - Containing a catalog in `schema` is not allowed anymore.
  - Need to explicitly use `catalog` instead.

### Features

- Support Python 3.11 ([#233](https://github.com/databricks/dbt-databricks/pull/233))
- Support `incremental_predicates` ([#161](https://github.com/databricks/dbt-databricks/pull/161))
- Apply connection retry refactor, add defaults with exponential backoff ([#137](https://github.com/databricks/dbt-databricks/pull/137))
- Quote by Default ([#241](https://github.com/databricks/dbt-databricks/pull/241))
- Avoid show table extended command. ([#231](https://github.com/databricks/dbt-databricks/pull/231))
- Use show table extended with table name list for get_catalog. ([#237](https://github.com/databricks/dbt-databricks/pull/237))
- Add support for a glob pattern in the databricks_copy_into macro ([#259](https://github.com/databricks/dbt-databricks/pull/259))

## dbt-databricks 1.3.2 (November 9, 2022)

### Fixes

- Fix copy into macro when passing `expression_list`. ([#223](https://github.com/databricks/dbt-databricks/pull/223))
- Partially revert to fix the case where schema config contains uppercase letters. ([#224](https://github.com/databricks/dbt-databricks/pull/224))

## dbt-databricks 1.3.1 (November 1, 2022)

### Under the hood

- Show and log a warning when schema contains '.'. ([#221](https://github.com/databricks/dbt-databricks/pull/221))

## dbt-databricks 1.3.0 (October 14, 2022)

### Features

- Support python model through run command API, currently supported materializations are table and incremental. ([dbt-labs/dbt-spark#377](https://github.com/dbt-labs/dbt-spark/pull/377), [#126](https://github.com/databricks/dbt-databricks/pull/126))
- Enable Pandas and Pandas-on-Spark DataFrames for dbt python models ([dbt-labs/dbt-spark#469](https://github.com/dbt-labs/dbt-spark/pull/469), [#181](https://github.com/databricks/dbt-databricks/pull/181))
- Support job cluster in notebook submission method ([dbt-labs/dbt-spark#467](https://github.com/dbt-labs/dbt-spark/pull/467), [#194](https://github.com/databricks/dbt-databricks/pull/194))
  - In `all_purpose_cluster` submission method, a config `http_path` can be specified in Python model config to switch the cluster where Python model runs.
    ```py
    def model(dbt, _):
        dbt.config(
            materialized='table',
            http_path='...'
        )
        ...
    ```
- Use builtin timestampadd and timestampdiff functions for dateadd/datediff macros if available ([#185](https://github.com/databricks/dbt-databricks/pull/185))
- Implement testing for a test for various Python models ([#189](https://github.com/databricks/dbt-databricks/pull/189))
- Implement testing for `type_boolean` in Databricks ([dbt-labs/dbt-spark#471](https://github.com/dbt-labs/dbt-spark/pull/471), [#188](https://github.com/databricks/dbt-databricks/pull/188))
- Add a macro to support [COPY INTO](https://docs.databricks.com/spark/latest/spark-sql/language-manual/delta-copy-into.html) ([#190](https://github.com/databricks/dbt-databricks/pull/190))

### Under the hood

- Apply "Initial refactoring of incremental materialization" ([#148](https://github.com/databricks/dbt-databricks/pull/148))
  - Now dbt-databricks uses `adapter.get_incremental_strategy_macro` instead of `dbt_spark_get_incremental_sql` macro to dispatch the incremental strategy macro. The overwritten `dbt_spark_get_incremental_sql` macro will not work anymore.
- Better interface for python submission ([dbt-labs/dbt-spark#452](https://github.com/dbt-labs/dbt-spark/pull/452), [#178](https://github.com/databricks/dbt-databricks/pull/178))

## dbt-databricks 1.2.3 (September 26, 2022)

### Fixes

- Fix cancellation ([#173](https://github.com/databricks/dbt-databricks/pull/173))
- `http_headers` should be dict in the profile ([#174](https://github.com/databricks/dbt-databricks/pull/174))

## dbt-databricks 1.2.2 (September 8, 2022)

### Fixes

- Data is duplicated on reloading seeds that are using an external table ([#114](https://github.com/databricks/dbt-databricks/issues/114), [#149](https://github.com/databricks/dbt-databricks/issues/149))

### Under the hood

- Explicitly close cursors ([#163](https://github.com/databricks/dbt-databricks/pull/163))
- Upgrade databricks-sql-connector to 2.0.5 ([#166](https://github.com/databricks/dbt-databricks/pull/166))
- Embed dbt-databricks and databricks-sql-connector versions to SQL comments ([#167](https://github.com/databricks/dbt-databricks/pull/167))

## dbt-databricks 1.2.1 (August 24, 2022)

### Features

- Support Python 3.10 ([#158](https://github.com/databricks/dbt-databricks/pull/158))

## dbt-databricks 1.2.0 (August 16, 2022)

### Features

- Add grants to materializations ([dbt-labs/dbt-spark#366](https://github.com/dbt-labs/dbt-spark/issues/366), [dbt-labs/dbt-spark#381](https://github.com/dbt-labs/dbt-spark/pull/381))
- Add `connection_parameters` for databricks-sql-connector connection parameters ([#135](https://github.com/databricks/dbt-databricks/pull/135))
  - This can be used to customize the connection by setting additional parameters.
  - The full parameters are listed at [Databricks SQL Connector for Python](https://docs.databricks.com/dev-tools/python-sql-connector.html#connect-method).
  - Currently, the following parameters are reserved for `dbt-databricks`. Please use the normal credential settings instead.
    - server_hostname
    - http_path
    - access_token
    - session_configuration
    - catalog
    - schema

### Fixes

- Incremental materialization updated to not drop table first if full refresh for delta lake format, as it already runs _create or replace table_ ([dbt-labs/dbt-spark#286](https://github.com/dbt-labs/dbt-spark/issues/286), [dbt-labs/dbt-spark#287](https://github.com/dbt-labs/dbt-spark/pull/287))

### Under the hood

- Update `SparkColumn.numeric_type` to return `decimal` instead of `numeric`, since SparkSQL exclusively supports the former ([dbt-labs/dbt-spark#380](https://github.com/dbt-labs/dbt-spark/pull/380))
- Make minimal changes to support dbt Core incremental materialization refactor ([dbt-labs/dbt-spark#402](https://github.com/dbt-labs/dbt-spark/issue/402), [dbt-labs/dbt-spark#394](httpe://github.com/dbt-labs/dbt-spark/pull/394), [#136](https://github.com/databricks/dbt-databricks/pull/136))
- Add new basic tests `TestDocsGenerateDatabricks` and `TestDocsGenReferencesDatabricks` ([#134](https://github.com/databricks/dbt-databricks/pull/134))
- Set upper bound for `databricks-sql-connector` when Python 3.10 ([#154](https://github.com/databricks/dbt-databricks/pull/154))
  - Note that `databricks-sql-connector` does not officially support Python 3.10 yet.

### Contributors

- [@grindheim](https://github.com/grindheim) ([dbt-labs/dbt-spark#287](https://github.com/dbt-labs/dbt-spark/pull/287/))

## dbt-databricks 1.1.1 (July 19, 2022)

### Features

- Support for Databricks CATALOG as a DATABASE in DBT compilations ([#95](https://github.com/databricks/dbt-databricks/issues/95), [#89](https://github.com/databricks/dbt-databricks/pull/89), [#94](https://github.com/databricks/dbt-databricks/pull/94), [#105](https://github.com/databricks/dbt-databricks/pull/105))
  - Setting an initial catalog with `session_properties` is deprecated and will not work in the future release. Please use `catalog` or `database` to set the initial catalog.
  - When using catalog, `spark_build_snapshot_staging_table` macro will not be used. If trying to override the macro, `databricks_build_snapshot_staging_table` should be overridden instead.

### Fixes

- Block taking jinja2.runtime.Undefined into DatabricksAdapter ([#98](https://github.com/databricks/dbt-databricks/pull/98))
- Avoid using Cursor.schema API when database is None ([#100](https://github.com/databricks/dbt-databricks/pull/100))

### Under the hood

- Drop databricks-sql-connector 1.0 ([#108](https://github.com/databricks/dbt-databricks/pull/108))

## dbt-databricks 1.1.0 (May 11, 2022)

### Features

- Add support for [Delta constraints](https://docs.databricks.com/delta/delta-constraints.html) ([#71](https://github.com/databricks/dbt-databricks/pull/71))

### Under the hood

- Port testing framework changes from [dbt-labs/dbt-spark#299](https://github.com/dbt-labs/dbt-spark/pull/299) and [dbt-labs/dbt-spark#314](https://github.com/dbt-labs/dbt-spark/pull/314) ([#70](https://github.com/databricks/dbt-databricks/pull/70))

## dbt-databricks 1.0.3 (April 26, 2022)

### Fixes

- Make internal macros use macro dispatch pattern ([#72](https://github.com/databricks/dbt-databricks/pull/72))

## dbt-databricks 1.0.2 (March 31, 2022)

### Features

- Support for setting table properties as part of a model configuration ([#33](https://github.com/databricks/dbt-databricks/issues/33), [#49](https://github.com/databricks/dbt-databricks/pull/49))
- Get the session_properties map to work ([#57](https://github.com/databricks/dbt-databricks/pull/57))
- Bump up databricks-sql-connector to 1.0.1 and use the Cursor APIs ([#50](https://github.com/databricks/dbt-databricks/pull/50))

## dbt-databricks 1.0.1 (February 8, 2022)

### Features

- Inherit from dbt-spark for backward compatibility with spark-utils and other dbt packages ([#32](https://github.com/databricks/dbt-databricks/issues/32), [#35](https://github.com/databricks/dbt-databricks/pull/35))
- Add SQL Endpoint specific integration tests ([#45](https://github.com/databricks/dbt-databricks/pull/45), [#46](https://github.com/databricks/dbt-databricks/pull/46))

### Fixes

- Close the connection properly ([#34](https://github.com/databricks/dbt-databricks/issues/34), [#37](https://github.com/databricks/dbt-databricks/pull/37))

## dbt-databricks 1.0.0 (December 6, 2021)

### Features

- Make the connection use databricks-sql-connector ([#3](https://github.com/databricks/dbt-databricks/pull/3), [#7](https://github.com/databricks/dbt-databricks/pull/7))
- Make the default file format 'delta' ([#14](https://github.com/databricks/dbt-databricks/pull/14), [#16](https://github.com/databricks/dbt-databricks/pull/16))
- Make the default incremental strategy 'merge' ([#23](https://github.com/databricks/dbt-databricks/pull/23))
- Remove unnecessary stack trace ([#10](https://github.com/databricks/dbt-databricks/pull/10))

## dbt-spark 1.0.0 (December 3, 2021)

### Fixes

- Incremental materialization corrected to respect `full_refresh` config, by using `should_full_refresh()` macro ([#260](https://github.com/dbt-labs/dbt-spark/issues/260), [#262](https://github.com/dbt-labs/dbt-spark/pull/262/))

### Contributors

- [@grindheim](https://github.com/grindheim) ([#262](https://github.com/dbt-labs/dbt-spark/pull/262/))

## dbt-spark 1.0.0rc2 (November 24, 2021)

### Features

- Add support for Apache Hudi (hudi file format) which supports incremental merge strategies ([#187](https://github.com/dbt-labs/dbt-spark/issues/187), [#210](https://github.com/dbt-labs/dbt-spark/pull/210))

### Under the hood

- Refactor seed macros: remove duplicated code from dbt-core, and provide clearer logging of SQL parameters that differ by connection method ([#249](https://github.com/dbt-labs/dbt-spark/issues/249), [#250](https://github.com/dbt-labs/dbt-snowflake/pull/250))
- Replace `sample_profiles.yml` with `profile_template.yml`, for use with new `dbt init` ([#247](https://github.com/dbt-labs/dbt-spark/pull/247))

### Contributors

- [@vingov](https://github.com/vingov) ([#210](https://github.com/dbt-labs/dbt-spark/pull/210))

## dbt-spark 1.0.0rc1 (November 10, 2021)

### Under the hood

- Remove official support for python 3.6, which is reaching end of life on December 23, 2021 ([dbt-core#4134](https://github.com/dbt-labs/dbt-core/issues/4134), [#253](https://github.com/dbt-labs/dbt-snowflake/pull/253))
- Add support for structured logging ([#251](https://github.com/dbt-labs/dbt-spark/pull/251))

## dbt-spark 0.21.1 (Release TBD)

## dbt-spark 0.21.1rc1 (November 3, 2021)

### Fixes

- Fix `--store-failures` for tests, by suppressing irrelevant error in `comment_clause()` macro ([#232](https://github.com/dbt-labs/dbt-spark/issues/232), [#233](https://github.com/dbt-labs/dbt-spark/pull/233))
- Add support for `on_schema_change` config in incremental models: `ignore`, `fail`, `append_new_columns`. For `sync_all_columns`, removing columns is not supported by Apache Spark or Delta Lake ([#198](https://github.com/dbt-labs/dbt-spark/issues/198), [#226](https://github.com/dbt-labs/dbt-spark/issues/226), [#229](https://github.com/dbt-labs/dbt-spark/pull/229))
- Add `persist_docs` call to incremental model ([#224](https://github.com/dbt-labs/dbt-spark/issues/224), [#234](https://github.com/dbt-labs/dbt-spark/pull/234))

### Contributors

- [@binhnefits](https://github.com/binhnefits) ([#234](https://github.com/dbt-labs/dbt-spark/pull/234))

## dbt-spark 0.21.0 (October 4, 2021)

### Fixes

- Enhanced get_columns_in_relation method to handle a bug in open source deltalake which doesnt return schema details in `show table extended in databasename like '*'` query output. This impacts dbt snapshots if file format is open source deltalake ([#207](https://github.com/dbt-labs/dbt-spark/pull/207))
- Parse properly columns when there are struct fields to avoid considering inner fields: Issue ([#202](https://github.com/dbt-labs/dbt-spark/issues/202))

### Under the hood

- Add `unique_field` to better understand adapter adoption in anonymous usage tracking ([#211](https://github.com/dbt-labs/dbt-spark/pull/211))

### Contributors

- [@harryharanb](https://github.com/harryharanb) ([#207](https://github.com/dbt-labs/dbt-spark/pull/207))
- [@SCouto](https://github.com/Scouto) ([#204](https://github.com/dbt-labs/dbt-spark/pull/204))

## dbt-spark 0.21.0b2 (August 20, 2021)

### Fixes

- Add pyodbc import error message to dbt.exceptions.RuntimeException to get more detailed information when running `dbt debug` ([#192](https://github.com/dbt-labs/dbt-spark/pull/192))
- Add support for ODBC Server Side Parameters, allowing options that need to be set with the `SET` statement to be used ([#201](https://github.com/dbt-labs/dbt-spark/pull/201))
- Add `retry_all` configuration setting to retry all connection issues, not just when the `_is_retryable_error` function determines ([#194](https://github.com/dbt-labs/dbt-spark/pull/194))

### Contributors

- [@JCZuurmond](https://github.com/JCZuurmond) ([#192](https://github.com/fishtown-analytics/dbt-spark/pull/192))
- [@jethron](https://github.com/jethron) ([#201](https://github.com/fishtown-analytics/dbt-spark/pull/201))
- [@gregingenii](https://github.com/gregingenii) ([#194](https://github.com/dbt-labs/dbt-spark/pull/194))

## dbt-spark 0.21.0b1 (August 3, 2021)

## dbt-spark 0.20.1 (August 2, 2021)

## dbt-spark 0.20.1rc1 (August 2, 2021)

### Fixes

- Fix `get_columns_in_relation` when called on models created in the same run ([#196](https://github.com/dbt-labs/dbt-spark/pull/196), [#197](https://github.com/dbt-labs/dbt-spark/pull/197))

### Contributors

- [@ali-tny](https://github.com/ali-tny) ([#197](https://github.com/fishtown-analytics/dbt-spark/pull/197))

## dbt-spark 0.20.0 (July 12, 2021)

## dbt-spark 0.20.0rc2 (July 7, 2021)

### Features

- Add support for `merge_update_columns` config in `merge`-strategy incremental models ([#183](https://github.com/fishtown-analytics/dbt-spark/pull/183), [#184](https://github.com/fishtown-analytics/dbt-spark/pull/184))

### Fixes

- Fix column-level `persist_docs` on Delta tables, add tests ([#180](https://github.com/fishtown-analytics/dbt-spark/pull/180))

## dbt-spark 0.20.0rc1 (June 8, 2021)

### Features

- Allow user to specify `use_ssl` ([#169](https://github.com/fishtown-analytics/dbt-spark/pull/169))
- Allow setting table `OPTIONS` using `config` ([#171](https://github.com/fishtown-analytics/dbt-spark/pull/171))
- Add support for column-level `persist_docs` on Delta tables ([#84](https://github.com/fishtown-analytics/dbt-spark/pull/84), [#170](https://github.com/fishtown-analytics/dbt-spark/pull/170))

### Fixes

- Cast `table_owner` to string to avoid errors generating docs ([#158](https://github.com/fishtown-analytics/dbt-spark/pull/158), [#159](https://github.com/fishtown-analytics/dbt-spark/pull/159))
- Explicitly cast column types when inserting seeds ([#139](https://github.com/fishtown-analytics/dbt-spark/pull/139), [#166](https://github.com/fishtown-analytics/dbt-spark/pull/166))

### Under the hood

- Parse information returned by `list_relations_without_caching` macro to speed up catalog generation ([#93](https://github.com/fishtown-analytics/dbt-spark/issues/93), [#160](https://github.com/fishtown-analytics/dbt-spark/pull/160))
- More flexible host passing, https:// can be omitted ([#153](https://github.com/fishtown-analytics/dbt-spark/issues/153))

### Contributors

- [@friendofasquid](https://github.com/friendofasquid) ([#159](https://github.com/fishtown-analytics/dbt-spark/pull/159))
- [@franloza](https://github.com/franloza) ([#160](https://github.com/fishtown-analytics/dbt-spark/pull/160))
- [@Fokko](https://github.com/Fokko) ([#165](https://github.com/fishtown-analytics/dbt-spark/pull/165))
- [@rahulgoyal2987](https://github.com/rahulgoyal2987) ([#169](https://github.com/fishtown-analytics/dbt-spark/pull/169))
- [@JCZuurmond](https://github.com/JCZuurmond) ([#171](https://github.com/fishtown-analytics/dbt-spark/pull/171))
- [@cristianoperez](https://github.com/cristianoperez) ([#170](https://github.com/fishtown-analytics/dbt-spark/pull/170))

## dbt-spark 0.19.1 (April 2, 2021)

## dbt-spark 0.19.1b2 (February 26, 2021)

### Under the hood

- Update serialization calls to use new API in dbt-core `0.19.1b2` ([#150](https://github.com/fishtown-analytics/dbt-spark/pull/150))

## dbt-spark 0.19.0.1 (February 26, 2021)

### Fixes

- Fix package distribution to include incremental model materializations ([#151](https://github.com/fishtown-analytics/dbt-spark/pull/151), [#152](https://github.com/fishtown-analytics/dbt-spark/issues/152))

## dbt-spark 0.19.0 (February 21, 2021)

### Breaking changes

- Incremental models have `incremental_strategy: append` by default. This strategy adds new records without updating or overwriting existing records. For that, use `merge` or `insert_overwrite` instead, depending on the file format, connection method, and attributes of your underlying data. dbt will try to raise a helpful error if you configure a strategy that is not supported for a given file format or connection. ([#140](https://github.com/fishtown-analytics/dbt-spark/pull/140), [#141](https://github.com/fishtown-analytics/dbt-spark/pull/141))

### Fixes

- Capture hard-deleted records in snapshot merge, when `invalidate_hard_deletes` config is set ([#109](https://github.com/fishtown-analytics/dbt-spark/pull/143), [#126](https://github.com/fishtown-analytics/dbt-spark/pull/144))

## dbt-spark 0.19.0rc1 (January 8, 2021)

### Breaking changes

- Users of the `http` and `thrift` connection methods need to install extra requirements: `pip install dbt-spark[PyHive]` ([#109](https://github.com/fishtown-analytics/dbt-spark/pull/109), [#126](https://github.com/fishtown-analytics/dbt-spark/pull/126))

### Under the hood

- Enable `CREATE OR REPLACE` support when using Delta. Instead of dropping and recreating the table, it will keep the existing table, and add a new version as supported by Delta. This will ensure that the table stays available when running the pipeline, and you can track the history.
- Add changelog, issue templates ([#119](https://github.com/fishtown-analytics/dbt-spark/pull/119), [#120](https://github.com/fishtown-analytics/dbt-spark/pull/120))

### Fixes

- Handle case of 0 retries better for HTTP Spark Connections ([#132](https://github.com/fishtown-analytics/dbt-spark/pull/132))

### Contributors

- [@danielvdende](https://github.com/danielvdende) ([#132](https://github.com/fishtown-analytics/dbt-spark/pull/132))
- [@Fokko](https://github.com/Fokko) ([#125](https://github.com/fishtown-analytics/dbt-spark/pull/125))

## dbt-spark 0.18.1.1 (November 13, 2020)

### Fixes

- Fix `extras_require` typo to enable `pip install dbt-spark[ODBC]` (([#121](https://github.com/fishtown-analytics/dbt-spark/pull/121)), ([#122](https://github.com/fishtown-analytics/dbt-spark/pull/122)))

## dbt-spark 0.18.1 (November 6, 2020)

### Features

- Allows users to specify `auth` and `kerberos_service_name` ([#107](https://github.com/fishtown-analytics/dbt-spark/pull/107))
- Add support for ODBC driver connections to Databricks clusters and endpoints ([#116](https://github.com/fishtown-analytics/dbt-spark/pull/116))

### Under the hood

- Updated README links ([#115](https://github.com/fishtown-analytics/dbt-spark/pull/115))
- Support complete atomic overwrite of non-partitioned incremental models ([#117](https://github.com/fishtown-analytics/dbt-spark/pull/117))
- Update to support dbt-core 0.18.1 ([#110](https://github.com/fishtown-analytics/dbt-spark/pull/110), [#118](https://github.com/fishtown-analytics/dbt-spark/pull/118))

### Contributors

- [@danielhstahl](https://github.com/danielhstahl) ([#107](https://github.com/fishtown-analytics/dbt-spark/pull/107))
- [@collinprather](https://github.com/collinprather) ([#115](https://github.com/fishtown-analytics/dbt-spark/pull/115))
- [@charlottevdscheun](https://github.com/charlottevdscheun) ([#117](https://github.com/fishtown-analytics/dbt-spark/pull/117))
- [@Fokko](https://github.com/Fokko) ([#117](https://github.com/fishtown-analytics/dbt-spark/pull/117))

## dbt-spark 0.18.0 (September 18, 2020)

### Under the hood

- Make a number of changes to support dbt-adapter-tests ([#103](https://github.com/fishtown-analytics/dbt-spark/pull/103))
- Update to support dbt-core 0.18.0. Run CI tests against local Spark, Databricks ([#105](https://github.com/fishtown-analytics/dbt-spark/pull/105))<|MERGE_RESOLUTION|>--- conflicted
+++ resolved
@@ -1,4 +1,3 @@
-<<<<<<< HEAD
 ## dbt-databricks 1.10.0 (TBD)
 
 ### Features
@@ -9,8 +8,6 @@
 
 - Implement new constraint logic for use_materialization_v2 flag ([846](https://github.com/databricks/dbt-databricks/pull/846/files))
 
-## dbt-databricks 1.9.0 (Dec 9, 2024)
-=======
 ## dbt-databricks 1.9.1 (TBD)
 
 ### Features
@@ -23,7 +20,6 @@
 - Add more relation types to make codegen happy ([875](https://github.com/databricks/dbt-databricks/pull/875))
 
 ## dbt-databricks 1.9.0 (December 9, 2024)
->>>>>>> 3fc74dfd
 
 ### Features
 
