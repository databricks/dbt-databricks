## dbt-databricks 1.5.2 TBD

- Fixed issue where starting a terminated cluster in the python path would never return

### Features

- Added support for model contracts ([#336](https://github.com/databricks/dbt-databricks/pull/336))
<<<<<<< HEAD
- Adapter now populates the `query_id` field in `run_results.json` with Query History API query ID.
=======
- Include log events from databricks-sql-connector in dbt logging output.
>>>>>>> e3bc5344

## dbt-databricks 1.5.1 (May 9, 2023)

### Fixes

- Add explicit dependency to protobuf >4 to work around dbt-core issue

## dbt-databricks 1.5.0 (May 2, 2023)

### Features

- Added support for OAuth (SSO and client credentials) ([#327](https://github.com/databricks/dbt-databricks/pull/327))

### Fixes

- Fix integration tests ([#316](https://github.com/databricks/dbt-databricks/pull/316))

### Dependencies

- Updated dbt-spark from >=1.4.1 to >= 1.5.0 ([#316](https://github.com/databricks/dbt-databricks/pull/316))

### Under the hood

- Throw an error if a model has an enforced contract. ([#322](https://github.com/databricks/dbt-databricks/pull/322))

## dbt-databricks 1.4.3 (April 19, 2023)

### Fixes

- fix database not found error matching ([#281](https://github.com/databricks/dbt-databricks/pull/281))
- Auto start cluster for Python models ([#306](https://github.com/databricks/dbt-databricks/pull/306))
- databricks-sql-connector to 2.5.0 ([#311](https://github.com/databricks/dbt-databricks/pull/311))

### Features

- Adding replace_where incremental strategy ([#293](https://github.com/databricks/dbt-databricks/pull/293)) ([#310](https://github.com/databricks/dbt-databricks/pull/310))
- [feat] Support ZORDER as a model config ([#292](https://github.com/databricks/dbt-databricks/pull/293)) ([#297](https://github.com/databricks/dbt-databricks/pull/297))

### Dependencies

- Added keyring>=23.13.0 for oauth token cache
- Added databricks-sdk>=0.1.1 for oauth flows
- Updated databricks-sql-connector from >=2.4.0 to >= 2.5.0

### Under the hood

Throw an error if a model has an enforced contract. ([#322](https://github.com/databricks/dbt-databricks/pull/322))

## dbt-databricks 1.4.2 (February 17, 2023)

### Fixes

- Fix test_grants to use the error class to check the error. ([#273](https://github.com/databricks/dbt-databricks/pull/273))
- Raise exception on unexpected error of list relations ([#270](https://github.com/databricks/dbt-databricks/pull/270))

## dbt-databricks 1.4.1 (January 31, 2023)

### Fixes

- Ignore case sensitivity in relation matches method. ([#265](https://github.com/databricks/dbt-databricks/pull/265))

## dbt-databricks 1.4.0 (January 25, 2023)

### Breaking changes

- Raise an exception when schema contains '.'. ([#222](https://github.com/databricks/dbt-databricks/pull/222))
  - Containing a catalog in `schema` is not allowed anymore.
  - Need to explicitly use `catalog` instead.

### Features

- Support Python 3.11 ([#233](https://github.com/databricks/dbt-databricks/pull/233))
- Support `incremental_predicates` ([#161](https://github.com/databricks/dbt-databricks/pull/161))
- Apply connection retry refactor, add defaults with exponential backoff ([#137](https://github.com/databricks/dbt-databricks/pull/137))
- Quote by Default ([#241](https://github.com/databricks/dbt-databricks/pull/241))
- Avoid show table extended command. ([#231](https://github.com/databricks/dbt-databricks/pull/231))
- Use show table extended with table name list for get_catalog. ([#237](https://github.com/databricks/dbt-databricks/pull/237))
- Add support for a glob pattern in the databricks_copy_into macro ([#259](https://github.com/databricks/dbt-databricks/pull/259))

## dbt-databricks 1.3.2 (November 9, 2022)

### Fixes

- Fix copy into macro when passing `expression_list`. ([#223](https://github.com/databricks/dbt-databricks/pull/223))
- Partially revert to fix the case where schema config contains uppercase letters. ([#224](https://github.com/databricks/dbt-databricks/pull/224))

## dbt-databricks 1.3.1 (November 1, 2022)

### Under the hood

- Show and log a warning when schema contains '.'. ([#221](https://github.com/databricks/dbt-databricks/pull/221))

## dbt-databricks 1.3.0 (October 14, 2022)

### Features

- Support python model through run command API, currently supported materializations are table and incremental. ([dbt-labs/dbt-spark#377](https://github.com/dbt-labs/dbt-spark/pull/377), [#126](https://github.com/databricks/dbt-databricks/pull/126))
- Enable Pandas and Pandas-on-Spark DataFrames for dbt python models ([dbt-labs/dbt-spark#469](https://github.com/dbt-labs/dbt-spark/pull/469), [#181](https://github.com/databricks/dbt-databricks/pull/181))
- Support job cluster in notebook submission method ([dbt-labs/dbt-spark#467](https://github.com/dbt-labs/dbt-spark/pull/467), [#194](https://github.com/databricks/dbt-databricks/pull/194))
  - In `all_purpose_cluster` submission method, a config `http_path` can be specified in Python model config to switch the cluster where Python model runs.
    ```py
    def model(dbt, _):
        dbt.config(
            materialized='table',
            http_path='...'
        )
        ...
    ```
- Use builtin timestampadd and timestampdiff functions for dateadd/datediff macros if available ([#185](https://github.com/databricks/dbt-databricks/pull/185))
- Implement testing for a test for various Python models ([#189](https://github.com/databricks/dbt-databricks/pull/189))
- Implement testing for `type_boolean` in Databricks ([dbt-labs/dbt-spark#471](https://github.com/dbt-labs/dbt-spark/pull/471), [#188](https://github.com/databricks/dbt-databricks/pull/188))
- Add a macro to support [COPY INTO](https://docs.databricks.com/spark/latest/spark-sql/language-manual/delta-copy-into.html) ([#190](https://github.com/databricks/dbt-databricks/pull/190))

### Under the hood

- Apply "Initial refactoring of incremental materialization" ([#148](https://github.com/databricks/dbt-databricks/pull/148))
  - Now dbt-databricks uses `adapter.get_incremental_strategy_macro` instead of `dbt_spark_get_incremental_sql` macro to dispatch the incremental strategy macro. The overwritten `dbt_spark_get_incremental_sql` macro will not work anymore.
- Better interface for python submission ([dbt-labs/dbt-spark#452](https://github.com/dbt-labs/dbt-spark/pull/452), [#178](https://github.com/databricks/dbt-databricks/pull/178))

## dbt-databricks 1.2.3 (September 26, 2022)

### Fixes

- Fix cancellation ([#173](https://github.com/databricks/dbt-databricks/pull/173))
- `http_headers` should be dict in the profile ([#174](https://github.com/databricks/dbt-databricks/pull/174))

## dbt-databricks 1.2.2 (September 8, 2022)

### Fixes

- Data is duplicated on reloading seeds that are using an external table ([#114](https://github.com/databricks/dbt-databricks/issues/114), [#149](https://github.com/databricks/dbt-databricks/issues/149))

### Under the hood

- Explicitly close cursors ([#163](https://github.com/databricks/dbt-databricks/pull/163))
- Upgrade databricks-sql-connector to 2.0.5 ([#166](https://github.com/databricks/dbt-databricks/pull/166))
- Embed dbt-databricks and databricks-sql-connector versions to SQL comments ([#167](https://github.com/databricks/dbt-databricks/pull/167))

## dbt-databricks 1.2.1 (August 24, 2022)

### Features

- Support Python 3.10 ([#158](https://github.com/databricks/dbt-databricks/pull/158))

## dbt-databricks 1.2.0 (August 16, 2022)

### Features

- Add grants to materializations ([dbt-labs/dbt-spark#366](https://github.com/dbt-labs/dbt-spark/issues/366), [dbt-labs/dbt-spark#381](https://github.com/dbt-labs/dbt-spark/pull/381))
- Add `connection_parameters` for databricks-sql-connector connection parameters ([#135](https://github.com/databricks/dbt-databricks/pull/135))
  - This can be used to customize the connection by setting additional parameters.
  - The full parameters are listed at [Databricks SQL Connector for Python](https://docs.databricks.com/dev-tools/python-sql-connector.html#connect-method).
  - Currently, the following parameters are reserved for `dbt-databricks`. Please use the normal credential settings instead.
    - server_hostname
    - http_path
    - access_token
    - session_configuration
    - catalog
    - schema

### Fixes

- Incremental materialization updated to not drop table first if full refresh for delta lake format, as it already runs _create or replace table_ ([dbt-labs/dbt-spark#286](https://github.com/dbt-labs/dbt-spark/issues/286), [dbt-labs/dbt-spark#287](https://github.com/dbt-labs/dbt-spark/pull/287))

### Under the hood

- Update `SparkColumn.numeric_type` to return `decimal` instead of `numeric`, since SparkSQL exclusively supports the former ([dbt-labs/dbt-spark#380](https://github.com/dbt-labs/dbt-spark/pull/380))
- Make minimal changes to support dbt Core incremental materialization refactor ([dbt-labs/dbt-spark#402](https://github.com/dbt-labs/dbt-spark/issue/402), [dbt-labs/dbt-spark#394](httpe://github.com/dbt-labs/dbt-spark/pull/394), [#136](https://github.com/databricks/dbt-databricks/pull/136))
- Add new basic tests `TestDocsGenerateDatabricks` and `TestDocsGenReferencesDatabricks` ([#134](https://github.com/databricks/dbt-databricks/pull/134))
- Set upper bound for `databricks-sql-connector` when Python 3.10 ([#154](https://github.com/databricks/dbt-databricks/pull/154))
  - Note that `databricks-sql-connector` does not officially support Python 3.10 yet.

### Contributors

- [@grindheim](https://github.com/grindheim) ([dbt-labs/dbt-spark#287](https://github.com/dbt-labs/dbt-spark/pull/287/))

## dbt-databricks 1.1.1 (July 19, 2022)

### Features

- Support for Databricks CATALOG as a DATABASE in DBT compilations ([#95](https://github.com/databricks/dbt-databricks/issues/95), [#89](https://github.com/databricks/dbt-databricks/pull/89), [#94](https://github.com/databricks/dbt-databricks/pull/94), [#105](https://github.com/databricks/dbt-databricks/pull/105))
  - Setting an initial catalog with `session_properties` is deprecated and will not work in the future release. Please use `catalog` or `database` to set the initial catalog.
  - When using catalog, `spark_build_snapshot_staging_table` macro will not be used. If trying to override the macro, `databricks_build_snapshot_staging_table` should be overridden instead.

### Fixes

- Block taking jinja2.runtime.Undefined into DatabricksAdapter ([#98](https://github.com/databricks/dbt-databricks/pull/98))
- Avoid using Cursor.schema API when database is None ([#100](https://github.com/databricks/dbt-databricks/pull/100))

### Under the hood

- Drop databricks-sql-connector 1.0 ([#108](https://github.com/databricks/dbt-databricks/pull/108))

## dbt-databricks 1.1.0 (May 11, 2022)

### Features

- Add support for [Delta constraints](https://docs.databricks.com/delta/delta-constraints.html) ([#71](https://github.com/databricks/dbt-databricks/pull/71))

### Under the hood

- Port testing framework changes from [dbt-labs/dbt-spark#299](https://github.com/dbt-labs/dbt-spark/pull/299) and [dbt-labs/dbt-spark#314](https://github.com/dbt-labs/dbt-spark/pull/314) ([#70](https://github.com/databricks/dbt-databricks/pull/70))

## dbt-databricks 1.0.3 (April 26, 2022)

### Fixes

- Make internal macros use macro dispatch pattern ([#72](https://github.com/databricks/dbt-databricks/pull/72))

## dbt-databricks 1.0.2 (March 31, 2022)

### Features

- Support for setting table properties as part of a model configuration ([#33](https://github.com/databricks/dbt-databricks/issues/33), [#49](https://github.com/databricks/dbt-databricks/pull/49))
- Get the session_properties map to work ([#57](https://github.com/databricks/dbt-databricks/pull/57))
- Bump up databricks-sql-connector to 1.0.1 and use the Cursor APIs ([#50](https://github.com/databricks/dbt-databricks/pull/50))

## dbt-databricks 1.0.1 (February 8, 2022)

### Features

- Inherit from dbt-spark for backward compatibility with spark-utils and other dbt packages ([#32](https://github.com/databricks/dbt-databricks/issues/32), [#35](https://github.com/databricks/dbt-databricks/pull/35))
- Add SQL Endpoint specific integration tests ([#45](https://github.com/databricks/dbt-databricks/pull/45), [#46](https://github.com/databricks/dbt-databricks/pull/46))

### Fixes

- Close the connection properly ([#34](https://github.com/databricks/dbt-databricks/issues/34), [#37](https://github.com/databricks/dbt-databricks/pull/37))

## dbt-databricks 1.0.0 (December 6, 2021)

### Features

- Make the connection use databricks-sql-connector ([#3](https://github.com/databricks/dbt-databricks/pull/3), [#7](https://github.com/databricks/dbt-databricks/pull/7))
- Make the default file format 'delta' ([#14](https://github.com/databricks/dbt-databricks/pull/14), [#16](https://github.com/databricks/dbt-databricks/pull/16))
- Make the default incremental strategy 'merge' ([#23](https://github.com/databricks/dbt-databricks/pull/23))
- Remove unnecessary stack trace ([#10](https://github.com/databricks/dbt-databricks/pull/10))

## dbt-spark 1.0.0 (December 3, 2021)

### Fixes

- Incremental materialization corrected to respect `full_refresh` config, by using `should_full_refresh()` macro ([#260](https://github.com/dbt-labs/dbt-spark/issues/260), [#262](https://github.com/dbt-labs/dbt-spark/pull/262/))

### Contributors

- [@grindheim](https://github.com/grindheim) ([#262](https://github.com/dbt-labs/dbt-spark/pull/262/))

## dbt-spark 1.0.0rc2 (November 24, 2021)

### Features

- Add support for Apache Hudi (hudi file format) which supports incremental merge strategies ([#187](https://github.com/dbt-labs/dbt-spark/issues/187), [#210](https://github.com/dbt-labs/dbt-spark/pull/210))

### Under the hood

- Refactor seed macros: remove duplicated code from dbt-core, and provide clearer logging of SQL parameters that differ by connection method ([#249](https://github.com/dbt-labs/dbt-spark/issues/249), [#250](https://github.com/dbt-labs/dbt-snowflake/pull/250))
- Replace `sample_profiles.yml` with `profile_template.yml`, for use with new `dbt init` ([#247](https://github.com/dbt-labs/dbt-spark/pull/247))

### Contributors

- [@vingov](https://github.com/vingov) ([#210](https://github.com/dbt-labs/dbt-spark/pull/210))

## dbt-spark 1.0.0rc1 (November 10, 2021)

### Under the hood

- Remove official support for python 3.6, which is reaching end of life on December 23, 2021 ([dbt-core#4134](https://github.com/dbt-labs/dbt-core/issues/4134), [#253](https://github.com/dbt-labs/dbt-snowflake/pull/253))
- Add support for structured logging ([#251](https://github.com/dbt-labs/dbt-spark/pull/251))

## dbt-spark 0.21.1 (Release TBD)

## dbt-spark 0.21.1rc1 (November 3, 2021)

### Fixes

- Fix `--store-failures` for tests, by suppressing irrelevant error in `comment_clause()` macro ([#232](https://github.com/dbt-labs/dbt-spark/issues/232), [#233](https://github.com/dbt-labs/dbt-spark/pull/233))
- Add support for `on_schema_change` config in incremental models: `ignore`, `fail`, `append_new_columns`. For `sync_all_columns`, removing columns is not supported by Apache Spark or Delta Lake ([#198](https://github.com/dbt-labs/dbt-spark/issues/198), [#226](https://github.com/dbt-labs/dbt-spark/issues/226), [#229](https://github.com/dbt-labs/dbt-spark/pull/229))
- Add `persist_docs` call to incremental model ([#224](https://github.com/dbt-labs/dbt-spark/issues/224), [#234](https://github.com/dbt-labs/dbt-spark/pull/234))

### Contributors

- [@binhnefits](https://github.com/binhnefits) ([#234](https://github.com/dbt-labs/dbt-spark/pull/234))

## dbt-spark 0.21.0 (October 4, 2021)

### Fixes

- Enhanced get_columns_in_relation method to handle a bug in open source deltalake which doesnt return schema details in `show table extended in databasename like '*'` query output. This impacts dbt snapshots if file format is open source deltalake ([#207](https://github.com/dbt-labs/dbt-spark/pull/207))
- Parse properly columns when there are struct fields to avoid considering inner fields: Issue ([#202](https://github.com/dbt-labs/dbt-spark/issues/202))

### Under the hood

- Add `unique_field` to better understand adapter adoption in anonymous usage tracking ([#211](https://github.com/dbt-labs/dbt-spark/pull/211))

### Contributors

- [@harryharanb](https://github.com/harryharanb) ([#207](https://github.com/dbt-labs/dbt-spark/pull/207))
- [@SCouto](https://github.com/Scouto) ([#204](https://github.com/dbt-labs/dbt-spark/pull/204))

## dbt-spark 0.21.0b2 (August 20, 2021)

### Fixes

- Add pyodbc import error message to dbt.exceptions.RuntimeException to get more detailed information when running `dbt debug` ([#192](https://github.com/dbt-labs/dbt-spark/pull/192))
- Add support for ODBC Server Side Parameters, allowing options that need to be set with the `SET` statement to be used ([#201](https://github.com/dbt-labs/dbt-spark/pull/201))
- Add `retry_all` configuration setting to retry all connection issues, not just when the `_is_retryable_error` function determines ([#194](https://github.com/dbt-labs/dbt-spark/pull/194))

### Contributors

- [@JCZuurmond](https://github.com/JCZuurmond) ([#192](https://github.com/fishtown-analytics/dbt-spark/pull/192))
- [@jethron](https://github.com/jethron) ([#201](https://github.com/fishtown-analytics/dbt-spark/pull/201))
- [@gregingenii](https://github.com/gregingenii) ([#194](https://github.com/dbt-labs/dbt-spark/pull/194))

## dbt-spark 0.21.0b1 (August 3, 2021)

## dbt-spark 0.20.1 (August 2, 2021)

## dbt-spark 0.20.1rc1 (August 2, 2021)

### Fixes

- Fix `get_columns_in_relation` when called on models created in the same run ([#196](https://github.com/dbt-labs/dbt-spark/pull/196), [#197](https://github.com/dbt-labs/dbt-spark/pull/197))

### Contributors

- [@ali-tny](https://github.com/ali-tny) ([#197](https://github.com/fishtown-analytics/dbt-spark/pull/197))

## dbt-spark 0.20.0 (July 12, 2021)

## dbt-spark 0.20.0rc2 (July 7, 2021)

### Features

- Add support for `merge_update_columns` config in `merge`-strategy incremental models ([#183](https://github.com/fishtown-analytics/dbt-spark/pull/183), [#184](https://github.com/fishtown-analytics/dbt-spark/pull/184))

### Fixes

- Fix column-level `persist_docs` on Delta tables, add tests ([#180](https://github.com/fishtown-analytics/dbt-spark/pull/180))

## dbt-spark 0.20.0rc1 (June 8, 2021)

### Features

- Allow user to specify `use_ssl` ([#169](https://github.com/fishtown-analytics/dbt-spark/pull/169))
- Allow setting table `OPTIONS` using `config` ([#171](https://github.com/fishtown-analytics/dbt-spark/pull/171))
- Add support for column-level `persist_docs` on Delta tables ([#84](https://github.com/fishtown-analytics/dbt-spark/pull/84), [#170](https://github.com/fishtown-analytics/dbt-spark/pull/170))

### Fixes

- Cast `table_owner` to string to avoid errors generating docs ([#158](https://github.com/fishtown-analytics/dbt-spark/pull/158), [#159](https://github.com/fishtown-analytics/dbt-spark/pull/159))
- Explicitly cast column types when inserting seeds ([#139](https://github.com/fishtown-analytics/dbt-spark/pull/139), [#166](https://github.com/fishtown-analytics/dbt-spark/pull/166))

### Under the hood

- Parse information returned by `list_relations_without_caching` macro to speed up catalog generation ([#93](https://github.com/fishtown-analytics/dbt-spark/issues/93), [#160](https://github.com/fishtown-analytics/dbt-spark/pull/160))
- More flexible host passing, https:// can be omitted ([#153](https://github.com/fishtown-analytics/dbt-spark/issues/153))

### Contributors

- [@friendofasquid](https://github.com/friendofasquid) ([#159](https://github.com/fishtown-analytics/dbt-spark/pull/159))
- [@franloza](https://github.com/franloza) ([#160](https://github.com/fishtown-analytics/dbt-spark/pull/160))
- [@Fokko](https://github.com/Fokko) ([#165](https://github.com/fishtown-analytics/dbt-spark/pull/165))
- [@rahulgoyal2987](https://github.com/rahulgoyal2987) ([#169](https://github.com/fishtown-analytics/dbt-spark/pull/169))
- [@JCZuurmond](https://github.com/JCZuurmond) ([#171](https://github.com/fishtown-analytics/dbt-spark/pull/171))
- [@cristianoperez](https://github.com/cristianoperez) ([#170](https://github.com/fishtown-analytics/dbt-spark/pull/170))

## dbt-spark 0.19.1 (April 2, 2021)

## dbt-spark 0.19.1b2 (February 26, 2021)

### Under the hood

- Update serialization calls to use new API in dbt-core `0.19.1b2` ([#150](https://github.com/fishtown-analytics/dbt-spark/pull/150))

## dbt-spark 0.19.0.1 (February 26, 2021)

### Fixes

- Fix package distribution to include incremental model materializations ([#151](https://github.com/fishtown-analytics/dbt-spark/pull/151), [#152](https://github.com/fishtown-analytics/dbt-spark/issues/152))

## dbt-spark 0.19.0 (February 21, 2021)

### Breaking changes

- Incremental models have `incremental_strategy: append` by default. This strategy adds new records without updating or overwriting existing records. For that, use `merge` or `insert_overwrite` instead, depending on the file format, connection method, and attributes of your underlying data. dbt will try to raise a helpful error if you configure a strategy that is not supported for a given file format or connection. ([#140](https://github.com/fishtown-analytics/dbt-spark/pull/140), [#141](https://github.com/fishtown-analytics/dbt-spark/pull/141))

### Fixes

- Capture hard-deleted records in snapshot merge, when `invalidate_hard_deletes` config is set ([#109](https://github.com/fishtown-analytics/dbt-spark/pull/143), [#126](https://github.com/fishtown-analytics/dbt-spark/pull/144))

## dbt-spark 0.19.0rc1 (January 8, 2021)

### Breaking changes

- Users of the `http` and `thrift` connection methods need to install extra requirements: `pip install dbt-spark[PyHive]` ([#109](https://github.com/fishtown-analytics/dbt-spark/pull/109), [#126](https://github.com/fishtown-analytics/dbt-spark/pull/126))

### Under the hood

- Enable `CREATE OR REPLACE` support when using Delta. Instead of dropping and recreating the table, it will keep the existing table, and add a new version as supported by Delta. This will ensure that the table stays available when running the pipeline, and you can track the history.
- Add changelog, issue templates ([#119](https://github.com/fishtown-analytics/dbt-spark/pull/119), [#120](https://github.com/fishtown-analytics/dbt-spark/pull/120))

### Fixes

- Handle case of 0 retries better for HTTP Spark Connections ([#132](https://github.com/fishtown-analytics/dbt-spark/pull/132))

### Contributors

- [@danielvdende](https://github.com/danielvdende) ([#132](https://github.com/fishtown-analytics/dbt-spark/pull/132))
- [@Fokko](https://github.com/Fokko) ([#125](https://github.com/fishtown-analytics/dbt-spark/pull/125))

## dbt-spark 0.18.1.1 (November 13, 2020)

### Fixes

- Fix `extras_require` typo to enable `pip install dbt-spark[ODBC]` (([#121](https://github.com/fishtown-analytics/dbt-spark/pull/121)), ([#122](https://github.com/fishtown-analytics/dbt-spark/pull/122)))

## dbt-spark 0.18.1 (November 6, 2020)

### Features

- Allows users to specify `auth` and `kerberos_service_name` ([#107](https://github.com/fishtown-analytics/dbt-spark/pull/107))
- Add support for ODBC driver connections to Databricks clusters and endpoints ([#116](https://github.com/fishtown-analytics/dbt-spark/pull/116))

### Under the hood

- Updated README links ([#115](https://github.com/fishtown-analytics/dbt-spark/pull/115))
- Support complete atomic overwrite of non-partitioned incremental models ([#117](https://github.com/fishtown-analytics/dbt-spark/pull/117))
- Update to support dbt-core 0.18.1 ([#110](https://github.com/fishtown-analytics/dbt-spark/pull/110), [#118](https://github.com/fishtown-analytics/dbt-spark/pull/118))

### Contributors

- [@danielhstahl](https://github.com/danielhstahl) ([#107](https://github.com/fishtown-analytics/dbt-spark/pull/107))
- [@collinprather](https://github.com/collinprather) ([#115](https://github.com/fishtown-analytics/dbt-spark/pull/115))
- [@charlottevdscheun](https://github.com/charlottevdscheun) ([#117](https://github.com/fishtown-analytics/dbt-spark/pull/117))
- [@Fokko](https://github.com/Fokko) ([#117](https://github.com/fishtown-analytics/dbt-spark/pull/117))

## dbt-spark 0.18.0 (September 18, 2020)

### Under the hood

- Make a number of changes to support dbt-adapter-tests ([#103](https://github.com/fishtown-analytics/dbt-spark/pull/103))
- Update to support dbt-core 0.18.0. Run CI tests against local Spark, Databricks ([#105](https://github.com/fishtown-analytics/dbt-spark/pull/105))<|MERGE_RESOLUTION|>--- conflicted
+++ resolved
@@ -5,11 +5,8 @@
 ### Features
 
 - Added support for model contracts ([#336](https://github.com/databricks/dbt-databricks/pull/336))
-<<<<<<< HEAD
+- Include log events from databricks-sql-connector in dbt logging output.
 - Adapter now populates the `query_id` field in `run_results.json` with Query History API query ID.
-=======
-- Include log events from databricks-sql-connector in dbt logging output.
->>>>>>> e3bc5344
 
 ## dbt-databricks 1.5.1 (May 9, 2023)
 
