<<<<<<< HEAD
## dbt-databricks 1.11.2 (TBD)
=======
## dbt-databricks 1.11.3 (TBD)

## dbt-databricks 1.11.2 (Nov 18, 2025)

### Fixes

- pin 'click' to work around pip install issue in Lakeflow
>>>>>>> bfcb5c7c

## dbt-databricks 1.11.1 (Nov 17, 2025)

### Features

- Add support for `hard_deletes='new_record'` in snapshot materializations, enabling tracking of deleted source records with dedicated deletion records marked by `dbt_is_deleted` column (thanks @randypitcherii!) ([#1176](https://github.com/databricks/dbt-databricks/issues/1176), [#1263](https://github.com/databricks/dbt-databricks/pull/1263))
  - Implements complete support for all three `hard_deletes` modes: `ignore` (default), `invalidate`, and `new_record`
  - `new_record` mode creates deletion records with actual source column values and `dbt_is_deleted=true` for full audit trail
  - `invalidate` mode uses Delta Lake's `WHEN NOT MATCHED BY SOURCE` clause to set `dbt_valid_to` on deleted records
  - Uses Databricks native BOOLEAN type for `dbt_is_deleted` column for improved type safety and performance

### Fixes

- Fix bug that was applying UniForm tblproperties on managed Iceberg tables causing materializations to fail
- Switch to a more reliable mechanism for checking schema existence (forward-ported from 1.10.15) ([1261](https://github.com/databricks/dbt-databricks/pull/1261))

### Under the hood

- Add validation for query tag value length and auto-escape special characters
- Add `@@` prefix to system query tag keys

## dbt-databricks 1.11.0 (Nov 3, 2025)

### Features

- Support databricks_tags for MV/STs
- Add support for scalar SQL functions (SQL UDFs) ([1197](https://github.com/databricks/dbt-databricks/pull/1197))
- Add liquid clustering config for materialized views and streaming tables (thanks @reflection!) ([1101](https://github.com/databricks/dbt-databricks/pull/1101))
- Add official support for `insert_overwrite` incremental strategy for SQL warehouses. This strategy now uses `REPLACE ON` syntax for all compute types (previously `INSERT OVERWRITE`). This behavior is gated behind behavior flag `use_replace_on_for_insert_overwrite` which default `true` ([1025](https://github.com/databricks/dbt-databricks/issues/1025))
- Add support for Databricks query tags
- Add support for managed iceberg when `table_format` is set to `iceberg`. This behavior is gated behind behavior flag `use_managed_iceberg` which defaults to `false`
- Support delete+insert incremental strategy (thanks @canbekley!) ([1217](https://github.com/databricks/dbt-databricks/issues/1217))

### Fixes

- **BREAKING:** Fix column order mismatch bug in incremental models by using INSERT BY NAME syntax ([#1211](https://github.com/databricks/dbt-databricks/issues/1211))
  - When using `on_schema_change: sync_all_columns`, dbt previously used positional column matching in INSERT statements, causing values to be inserted into wrong columns when column order changed
  - Now uses Databricks `INSERT BY NAME` syntax to match columns by name instead of position, preventing data corruption
  - **Breaking Change**: Requires Databricks Runtime 12.2 LTS or higher
  - Users on older runtimes should pin to dbt-databricks 1.10.x
  - Affects all incremental strategies: `append`, `insert_overwrite`, `replace_where`, and `merge` (via table creation)
- Fix case-sensitivity issues with column name handling in persist_docs and config diff operations ([#1215](https://github.com/databricks/dbt-databricks/issues/1215))
  - Fixed KeyError when column names in models had different casing than YAML schema definitions
  - Improved efficiency of column tags and comments change detection to use case-insensitive comparison
- Use backtick quoting for everything to avoid errors with special characters ([1186](https://github.com/databricks/dbt-databricks/pull/1186))
- Ensure column compare always uses lower case names (since Databricks stores internally as lower case) ([1190](https://github.com/databricks/dbt-databricks/pull/1190))
- Fix incompatible schema error during streaming table creation ([1235](https://github.com/databricks/dbt-databricks/issues/1235))
- Reintroduce support for external so as not to break users ([1240](1240))

### Under the Hood

- Materialized views now uses `CREATE OR REPLACE` where appropriate, instead of DROP + CREATE
- Refactor to use Databricks SDK for API calls ([1185](https://github.com/databricks/dbt-databricks/pull/1185))
- Update dependency versions, and start using uv ([1199](https://github.com/databricks/dbt-databricks/pull/1199))
- Upgrade ruff and mypy ([1207](https://github.com/databricks/dbt-databricks/pull/1207))
- Allow create or replace semantics on full refresh in Mat V2 ([1210](https://github.com/databricks/dbt-databricks/pull/1210))
- Add centralized DBR capability system for managing version-dependent features with per-compute caching ([#1218](https://github.com/databricks/dbt-databricks/pull/1218))
- **BREAKING:** Removing the 'use_info_schema_for_columns' behavior flag, as we have a better mechanism for getting complex type information - DESCRIBE EXTENDED ... AS JSON. This is a breaking change because it requires a modern DBR (or SQL Warehouse) in order to function ([1226](https://github.com/databricks/dbt-databricks/pull/1226))
- Use atomic `CREATE OR REPLACE` instead of DROP + CREATE for managed Iceberg tables
- Drop support for python 3.9, adds 3.13 ([1240](https://github.com/databricks/dbt-databricks/pull/1240))
  -- **BREAKING:** Flipping the default for USE_USER_FOLDER_FOR_PYTHON to true ([1248](https://github.com/databricks/dbt-databricks/pull/1248))

## dbt-databricks 1.10.14 (October 22, 2025)

### Under the hood

- Update dependency versions ([1227](https://github.com/databricks/dbt-databricks/pull/1227))

## dbt-databricks 1.10.13 (October 21, 2025)

### Fixes

- Fix issue causing MV/STs to always trigger as having their config changed ([1181](http://github.com/databricks/dbt-databricks/pull/1181))
- Fix pydantic v2 deprecation warning "Valid config keys have changed in V2" (thanks @Korijn!) ([1194](https://github.com/databricks/dbt-databricks/pull/1194))
- Fix snapshots not applying databricks_tags config ([1192](https://github.com/databricks/dbt-databricks/pull/1192))
- Fix to respect varchar and char when using describe extended as json ([1220](https://github.com/databricks/dbt-databricks/pull/1220))

### Under the hood

- Update dependency versions ([1223](https://github.com/databricks/dbt-databricks/pull/1223))

## dbt-databricks 1.10.12 (September 8, 2025)

### Under the hood

- Update dependency versions ([1178](https://github.com/databricks/dbt-databricks/pull/1178))

## dbt-databricks 1.10.11 (September 2, 2025)

### Fixes

- Improve ANSI mode error handling for Python models and add debug instrumentation ([1157](https://github.com/databricks/dbt-databricks/pull/1157))
- Remove external path on intermediate tables for incremental models (with Materialization V2) ([1161](https://github.com/databricks/dbt-databricks/pull/1161))
- Fix get_columns_in_relation branching logic for streaming tables to prevent it from running `AS JSON`
- Fix model-level compute override connection logic that was causing invalid spark configs to be set on SQL warehouses

### Under the hood

- Improve performance of schema enumeration/validation ([1168](https://github.com/databricks/dbt-databricks/pull/1168))

## dbt-databricks 1.10.10 (August 20, 2025)

### Fixes

- Gate column comment syntax on DBR version for better compatibility ([1151](https://github.com/databricks/dbt-databricks/pull/1151))

### Documentation

- Update Databricks Job documentation to match current terminology ([1145](https://github.com/databricks/dbt-databricks/pull/1145))

## dbt-databricks 1.10.9 (August 7, 2025)

### Features

- Support column tags for views using `ALTER TABLE`

### Under the hood

- Revert `REPLACE USING` syntax being used for insert overwrite ([1025](https://github.com/databricks/dbt-databricks/issues/1025))

## dbt-databricks 1.10.8 (August 4, 2025)

### Features

- Support insert_overwrite incremental strategy for SQL warehouses ([1025](https://github.com/databricks/dbt-databricks/issues/1025))

### Fixes

- Add fallback logic for known error types for `DESCRIBE TABLE EXTENDED .. AS JSON` for better reliability ([1128](https://github.com/databricks/dbt-databricks/issues/1128))
- Fix no-op logic for views that is causing some incremental materializations to be skipped ([1122](https://github.com/databricks/dbt-databricks/issues/1122))
- Fix check constraints keep getting replaced [issue-1109](https://github.com/databricks/dbt-databricks/issues/1109)

### Under the Hood

- Simplify connection management to align with base adapter. Connections are no longer cached per-thread

## dbt-databricks 1.10.7 (July 31, 2025)

### Features

- feat: add pr linting to enforce conventional commits [issue-1111](https://github.com/databricks/dbt-databricks/issues/1083)

### Fixes

- Do not use `DESCRIBE TABLE EXTENDED .. AS JSON` for STs when DBR version < 17.1. Do not use at all for MVs (not yet supported)

## dbt-databricks 1.10.6 (July 30, 2025)

### Fixes

- Fix bug introduced by the fix for https://github.com/databricks/dbt-databricks/issues/1083. `DESCRIBE TABLE EXTENDED .. AS JSON` is now only used for DBR versions 16.2 and above

## dbt-databricks 1.10.5 (July 25, 2025)

### Features

- Add cloning support for the the external tables (thanks @samgans!) ([1079](https://github.com/databricks/dbt-databricks/pull/1079))

### Fixes

- Fix inefficient query when getting column schema for MV/STs ([1074](https://github.com/databricks/dbt-databricks/issues/1074))
- Fix bug causing false positives in diffing constraints between existing relation and model config for incremental runs ([1081](https://github.com/databricks/dbt-databricks/issues/1081))
- Fix bug causing "main is not being called during running model" errors for some view updates ([1077](https://github.com/databricks/dbt-databricks/issues/1077))
- Fix bug that causes materialization (V2) to fail when data type is long enough to be truncated by DESCRIBE TABLE ([1083](https://github.com/databricks/dbt-databricks/issues/1083))
- Fix the bugs with external tabls cloning [1095](https://github.com/databricks/dbt-databricks/pull/1095) (thanks @samgans!)
- Fix MV/ST materializations with complex data types ([1100](https://github.com/databricks/dbt-databricks/issues/1100))

### Under the Hood

- Dropping primary key constraints in incremental runs now trigger cascading deletes (i.e. foreign key constraints referencing it will also be dropped)

## dbt-databricks 1.10.4 (June 24, 2025)

### Features

- Support column tags (with Materialization V2) ([649](https://github.com/databricks/dbt-databricks/issues/649))
- Support column masking (with Materialization V2) ([670](https://github.com/databricks/dbt-databricks/issues/670))

### Fixes

- Fix bug where schema update causes insert_overwrite strategy to fail on subsequent runs ([1057](https://github.com/databricks/dbt-databricks/issues/1057))
- Fix ACL permissions not applied to notebook jobs created by DBT Python model ([1015](https://github.com/databricks/dbt-databricks/pull/1015))
- Fix bug where model run fails if catalog contains a metric view ([1045](https://github.com/databricks/dbt-databricks/issues/1045))
- Disable removing table tags and column tags to allow dbt tags to coexist with automatically added Databricks tags ([1069](https://github.com/databricks/dbt-databricks/issues/1069))
- Fix bug where python model run starts before all libraries are installed on the cluster ([1028](https://github.com/databricks/dbt-databricks/issues/1028))
- Fix bug where incorrect insert overwrite exception was being thrown when overriding compute at model level ([1032](https://github.com/databricks/dbt-databricks/issues/1032))
- Fix bug that was causing failures when multiple foreign key constraints are defined in a model ([1034](https://github.com/databricks/dbt-databricks/issues/1034))
- Fix location_root config not being treated case sensitive ([1037](https://github.com/databricks/dbt-databricks/issues/1037))
- Fix column comments for streaming tables and materialized views ([1049](https://github.com/databricks/dbt-databricks/issues/1049))

### Under the Hood

- Update to dbt-core 1.10.1
- Update to dbt-common 1.24.0

## dbt-databricks 1.10.3 (June 4, 2025)

### Fixes

- Fix for breaking change in dbt-adapters

## dbt-databricks 1.10.2 (May 21, 2025)

### Features

- Support constraint updates on incremental runs (with Materialization V2) ([1013](https://github.com/databricks/dbt-databricks/pull/1013))
- Add catalog integration support - set table formats, file formats, and locations in `catalogs.yml` ([1012](https://github.com/databricks/dbt-databricks/pull/1012))

### Fixes

- Fix bug with multiple not_null constraints defined on the model level ([1008](https://github.com/databricks/dbt-databricks/pull/1008))
- Fix bug with temp tables not being dropped after python model is materialized ([1010](https://github.com/databricks/dbt-databricks/issues/1010))
- Fix bug with alter view dispatch where dbt could not find the approprate macro ([1029](https://github.com/databricks/dbt-databricks/pull/1029))

## dbt-databricks 1.10.1 (Apr 29, 2025)

### Fixes

- Fix: DBT Python Model Canceled Notebook Job Treated as Successful ([985](https://github.com/databricks/dbt-databricks/pull/985))
- Fix failures when models end with ';' ([990](https://github.com/databricks/dbt-databricks/pull/990))
- Added internal table property delta.columnMapping.maxColumnId to ignore_list to allow enabling delta.columnMapping.mode without breaking concurrent job runs (thanks @
  iamatharkhan!) ([991](https://github.com/databricks/dbt-databricks/pull/991))
- For insert_overwrite, raise exception when using SQL Warehouse and inform users that such use causes truncate + insert ([992](https://github.com/databricks/dbt-databricks/pull/992))
- Remove illegal characters in unique temporary table names which prevented dropping these tables on session close (thanks @geo-martino!) ([995](https://github.com/databricks/dbt-databricks/pull/995))
- Dropping a pre-existing backup relation now removes the pre-existing relation name from the cache (thanks @geo-martino!).
  ([999](https://github.com/databricks/dbt-databricks/pull/999))
- Error no longer thrown when setting `requires_full_refresh` attribute after comment is changed on view and `view_update_via_alter` is true (thanks @geo-martino!)
  ([1000](https://github.com/databricks/dbt-databricks/pull/1000))
- Many fixes related to how we handle view replacements, but specifically allowing views to function properly with using unique temporary names (thanks @geo-martino for help with validation!) ([1004](https://github.com/databricks/dbt-databricks/pull/1004))

## dbt-databricks 1.10.0 (Apr 08, 2025)

### Features

- Support databricks OAuth M2M auth type. Updated OAuth readme doc with instructions.([827](https://github.com/databricks/dbt-databricks/pull/827))
- Introduced use_materialization_v2 flag for gating materialization revamps. ([844](https://github.com/databricks/dbt-databricks/pull/844))
- Introduce Tables V2, including safe_table_create which will not change the production table unless new data can safely be ingested ([927](https://github.com/databricks/dbt-databricks/pull/927))
- Views V2, including renaming safe_table_create to use_safer_relation_operations, and adding view_update_via_alter, to allow updating views by altering, instead of recreating ([954](https://github.com/databricks/dbt-databricks/pull/954))
- Remover blockers to custom incremental strategies ([972](https://github.com/databricks/dbt-databricks/pull/972))

### Under the Hood

- Update pinned python SDK version from 0.17.0 to 0.41.0. ([827](https://github.com/databricks/dbt-databricks/pull/827))
- Update pinned python SDK version from 0.41.0 to 0.46.0 ([969](https://github.com/databricks/dbt-databricks/pull/969))
- Implement new constraint logic for use_materialization_v2 flag ([846](https://github.com/databricks/dbt-databricks/pull/846/files)), ([876](https://github.com/databricks/dbt-databricks/pull/876))
  - Quote constraint names if we quote column names (thanks @samuelberntzen!) ([966](https://github.com/databricks/dbt-databricks/pull/966))
- Streamlining debug logging to make it more usable ([946](https://github.com/databricks/dbt-databricks/pull/946))
- Upgrading Databricks SQL Connector to V4 ([962](https://github.com/databricks/dbt-databricks/pull/962))
- Validation of sample mode ([961](https://github.com/databricks/dbt-databricks/pull/961))
- Move liquid clustering behavior to on_config_change approach for incremental ([968](https://github.com/databricks/dbt-databricks/pull/968))
- Move column coments to on_config_change approach ([981](https://github.com/databricks/dbt-databricks/pull/981))

### Fixes

- Switch to using full_data_type column when using info schema for column info ([950](https://github.com/databricks/dbt-databricks/pull/950))

## dbt-databricks 1.9.7 (Feb 25, 2025)

### Fixes

- Fix for missing language extraction from query header ([945](https://github.com/databricks/dbt-databricks/pull/945))

## dbt-databricks 1.9.6 (Feb 24, 2025)

### Fixes

- Fix for parse raising error for not having credentials ([941](https://github.com/databricks/dbt-databricks/pull/941))

### Under the Hood

- Refactoring of some connection internals ([929](https://github.com/databricks/dbt-databricks/pull/929))

## dbt-databricks 1.9.5 (Feb 13, 2025)

### Features

- Add `auto_liquid_cluster` config to enable Auto Liquid Clustering for Delta-based dbt models (thanks @ShaneMazur!) ([935](https://github.com/databricks/dbt-databricks/pull/935))
- Prepare for environments for python models with serverless clusters ([938](https://github.com/databricks/dbt-databricks/pull/938))

### Fixes

- table_format: iceberg is unblocked for snapshots ([930](https://github.com/databricks/dbt-databricks/pull/930))
- Fix for regression in glue table listing behavior ([934](https://github.com/databricks/dbt-databricks/pull/934))
- Use POSIX standard when creating location for the tables (thanks @gsolasab!) ([919](https://github.com/databricks/dbt-databricks/pull/919))

### Under the Hood

- Collapsing to a single connection manager (since the old one no longer works) ([910](https://github.com/databricks/dbt-databricks/pull/910))
- Clean up cursor management in the hopes of limiting issues with cancellation ([912](https://github.com/databricks/dbt-databricks/pull/912))

## dbt-databricks 1.9.4 (Jan 30, 2025)

### Under the Hood

- Pinned the python sql connector to 3.6.0 as a temporary measure while we investigate failure to wait for cluster start

## dbt-databricks 1.9.3

Yanked due to being published with the incorrect bits

## dbt-databricks 1.9.2 (Jan 21, 2025)

### Features

- Update snapshot materialization to support new snapshot features ([904](https://github.com/databricks/dbt-databricks/pull/904))

### Under the Hood

- Refactor global state reading ([888](https://github.com/databricks/dbt-databricks/pull/888))
- Switch to relation.render() for string interpolation ([903](https://github.com/databricks/dbt-databricks/pull/903))
- Ensure retry defaults for PySQL ([907](https://github.com/databricks/dbt-databricks/pull/907))

## dbt-databricks 1.9.1 (December 16, 2024)

### Features

- Merge strategy now supports the `update set ...` action with the explicit list of updates for `when not matched by source` ([866](https://github.com/databricks/dbt-databricks/pull/866)) (thanks @mi-volodin).

### Under the Hood

- Removed pins for pandas and pydantic to ease user burdens ([874](https://github.com/databricks/dbt-databricks/pull/874))
- Add more relation types to make codegen happy ([875](https://github.com/databricks/dbt-databricks/pull/875))
- add UP ruleset ([865](https://github.com/databricks/dbt-databricks/pull/865))

## dbt-databricks 1.9.0 (December 9, 2024)

### Features

- Add config for generating unique tmp table names for enabling parralel merge (thanks @huangxingyi-git!) ([854](https://github.com/databricks/dbt-databricks/pull/854))
- Add support for serverless job clusters on python models ([706](https://github.com/databricks/dbt-databricks/pull/706))
- Add 'user_folder_for_python' behavior to switch writing python model notebooks to the user's folder ([835](https://github.com/databricks/dbt-databricks/pull/835))
- Merge capabilities are extended ([739](https://github.com/databricks/dbt-databricks/pull/739)) to include the support for the following features (thanks @mi-volodin):
  - `with schema evolution` clause (requires Databricks Runtime 15.2 or above);
  - `when not matched by source` clause, only for `delete` action
  - `matched`, `not matched` and `not matched by source` condition clauses;
  - custom aliases for source and target tables can be specified and used in condition clauses;
  - `matched` and `not matched` steps can now be skipped;
- Allow for the use of custom constraints, using the `custom` constraint type with an `expression` as the constraint (thanks @roydobbe). ([792](https://github.com/databricks/dbt-databricks/pull/792))
- Add "use_info_schema_for_columns" behavior flag to turn on use of information_schema to get column info where possible. This may have more latency but will not truncate complex data types the way that 'describe' can. ([808](https://github.com/databricks/dbt-databricks/pull/808))
- Add support for table_format: iceberg. This uses UniForm under the hood to provide iceberg compatibility for tables or incrementals. ([815](https://github.com/databricks/dbt-databricks/pull/815))
- Add `include_full_name_in_path` config boolean for external locations. This writes tables to {location_root}/{catalog}/{schema}/{table} ([823](https://github.com/databricks/dbt-databricks/pull/823))
- Add a new `workflow_job` submission method for python, which creates a long-lived Databricks Workflow instead of a one-time run (thanks @kdazzle!) ([762](https://github.com/databricks/dbt-databricks/pull/762))
- Allow for additional options to be passed to the Databricks Job API when using other python submission methods. For example, enable email_notifications (thanks @kdazzle!) ([762](https://github.com/databricks/dbt-databricks/pull/762))
- Support microbatch incremental strategy using replace_where ([825](https://github.com/databricks/dbt-databricks/pull/825))

### Fixes

- Replace array indexing with 'get' in split_part so as not to raise exception when indexing beyond bounds ([839](https://github.com/databricks/dbt-databricks/pull/839))
- Set queue enabled for Python notebook jobs ([856](https://github.com/databricks/dbt-databricks/pull/856))
- Ensure columns that are added get backticked ([859](https://github.com/databricks/dbt-databricks/pull/859))

### Under the Hood

- Significant refactoring and increased testing of python_submissions ([830](https://github.com/databricks/dbt-databricks/pull/830))
- Fix places where we were not properly closing cursors, and other test warnings ([713](https://github.com/databricks/dbt-databricks/pull/713))
- Drop support for Python 3.8 ([713](https://github.com/databricks/dbt-databricks/pull/713))
- Upgrade databricks-sql-connector dependency to 3.5.0 ([833](https://github.com/databricks/dbt-databricks/pull/833))
- Prepare for python typing deprecations ([837](https://github.com/databricks/dbt-databricks/pull/837))
- Fix behavior flag use in init of DatabricksAdapter (thanks @VersusFacit!) ([836](https://github.com/databricks/dbt-databricks/pull/836))
- Restrict pydantic to V1 per dbt Labs' request ([843](https://github.com/databricks/dbt-databricks/pull/843))
- Switching to Ruff for formatting and linting ([847](https://github.com/databricks/dbt-databricks/pull/847)
- Switching to Hatch and pyproject.toml for project config ([853](https://github.com/databricks/dbt-databricks/pull/853))

## dbt-databricks 1.8.7 (October 10, 2024)

### Features

- Add config for generating unique tmp table names for enabling parralel replace-where (thanks @huangxingyi-git!) ([811](https://github.com/databricks/dbt-databricks/pull/811))

### Fixes

- Stop setting cluster by to None. If you want to drop liquid clustering, you will need to full-refresh ([806]https://github.com/databricks/dbt-databricks/pull/806)
- Don't define table properties on snapshot staging views (thanks @jelmerk!) ([820](https://github.com/databricks/dbt-databricks/pull/820))

## dbt-databricks 1.8.6 (September 18, 2024)

### Fixes

- Persist table comments for incremental models, snapshots and dbt clone (thanks @henlue!) ([750](https://github.com/databricks/dbt-databricks/pull/750))
- Add relation identifier (i.e. table name) in auto generated constraint names, also adding the statement of table list for foreign keys (thanks @elca-anh!) ([774](https://github.com/databricks/dbt-databricks/pull/774))
- Update tblproperties on incremental runs. Note: only adds/edits. Deletes are too risky/complex for now ([765](https://github.com/databricks/dbt-databricks/pull/765))
- Update default scope/redirect Url for OAuth U2M, so with default OAuth app user can run python models ([776](https://github.com/databricks/dbt-databricks/pull/776))
- Fix foreign key constraints by switching from `parent` to `to` and `parent_columns` to `to_columns` ([789](https://github.com/databricks/dbt-databricks/pull/789))
- Now handles external shallow clones without blowing up ([795](https://github.com/databricks/dbt-databricks/pull/795))

## dbt-databricks 1.8.5 (August 6, 2024)

### Fixes

- Alter column statements are now done before the alter table statement (thanks @frankivo!). ([731](https://github.com/databricks/dbt-databricks/pull/731))
- Always use lower case when gathering metadata (since objects are stored internally as lower case regardless of how we create them) ([742](https://github.com/databricks/dbt-databricks/pull/742))
- Persist table comments for python models ([743](https://github.com/databricks/dbt-databricks/pull/743))
- Stop cursor destructor warnings ([744](https://github.com/databricks/dbt-databricks/pull/744))
- Race condition on cluster creation. (thanks @jurasan!) ([751](https://github.com/databricks/dbt-databricks/pull/751))

## dbt-databricks 1.8.4 (July 17, 2024)

### Fixes

- Fix `dbt seed` command failing for a seed file when the columns for that seed file were partially defined in the properties file. (thanks @kass-artur!) ([724](https://github.com/databricks/dbt-databricks/pull/724))
- Add more tblproperties to be ignored with MV/ST ([736](https://github.com/databricks/dbt-databricks/pull/736))

### Under the Hood

- Readd the External relation type for compliance with adapter expectations ([728](https://github.com/databricks/dbt-databricks/pull/728))

## dbt-databricks 1.8.3 (June 25, 2024)

### Fixes

- Fix missing catalog name in one of the metadata gathering calls ([714](https://github.com/databricks/dbt-databricks/pull/714))

## dbt-databricks 1.8.2 (June 24, 2024)

### Fixes

- Undo the removal of spark.sql.sources.partitionOverwriteMode = DYNAMIC ([688](https://github.com/databricks/dbt-databricks/pull/688))
- Set spark.sql.sources.partitionOverwriteMode = STATIC on --full-refresh to ensure existing rows are removed ([697](https://github.com/databricks/dbt-databricks/pull/697))
- Migrate to using system.information_schema to fix issue with catalog renames ([692](https://github.com/databricks/dbt-databricks/pull/692))
- Cancel python jobs when dbt operation is canceled (thanks @gaoshihang for kicking this off!) ([693](https://github.com/databricks/dbt-databricks/pull/693))
- Fix the default redirect_url and scopes of the client `dbt-databricks` ([704](https://github.com/databricks/dbt-databricks/pull/704))

### Under the Hood

- Reduce severity of logging when expected 24 hour token expiration for Azure SPA (thanks @thijs-nijhuis!) ([699](https://github.com/databricks/dbt-databricks/pull/699))
- Migrate remaining unit tests off of unittest.TestCase ([701](https://github.com/databricks/dbt-databricks/pull/701))

## dbt-databricks 1.8.1 (May 29, 2024)

### Features

- Support Liquid Clustering for python models ([663](https://github.com/databricks/dbt-databricks/pull/663))
- Update Liquid Clustering columns on is_incremental runs ([686](https://github.com/databricks/dbt-databricks/pull/686))

### Fixes

- Rerunning seed with external location + persist_doc now more resilient ([662](https://github.com/databricks/dbt-databricks/pull/662))
- Fix issue with running while a refresh is in progress with MV/ST ([674](https://github.com/databricks/dbt-databricks/pull/674))
- Fix issue with running a refresh with MV/ST that need names to be escaped ([674](https://github.com/databricks/dbt-databricks/pull/674))

### Under the Hood

- Delay loading of agate library to improve startup (thanks @dwreeves for getting this started!) ([661](https://github.com/databricks/dbt-databricks/pull/661))
- Updating to dbt-adapters~=1.2.0 ([683](https://github.com/databricks/dbt-databricks/pull/683))

## dbt-databricks 1.8.0 (May 23, 2024)

### Features

- Support `on_config_change` for materialized views, expand the supported config options ([536](https://github.com/databricks/dbt-databricks/pull/536)))
- Support `on_config_change` for streaming tables, expand the supported config options ([569](https://github.com/databricks/dbt-databricks/pull/569)))
- Support Databricks tags for tables/views/incrementals ([631](https://github.com/databricks/dbt-databricks/pull/631))

### Under the Hood

- Upgrade databricks-sql-connector to 3.1.0 ([593](https://github.com/databricks/dbt-databricks/pull/593))
- Migrate to decoupled architecture ([596](https://github.com/databricks/dbt-databricks/pull/596))
- Finish migrating integration tests ([623](https://github.com/databricks/dbt-databricks/pull/623))
- Streamline the process of determining materialization types ([655](https://github.com/databricks/dbt-databricks/pull/655))
- Improve catalog performance by getting column description from project for UC ([658](https://github.com/databricks/dbt-databricks/pull/658))

## dbt-databricks 1.7.16 (May 21, 2024)

### Fixes

- Fix the issue that 1.7.15 was intended to fix (conn not initialized exception) ([671](https://github.com/databricks/dbt-databricks/pull/671))

## dbt-databricks 1.7.15 (May 16, 2024)

### Fixes

- Give sensible logs when connection errors ([666](https://github.com/databricks/dbt-databricks/pull/666))

## dbt-databricks 1.7.14 (May 1, 2024)

### Fixes

- Auth headers should now evaluate at call time ([648](https://github.com/databricks/dbt-databricks/pull/648))
- User-configurable OAuth Scopes (currently limited to AWS) (thanks @stevenayers!) ([641](https://github.com/databricks/dbt-databricks/pull/641))

### Under the hood

- Reduce default idle limit for connection reuse to 60s and start organizing event logging ([648](https://github.com/databricks/dbt-databricks/pull/648))

## dbt-databricks 1.7.13 (April 8, 2024)

### Features

- Apply tblproperties to python models (using alter table) ([633](https://github.com/databricks/dbt-databricks/pull/633))
- Make OAuth redirect url configurable (thanks @johnsequeira-paradigm for the inspiration!) ([635]https://github.com/databricks/dbt-databricks/pull/635)

### Fixes

- Up default socket timeout to 10 minutes

## dbt-databricks 1.7.11 (Mar 26, 2024)

### Fixes

- For HMS, ref all doc comments from dbt project due to poor performance retrieving them from Databricks ([618](https://github.com/databricks/dbt-databricks/pull/618))

## dbt-databricks 1.7.10 (Mar 19, 2024)

### Fixes

- Fix a corner case for insert into where NULL should be DEFAULT ([607](https://github.com/databricks/dbt-databricks/pull/607))
- Fixed integration tests that were leaving behind schemas after running ([613](https://github.com/databricks/dbt-databricks/pull/613))
- Fix performance issue associated with persist docs by turning off incremental catalog generation (thanks @mikealfare!) ([615](https://github.com/databricks/dbt-databricks/pull/615))
- Pin protobuf to < 5 to stop incompatibility breaks ([616](https://github.com/databricks/dbt-databricks/pull/616))

## dbt-databricks 1.7.9 (Mar 5, 2024)

### Fixes

- Fix for U2M flow on windows (sharding long passwords) (thanks @thijs-nijhuis-shell!) ([597](https://github.com/databricks/dbt-databricks/pull/597))
- Fix regression in incremental behavior, and align more with dbt-core expectations ([604](https://github.com/databricks/dbt-databricks/pull/604))
- Don't fail for unknown types when listing schema ([600](https://github.com/databricks/dbt-databricks/pull/600))

## dbt-databricks 1.7.8 (Feb 22, 2024)

### Fixes

- Fixed the behavior of the incremental schema change ignore option to properly handle the scenario when columns are dropped (thanks @case-k-git!) ([580](https://github.com/databricks/dbt-databricks/pull/580))
- Fixed export of saved queries (thanks @peterallenwebb!) ([588](https://github.com/databricks/dbt-databricks/pull/588))
- Properly match against null for merging matching rows ([590](https://github.com/databricks/dbt-databricks/pull/590))

## dbt-databricks 1.7.7 (Feb 6, 2024)

### Fixes

- Rollback databricks-sql-connector to 2.9.3 to actually fix connection timeout issue ([578](https://github.com/databricks/dbt-databricks/pull/578))

## dbt-databricks 1.7.6 (Feb 6, 2024)

Skipped due to incorrect files in deployed package

## dbt-databricks 1.7.5 (Jan 30, 2024) (Pulled due to poor SQL Warehouse connection behavior)

### Fixes

- Pin databricks sdk to 0.17.0 to fix connection timeout issue ([571](https://github.com/databricks/dbt-databricks/pull/571))

## dbt-databricks 1.7.4 (Jan 24, 2024) (Pulled due to poor SQL Warehouse connection behavior)

### Fixes

- Added python model specific connection handling to prevent using invalid sessions ([547](https://github.com/databricks/dbt-databricks/pull/547))
- Allow schema to be specified in testing (thanks @case-k-git!) ([538](https://github.com/databricks/dbt-databricks/pull/538))
- Fix dbt incremental_strategy behavior by fixing schema table existing check (thanks @case-k-git!) ([530](https://github.com/databricks/dbt-databricks/pull/530))
- Fixed bug that was causing streaming tables to be dropped and recreated instead of refreshed. ([552](https://github.com/databricks/dbt-databricks/pull/552))
- Fixed Hive performance regression by streamlining materialization type acquisition ([557](https://github.com/databricks/dbt-databricks/pull/557))
- Fix: Python models authentication could be overridden by a `.netrc` file in the user's home directory ([338](https://github.com/databricks/dbt-databricks/pull/338))
- Fix: MV/ST REST api authentication could be overriden by a `.netrc` file in the user's home directory ([555](https://github.com/databricks/dbt-databricks/pull/555))
- Show details in connection errors ([562](https://github.com/databricks/dbt-databricks/pull/562))
- Updated connection debugging logging and setting connection last used time on session open.([565](https://github.com/databricks/dbt-databricks/pull/565))

### Under the Hood

- Adding retries around API calls in python model submission ([549](https://github.com/databricks/dbt-databricks/pull/549))
- Upgrade to databricks-sql-connector 3.0.0 ([554](https://github.com/databricks/dbt-databricks/pull/554))
- Pinning pandas to < 2.2.0 to keep from breaking multiple tests ([564](https://github.com/databricks/dbt-databricks/pull/554))

## dbt-databricks 1.7.3 (Dec 12, 2023)

### Fixes

- Fix for issue where we were invoking create schema or not exists when the schema already exists (leading to permission issue) ([529](https://github.com/databricks/dbt-databricks/pull/529))
- Fix for issue where we never reused connections ([517](https://github.com/databricks/dbt-databricks/pull/517))

### Under the Hood

- Refactor macro tests to be more usable ([524](https://github.com/databricks/dbt-databricks/pull/524))

## dbt-databricks 1.7.2 (Nov 30, 2023)

### Features

- Adding capability to specify compute on a per model basis ([488](https://github.com/databricks/dbt-databricks/pull/488))
- Selectively persist column docs that have changed between runs of incremental ([513](https://github.com/databricks/dbt-databricks/pull/513))
- Enabling access control list for job runs (thanks @srggrs!)([518](https://github.com/databricks/dbt-databricks/pull/518))
- Allow persisting of column comments on views and retrieving comments for docs on Hive ([519](https://github.com/databricks/dbt-databricks/pull/519))

## dbt-databricks 1.7.1 (Nov 13, 2023)

### Under the Hood

- Another attempt to improve catalog gathering performance ([503](https://github.com/databricks/dbt-databricks/pull/503))

## dbt-databricks 1.7.0 (November 9, 2023)

### Features

- Added support for getting info only on specified relations to improve performance of gathering metadata ([486](https://github.com/databricks/dbt-databricks/pull/486)), also (with generous help from from @mikealfare) ([499](https://github.com/databricks/dbt-databricks/pull/499))
- Added support for getting freshness from metadata ([481](https://github.com/databricks/dbt-databricks/pull/481))

### Fixes

- Node info now gets added to SQLQuery event (thanks @davidharting!) ([494](https://github.com/databricks/dbt-databricks/pull/494))
- Compatibility with dbt-spark and dbt-core 1.7.1 ([499](https://github.com/databricks/dbt-databricks/pull/499))

### Under the Hood

- Added required adapter tests to ensure compatibility with 1.7.0 ([487](https://github.com/databricks/dbt-databricks/pull/487))
- Improved large seed performance by not casting every value (thanks @nrichards17!) ([493](https://github.com/databricks/dbt-databricks/pull/493)). Note: for `file_format="parquet"` we still need to cast.

## dbt-databricks 1.7.0rc1 (October 13, 2023)

### Fixes

- Fixed a bug where setting a primary key constraint before a null constraint would fail by ensuring null constraints happen first ([479](https://github.com/databricks/dbt-databricks/pull/479))
- Foreign key constraints now work with dbt's constraint structure ([479](https://github.com/databricks/dbt-databricks/pull/479))

### Under the Hood

- Compatibility with dbt-spark 1.7.0rc1 ([479](https://github.com/databricks/dbt-databricks/pull/479))

## dbt-databricks 1.6.6 (October 9, 2023)

### Fixes

- Optimize now runs after creating / updating liquid clustering tables ([463](https://github.com/databricks/dbt-databricks/pull/463))
- Fixing an issue where the new python library install from index behavior breaks users who were already customizing their installs ([472](https://github.com/databricks/dbt-databricks/pull/472))

### Under the Hood

- fix Pylance import errors (thanks @dataders) ([471](https://github.com/databricks/dbt-databricks/pull/471))

## dbt-databricks 1.6.5 (September 26, 2023)

### Features

- When installing python libraries onto clusters, you can now specify an index_url (Thanks @casperdamen123) ([367](https://github.com/databricks/dbt-databricks/pull/367))
- Log job run information such as run_id when submitting Python jobs to databricks (Thanks @jeffrey-harrison) ([#454](https://github.com/databricks/dbt-databricks/pull/454))

### Fixes

- Node info now gets added to SQLQueryStatus (Thanks @colin-rogers-dbt) ([453](https://github.com/databricks/dbt-databricks/pull/453))
- Fixing python model compatibility with newer DBRs ([459](https://github.com/databricks/dbt-databricks/pull/459))
- Updated the Databricks SDK dependency so as to prevent reliance on an insecure version of requests ([460](https://github.com/databricks/dbt-databricks/pull/460))
- Update logic around submitting python jobs so that if the cluster is already starting, just wait for it to start rather than failing ([461](https://github.com/databricks/dbt-databricks/pull/461))

## dbt-databricks 1.6.4 (September 14, 2023)

### Fixes

- Fixed an issue with AWS OAuth M2M flow ([#445](https://github.com/databricks/dbt-databricks/pull/445))
- Fixed an issue where every table in hive_metastore would get described ([#446](https://github.com/databricks/dbt-databricks/pull/446))

## dbt-databricks 1.6.3 (September 8, 2023)

### Fixes

- Improved legibility of python stack traces ([#434](https://github.com/databricks/dbt-databricks/pull/434)).
- Add `fetchmany`, resolves #408 (Thanks @NodeJSmith) ([#409](https://github.com/databricks/dbt-databricks/pull/409))
- Improved legibility of python stack traces ([#434](https://github.com/databricks/dbt-databricks/pull/434))
- Update our Databricks Workflow README to make clear that jobs clusters are not supported targets ([#436](https://github.com/databricks/dbt-databricks/pull/436))
- Relaxed the constraint on databricks-sql-connector to allow newer versions ([#436](https://github.com/databricks/dbt-databricks/pull/436))
- Streamlined sql connector output in dbt.log ([#437](https://github.com/databricks/dbt-databricks/pull/437))

### Under the hood

- Switch to running integration tests with OAuth ([#436](https://github.com/databricks/dbt-databricks/pull/436))

## dbt-databricks 1.6.2 (August 29, 2023)

### Features

- Follow up: re-implement fix for issue where the show tables extended command is limited to 2048 characters. ([#326](https://github.com/databricks/dbt-databricks/pull/326)). Set `DBT_DESCRIBE_TABLE_2048_CHAR_BYPASS` to `true` to enable this behaviour.
- Add `liquid_clustered_by` config to enable Liquid Clustering for Delta-based dbt models (Thanks @ammarchalifah) ([#398](https://github.com/databricks/dbt-databricks/pull/398)).

### Under the hood

- Dropping the databricks_sql_endpoint test profile as not truly testing different behavior than databricks_uc_sql_endpoint profile ([#417](https://github.com/databricks/dbt-databricks/pull/417))
- Improve testing of python model support so that we can package the new config options in this release ([#421](https://github.com/databricks/dbt-databricks/pull/421))

## dbt-databricks 1.6.1 (August 2, 2023)

### Fixes

- Revert change from #326 as it breaks DESCRIBE table in cases where the dbt API key does not have access to all tables in the schema

## dbt-databricks 1.6.0 (August 2, 2023)

### Features

- Support for dbt-core==1.6
- Added support for materialized_view and streaming_table materializations
- Support [dbt clone operation](https://github.com/databricks/dbt-databricks/pull/397)
- Support new dbt `limit` command-line flag

### Fixes

- Fix issue where the show tables extended command is limited to 2048 characters. ([#326](https://github.com/databricks/dbt-databricks/pull/326))
- Extend python model support to cover the same config options as SQL ([#379](https://github.com/databricks/dbt-databricks/pull/379))

### Other

- Drop support for Python 3.7
- Support for revamped `dbt debug`

## dbt-databricks 1.5.5 (July 7, 2023)

### Fixes

- Fixed issue where starting a terminated cluster in the python path would never return

### Features

- Include log events from databricks-sql-connector in dbt logging output.
- Adapter now populates the `query_id` field in `run_results.json` with Query History API query ID.

## dbt-databricks 1.5.4 (June 9, 2023)

### Features

- Added support for model contracts ([#336](https://github.com/databricks/dbt-databricks/pull/336))

## dbt-databricks 1.5.3 (June 8, 2023)

### Fixes

- Pins dependencies to minor versions
- Sets default socket timeout to 180s

## dbt-databricks 1.5.2 (May 17, 2023)

### Fixes

- Sets databricks sdk dependency to 0.1.6 to avoid SDK breaking changes

## dbt-databricks 1.5.1 (May 9, 2023)

### Fixes

- Add explicit dependency to protobuf >4 to work around dbt-core issue

## dbt-databricks 1.5.0 (May 2, 2023)

### Features

- Added support for OAuth (SSO and client credentials) ([#327](https://github.com/databricks/dbt-databricks/pull/327))

### Fixes

- Fix integration tests ([#316](https://github.com/databricks/dbt-databricks/pull/316))

### Dependencies

- Updated dbt-spark from >=1.4.1 to >= 1.5.0 ([#316](https://github.com/databricks/dbt-databricks/pull/316))

### Under the hood

- Throw an error if a model has an enforced contract. ([#322](https://github.com/databricks/dbt-databricks/pull/322))

## dbt-databricks 1.4.3 (April 19, 2023)

### Fixes

- fix database not found error matching ([#281](https://github.com/databricks/dbt-databricks/pull/281))
- Auto start cluster for Python models ([#306](https://github.com/databricks/dbt-databricks/pull/306))
- databricks-sql-connector to 2.5.0 ([#311](https://github.com/databricks/dbt-databricks/pull/311))

### Features

- Adding replace_where incremental strategy ([#293](https://github.com/databricks/dbt-databricks/pull/293)) ([#310](https://github.com/databricks/dbt-databricks/pull/310))
- [feat] Support ZORDER as a model config ([#292](https://github.com/databricks/dbt-databricks/pull/293)) ([#297](https://github.com/databricks/dbt-databricks/pull/297))

### Dependencies

- Added keyring>=23.13.0 for oauth token cache
- Added databricks-sdk>=0.1.1 for oauth flows
- Updated databricks-sql-connector from >=2.4.0 to >= 2.5.0

### Under the hood

Throw an error if a model has an enforced contract. ([#322](https://github.com/databricks/dbt-databricks/pull/322))

## dbt-databricks 1.4.2 (February 17, 2023)

### Fixes

- Fix test_grants to use the error class to check the error. ([#273](https://github.com/databricks/dbt-databricks/pull/273))
- Raise exception on unexpected error of list relations ([#270](https://github.com/databricks/dbt-databricks/pull/270))

## dbt-databricks 1.4.1 (January 31, 2023)

### Fixes

- Ignore case sensitivity in relation matches method. ([#265](https://github.com/databricks/dbt-databricks/pull/265))

## dbt-databricks 1.4.0 (January 25, 2023)

### Breaking changes

- Raise an exception when schema contains '.'. ([#222](https://github.com/databricks/dbt-databricks/pull/222))
  - Containing a catalog in `schema` is not allowed anymore.
  - Need to explicitly use `catalog` instead.

### Features

- Support Python 3.11 ([#233](https://github.com/databricks/dbt-databricks/pull/233))
- Support `incremental_predicates` ([#161](https://github.com/databricks/dbt-databricks/pull/161))
- Apply connection retry refactor, add defaults with exponential backoff ([#137](https://github.com/databricks/dbt-databricks/pull/137))
- Quote by Default ([#241](https://github.com/databricks/dbt-databricks/pull/241))
- Avoid show table extended command. ([#231](https://github.com/databricks/dbt-databricks/pull/231))
- Use show table extended with table name list for get_catalog. ([#237](https://github.com/databricks/dbt-databricks/pull/237))
- Add support for a glob pattern in the databricks_copy_into macro ([#259](https://github.com/databricks/dbt-databricks/pull/259))

## dbt-databricks 1.3.2 (November 9, 2022)

### Fixes

- Fix copy into macro when passing `expression_list`. ([#223](https://github.com/databricks/dbt-databricks/pull/223))
- Partially revert to fix the case where schema config contains uppercase letters. ([#224](https://github.com/databricks/dbt-databricks/pull/224))

## dbt-databricks 1.3.1 (November 1, 2022)

### Under the hood

- Show and log a warning when schema contains '.'. ([#221](https://github.com/databricks/dbt-databricks/pull/221))

## dbt-databricks 1.3.0 (October 14, 2022)

### Features

- Support python model through run command API, currently supported materializations are table and incremental. ([dbt-labs/dbt-spark#377](https://github.com/dbt-labs/dbt-spark/pull/377), [#126](https://github.com/databricks/dbt-databricks/pull/126))
- Enable Pandas and Pandas-on-Spark DataFrames for dbt python models ([dbt-labs/dbt-spark#469](https://github.com/dbt-labs/dbt-spark/pull/469), [#181](https://github.com/databricks/dbt-databricks/pull/181))
- Support job cluster in notebook submission method ([dbt-labs/dbt-spark#467](https://github.com/dbt-labs/dbt-spark/pull/467), [#194](https://github.com/databricks/dbt-databricks/pull/194))
  - In `all_purpose_cluster` submission method, a config `http_path` can be specified in Python model config to switch the cluster where Python model runs.
    ```py
    def model(dbt, _):
        dbt.config(
            materialized='table',
            http_path='...'
        )
        ...
    ```
- Use builtin timestampadd and timestampdiff functions for dateadd/datediff macros if available ([#185](https://github.com/databricks/dbt-databricks/pull/185))
- Implement testing for a test for various Python models ([#189](https://github.com/databricks/dbt-databricks/pull/189))
- Implement testing for `type_boolean` in Databricks ([dbt-labs/dbt-spark#471](https://github.com/dbt-labs/dbt-spark/pull/471), [#188](https://github.com/databricks/dbt-databricks/pull/188))
- Add a macro to support [COPY INTO](https://docs.databricks.com/spark/latest/spark-sql/language-manual/delta-copy-into.html) ([#190](https://github.com/databricks/dbt-databricks/pull/190))

### Under the hood

- Apply "Initial refactoring of incremental materialization" ([#148](https://github.com/databricks/dbt-databricks/pull/148))
  - Now dbt-databricks uses `adapter.get_incremental_strategy_macro` instead of `dbt_spark_get_incremental_sql` macro to dispatch the incremental strategy macro. The overwritten `dbt_spark_get_incremental_sql` macro will not work anymore.
- Better interface for python submission ([dbt-labs/dbt-spark#452](https://github.com/dbt-labs/dbt-spark/pull/452), [#178](https://github.com/databricks/dbt-databricks/pull/178))

## dbt-databricks 1.2.3 (September 26, 2022)

### Fixes

- Fix cancellation ([#173](https://github.com/databricks/dbt-databricks/pull/173))
- `http_headers` should be dict in the profile ([#174](https://github.com/databricks/dbt-databricks/pull/174))

## dbt-databricks 1.2.2 (September 8, 2022)

### Fixes

- Data is duplicated on reloading seeds that are using an external table ([#114](https://github.com/databricks/dbt-databricks/issues/114), [#149](https://github.com/databricks/dbt-databricks/issues/149))

### Under the hood

- Explicitly close cursors ([#163](https://github.com/databricks/dbt-databricks/pull/163))
- Upgrade databricks-sql-connector to 2.0.5 ([#166](https://github.com/databricks/dbt-databricks/pull/166))
- Embed dbt-databricks and databricks-sql-connector versions to SQL comments ([#167](https://github.com/databricks/dbt-databricks/pull/167))

## dbt-databricks 1.2.1 (August 24, 2022)

### Features

- Support Python 3.10 ([#158](https://github.com/databricks/dbt-databricks/pull/158))

## dbt-databricks 1.2.0 (August 16, 2022)

### Features

- Add grants to materializations ([dbt-labs/dbt-spark#366](https://github.com/dbt-labs/dbt-spark/issues/366), [dbt-labs/dbt-spark#381](https://github.com/dbt-labs/dbt-spark/pull/381))
- Add `connection_parameters` for databricks-sql-connector connection parameters ([#135](https://github.com/databricks/dbt-databricks/pull/135))
  - This can be used to customize the connection by setting additional parameters.
  - The full parameters are listed at [Databricks SQL Connector for Python](https://docs.databricks.com/dev-tools/python-sql-connector.html#connect-method).
  - Currently, the following parameters are reserved for `dbt-databricks`. Please use the normal credential settings instead.
    - server_hostname
    - http_path
    - access_token
    - session_configuration
    - catalog
    - schema

### Fixes

- Incremental materialization updated to not drop table first if full refresh for delta lake format, as it already runs _create or replace table_ ([dbt-labs/dbt-spark#286](https://github.com/dbt-labs/dbt-spark/issues/286), [dbt-labs/dbt-spark#287](https://github.com/dbt-labs/dbt-spark/pull/287))

### Under the hood

- Update `SparkColumn.numeric_type` to return `decimal` instead of `numeric`, since SparkSQL exclusively supports the former ([dbt-labs/dbt-spark#380](https://github.com/dbt-labs/dbt-spark/pull/380))
- Make minimal changes to support dbt Core incremental materialization refactor ([dbt-labs/dbt-spark#402](https://github.com/dbt-labs/dbt-spark/issue/402), [dbt-labs/dbt-spark#394](httpe://github.com/dbt-labs/dbt-spark/pull/394), [#136](https://github.com/databricks/dbt-databricks/pull/136))
- Add new basic tests `TestDocsGenerateDatabricks` and `TestDocsGenReferencesDatabricks` ([#134](https://github.com/databricks/dbt-databricks/pull/134))
- Set upper bound for `databricks-sql-connector` when Python 3.10 ([#154](https://github.com/databricks/dbt-databricks/pull/154))
  - Note that `databricks-sql-connector` does not officially support Python 3.10 yet.

### Contributors

- [@grindheim](https://github.com/grindheim) ([dbt-labs/dbt-spark#287](https://github.com/dbt-labs/dbt-spark/pull/287/))

## dbt-databricks 1.1.1 (July 19, 2022)

### Features

- Support for Databricks CATALOG as a DATABASE in DBT compilations ([#95](https://github.com/databricks/dbt-databricks/issues/95), [#89](https://github.com/databricks/dbt-databricks/pull/89), [#94](https://github.com/databricks/dbt-databricks/pull/94), [#105](https://github.com/databricks/dbt-databricks/pull/105))
  - Setting an initial catalog with `session_properties` is deprecated and will not work in the future release. Please use `catalog` or `database` to set the initial catalog.
  - When using catalog, `spark_build_snapshot_staging_table` macro will not be used. If trying to override the macro, `databricks_build_snapshot_staging_table` should be overridden instead.

### Fixes

- Block taking jinja2.runtime.Undefined into DatabricksAdapter ([#98](https://github.com/databricks/dbt-databricks/pull/98))
- Avoid using Cursor.schema API when database is None ([#100](https://github.com/databricks/dbt-databricks/pull/100))

### Under the hood

- Drop databricks-sql-connector 1.0 ([#108](https://github.com/databricks/dbt-databricks/pull/108))

## dbt-databricks 1.1.0 (May 11, 2022)

### Features

- Add support for [Delta constraints](https://docs.databricks.com/delta/delta-constraints.html) ([#71](https://github.com/databricks/dbt-databricks/pull/71))

### Under the hood

- Port testing framework changes from [dbt-labs/dbt-spark#299](https://github.com/dbt-labs/dbt-spark/pull/299) and [dbt-labs/dbt-spark#314](https://github.com/dbt-labs/dbt-spark/pull/314) ([#70](https://github.com/databricks/dbt-databricks/pull/70))

## dbt-databricks 1.0.3 (April 26, 2022)

### Fixes

- Make internal macros use macro dispatch pattern ([#72](https://github.com/databricks/dbt-databricks/pull/72))

## dbt-databricks 1.0.2 (March 31, 2022)

### Features

- Support for setting table properties as part of a model configuration ([#33](https://github.com/databricks/dbt-databricks/issues/33), [#49](https://github.com/databricks/dbt-databricks/pull/49))
- Get the session_properties map to work ([#57](https://github.com/databricks/dbt-databricks/pull/57))
- Bump up databricks-sql-connector to 1.0.1 and use the Cursor APIs ([#50](https://github.com/databricks/dbt-databricks/pull/50))

## dbt-databricks 1.0.1 (February 8, 2022)

### Features

- Inherit from dbt-spark for backward compatibility with spark-utils and other dbt packages ([#32](https://github.com/databricks/dbt-databricks/issues/32), [#35](https://github.com/databricks/dbt-databricks/pull/35))
- Add SQL Endpoint specific integration tests ([#45](https://github.com/databricks/dbt-databricks/pull/45), [#46](https://github.com/databricks/dbt-databricks/pull/46))

### Fixes

- Close the connection properly ([#34](https://github.com/databricks/dbt-databricks/issues/34), [#37](https://github.com/databricks/dbt-databricks/pull/37))

## dbt-databricks 1.0.0 (December 6, 2021)

### Features

- Make the connection use databricks-sql-connector ([#3](https://github.com/databricks/dbt-databricks/pull/3), [#7](https://github.com/databricks/dbt-databricks/pull/7))
- Make the default file format 'delta' ([#14](https://github.com/databricks/dbt-databricks/pull/14), [#16](https://github.com/databricks/dbt-databricks/pull/16))
- Make the default incremental strategy 'merge' ([#23](https://github.com/databricks/dbt-databricks/pull/23))
- Remove unnecessary stack trace ([#10](https://github.com/databricks/dbt-databricks/pull/10))

## dbt-spark 1.0.0 (December 3, 2021)

### Fixes

- Incremental materialization corrected to respect `full_refresh` config, by using `should_full_refresh()` macro ([#260](https://github.com/dbt-labs/dbt-spark/issues/260), [#262](https://github.com/dbt-labs/dbt-spark/pull/262/))

### Contributors

- [@grindheim](https://github.com/grindheim) ([#262](https://github.com/dbt-labs/dbt-spark/pull/262/))

## dbt-spark 1.0.0rc2 (November 24, 2021)

### Features

- Add support for Apache Hudi (hudi file format) which supports incremental merge strategies ([#187](https://github.com/dbt-labs/dbt-spark/issues/187), [#210](https://github.com/dbt-labs/dbt-spark/pull/210))

### Under the hood

- Refactor seed macros: remove duplicated code from dbt-core, and provide clearer logging of SQL parameters that differ by connection method ([#249](https://github.com/dbt-labs/dbt-spark/issues/249), [#250](https://github.com/dbt-labs/dbt-snowflake/pull/250))
- Replace `sample_profiles.yml` with `profile_template.yml`, for use with new `dbt init` ([#247](https://github.com/dbt-labs/dbt-spark/pull/247))

### Contributors

- [@vingov](https://github.com/vingov) ([#210](https://github.com/dbt-labs/dbt-spark/pull/210))

## dbt-spark 1.0.0rc1 (November 10, 2021)

### Under the hood

- Remove official support for python 3.6, which is reaching end of life on December 23, 2021 ([dbt-core#4134](https://github.com/dbt-labs/dbt-core/issues/4134), [#253](https://github.com/dbt-labs/dbt-snowflake/pull/253))
- Add support for structured logging ([#251](https://github.com/dbt-labs/dbt-spark/pull/251))

## dbt-spark 0.21.1 (Release TBD)

## dbt-spark 0.21.1rc1 (November 3, 2021)

### Fixes

- Fix `--store-failures` for tests, by suppressing irrelevant error in `comment_clause()` macro ([#232](https://github.com/dbt-labs/dbt-spark/issues/232), [#233](https://github.com/dbt-labs/dbt-spark/pull/233))
- Add support for `on_schema_change` config in incremental models: `ignore`, `fail`, `append_new_columns`. For `sync_all_columns`, removing columns is not supported by Apache Spark or Delta Lake ([#198](https://github.com/dbt-labs/dbt-spark/issues/198), [#226](https://github.com/dbt-labs/dbt-spark/issues/226), [#229](https://github.com/dbt-labs/dbt-spark/pull/229))
- Add `persist_docs` call to incremental model ([#224](https://github.com/dbt-labs/dbt-spark/issues/224), [#234](https://github.com/dbt-labs/dbt-spark/pull/234))

### Contributors

- [@binhnefits](https://github.com/binhnefits) ([#234](https://github.com/dbt-labs/dbt-spark/pull/234))

## dbt-spark 0.21.0 (October 4, 2021)

### Fixes

- Enhanced get_columns_in_relation method to handle a bug in open source deltalake which doesnt return schema details in `show table extended in databasename like '*'` query output. This impacts dbt snapshots if file format is open source deltalake ([#207](https://github.com/dbt-labs/dbt-spark/pull/207))
- Parse properly columns when there are struct fields to avoid considering inner fields: Issue ([#202](https://github.com/dbt-labs/dbt-spark/issues/202))

### Under the hood

- Add `unique_field` to better understand adapter adoption in anonymous usage tracking ([#211](https://github.com/dbt-labs/dbt-spark/pull/211))

### Contributors

- [@harryharanb](https://github.com/harryharanb) ([#207](https://github.com/dbt-labs/dbt-spark/pull/207))
- [@SCouto](https://github.com/Scouto) ([#204](https://github.com/dbt-labs/dbt-spark/pull/204))

## dbt-spark 0.21.0b2 (August 20, 2021)

### Fixes

- Add pyodbc import error message to dbt.exceptions.RuntimeException to get more detailed information when running `dbt debug` ([#192](https://github.com/dbt-labs/dbt-spark/pull/192))
- Add support for ODBC Server Side Parameters, allowing options that need to be set with the `SET` statement to be used ([#201](https://github.com/dbt-labs/dbt-spark/pull/201))
- Add `retry_all` configuration setting to retry all connection issues, not just when the `_is_retryable_error` function determines ([#194](https://github.com/dbt-labs/dbt-spark/pull/194))

### Contributors

- [@JCZuurmond](https://github.com/JCZuurmond) ([#192](https://github.com/fishtown-analytics/dbt-spark/pull/192))
- [@jethron](https://github.com/jethron) ([#201](https://github.com/fishtown-analytics/dbt-spark/pull/201))
- [@gregingenii](https://github.com/gregingenii) ([#194](https://github.com/dbt-labs/dbt-spark/pull/194))

## dbt-spark 0.21.0b1 (August 3, 2021)

## dbt-spark 0.20.1 (August 2, 2021)

## dbt-spark 0.20.1rc1 (August 2, 2021)

### Fixes

- Fix `get_columns_in_relation` when called on models created in the same run ([#196](https://github.com/dbt-labs/dbt-spark/pull/196), [#197](https://github.com/dbt-labs/dbt-spark/pull/197))

### Contributors

- [@ali-tny](https://github.com/ali-tny) ([#197](https://github.com/fishtown-analytics/dbt-spark/pull/197))

## dbt-spark 0.20.0 (July 12, 2021)

## dbt-spark 0.20.0rc2 (July 7, 2021)

### Features

- Add support for `merge_update_columns` config in `merge`-strategy incremental models ([#183](https://github.com/fishtown-analytics/dbt-spark/pull/183), [#184](https://github.com/fishtown-analytics/dbt-spark/pull/184))

### Fixes

- Fix column-level `persist_docs` on Delta tables, add tests ([#180](https://github.com/fishtown-analytics/dbt-spark/pull/180))

## dbt-spark 0.20.0rc1 (June 8, 2021)

### Features

- Allow user to specify `use_ssl` ([#169](https://github.com/fishtown-analytics/dbt-spark/pull/169))
- Allow setting table `OPTIONS` using `config` ([#171](https://github.com/fishtown-analytics/dbt-spark/pull/171))
- Add support for column-level `persist_docs` on Delta tables ([#84](https://github.com/fishtown-analytics/dbt-spark/pull/84), [#170](https://github.com/fishtown-analytics/dbt-spark/pull/170))

### Fixes

- Cast `table_owner` to string to avoid errors generating docs ([#158](https://github.com/fishtown-analytics/dbt-spark/pull/158), [#159](https://github.com/fishtown-analytics/dbt-spark/pull/159))
- Explicitly cast column types when inserting seeds ([#139](https://github.com/fishtown-analytics/dbt-spark/pull/139), [#166](https://github.com/fishtown-analytics/dbt-spark/pull/166))

### Under the hood

- Parse information returned by `list_relations_without_caching` macro to speed up catalog generation ([#93](https://github.com/fishtown-analytics/dbt-spark/issues/93), [#160](https://github.com/fishtown-analytics/dbt-spark/pull/160))
- More flexible host passing, https:// can be omitted ([#153](https://github.com/fishtown-analytics/dbt-spark/issues/153))

### Contributors

- [@friendofasquid](https://github.com/friendofasquid) ([#159](https://github.com/fishtown-analytics/dbt-spark/pull/159))
- [@franloza](https://github.com/franloza) ([#160](https://github.com/fishtown-analytics/dbt-spark/pull/160))
- [@Fokko](https://github.com/Fokko) ([#165](https://github.com/fishtown-analytics/dbt-spark/pull/165))
- [@rahulgoyal2987](https://github.com/rahulgoyal2987) ([#169](https://github.com/fishtown-analytics/dbt-spark/pull/169))
- [@JCZuurmond](https://github.com/JCZuurmond) ([#171](https://github.com/fishtown-analytics/dbt-spark/pull/171))
- [@cristianoperez](https://github.com/cristianoperez) ([#170](https://github.com/fishtown-analytics/dbt-spark/pull/170))

## dbt-spark 0.19.1 (April 2, 2021)

## dbt-spark 0.19.1b2 (February 26, 2021)

### Under the hood

- Update serialization calls to use new API in dbt-core `0.19.1b2` ([#150](https://github.com/fishtown-analytics/dbt-spark/pull/150))

## dbt-spark 0.19.0.1 (February 26, 2021)

### Fixes

- Fix package distribution to include incremental model materializations ([#151](https://github.com/fishtown-analytics/dbt-spark/pull/151), [#152](https://github.com/fishtown-analytics/dbt-spark/issues/152))

## dbt-spark 0.19.0 (February 21, 2021)

### Breaking changes

- Incremental models have `incremental_strategy: append` by default. This strategy adds new records without updating or overwriting existing records. For that, use `merge` or `insert_overwrite` instead, depending on the file format, connection method, and attributes of your underlying data. dbt will try to raise a helpful error if you configure a strategy that is not supported for a given file format or connection. ([#140](https://github.com/fishtown-analytics/dbt-spark/pull/140), [#141](https://github.com/fishtown-analytics/dbt-spark/pull/141))

### Fixes

- Capture hard-deleted records in snapshot merge, when `invalidate_hard_deletes` config is set ([#109](https://github.com/fishtown-analytics/dbt-spark/pull/143), [#126](https://github.com/fishtown-analytics/dbt-spark/pull/144))

## dbt-spark 0.19.0rc1 (January 8, 2021)

### Breaking changes

- Users of the `http` and `thrift` connection methods need to install extra requirements: `pip install dbt-spark[PyHive]` ([#109](https://github.com/fishtown-analytics/dbt-spark/pull/109), [#126](https://github.com/fishtown-analytics/dbt-spark/pull/126))

### Under the hood

- Enable `CREATE OR REPLACE` support when using Delta. Instead of dropping and recreating the table, it will keep the existing table, and add a new version as supported by Delta. This will ensure that the table stays available when running the pipeline, and you can track the history.
- Add changelog, issue templates ([#119](https://github.com/fishtown-analytics/dbt-spark/pull/119), [#120](https://github.com/fishtown-analytics/dbt-spark/pull/120))

### Fixes

- Handle case of 0 retries better for HTTP Spark Connections ([#132](https://github.com/fishtown-analytics/dbt-spark/pull/132))

### Contributors

- [@danielvdende](https://github.com/danielvdende) ([#132](https://github.com/fishtown-analytics/dbt-spark/pull/132))
- [@Fokko](https://github.com/Fokko) ([#125](https://github.com/fishtown-analytics/dbt-spark/pull/125))

## dbt-spark 0.18.1.1 (November 13, 2020)

### Fixes

- Fix `extras_require` typo to enable `pip install dbt-spark[ODBC]` (([#121](https://github.com/fishtown-analytics/dbt-spark/pull/121)), ([#122](https://github.com/fishtown-analytics/dbt-spark/pull/122)))

## dbt-spark 0.18.1 (November 6, 2020)

### Features

- Allows users to specify `auth` and `kerberos_service_name` ([#107](https://github.com/fishtown-analytics/dbt-spark/pull/107))
- Add support for ODBC driver connections to Databricks clusters and endpoints ([#116](https://github.com/fishtown-analytics/dbt-spark/pull/116))

### Under the hood

- Updated README links ([#115](https://github.com/fishtown-analytics/dbt-spark/pull/115))
- Support complete atomic overwrite of non-partitioned incremental models ([#117](https://github.com/fishtown-analytics/dbt-spark/pull/117))
- Update to support dbt-core 0.18.1 ([#110](https://github.com/fishtown-analytics/dbt-spark/pull/110), [#118](https://github.com/fishtown-analytics/dbt-spark/pull/118))

### Contributors

- [@danielhstahl](https://github.com/danielhstahl) ([#107](https://github.com/fishtown-analytics/dbt-spark/pull/107))
- [@collinprather](https://github.com/collinprather) ([#115](https://github.com/fishtown-analytics/dbt-spark/pull/115))
- [@charlottevdscheun](https://github.com/charlottevdscheun) ([#117](https://github.com/fishtown-analytics/dbt-spark/pull/117))
- [@Fokko](https://github.com/Fokko) ([#117](https://github.com/fishtown-analytics/dbt-spark/pull/117))

## dbt-spark 0.18.0 (September 18, 2020)

### Under the hood

- Make a number of changes to support dbt-adapter-tests ([#103](https://github.com/fishtown-analytics/dbt-spark/pull/103))
- Update to support dbt-core 0.18.0. Run CI tests against local Spark, Databricks ([#105](https://github.com/fishtown-analytics/dbt-spark/pull/105))<|MERGE_RESOLUTION|>--- conflicted
+++ resolved
@@ -1,6 +1,3 @@
-<<<<<<< HEAD
-## dbt-databricks 1.11.2 (TBD)
-=======
 ## dbt-databricks 1.11.3 (TBD)
 
 ## dbt-databricks 1.11.2 (Nov 18, 2025)
@@ -8,7 +5,6 @@
 ### Fixes
 
 - pin 'click' to work around pip install issue in Lakeflow
->>>>>>> bfcb5c7c
 
 ## dbt-databricks 1.11.1 (Nov 17, 2025)
 
