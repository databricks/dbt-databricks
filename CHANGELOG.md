<<<<<<< HEAD
## dbt-databricks 1.9.0 (TBD)

### Features

- Add support for serverless job clusters on python models ([706](https://github.com/databricks/dbt-databricks/pull/706))
- Add 'user_folder_for_python' config to switch writing python model notebooks to the user's folder ([706](https://github.com/databricks/dbt-databricks/pull/706))
- Merge capabilities are extended ([739](https://github.com/databricks/dbt-databricks/pull/739)) to include the support for the following features (thanks @mi-volodin):
  - `with schema evolution` clause (requires Databricks Runtime 15.2 or above);
  - `when not matched by source` clause, only for `delete` action
  - `matched`, `not matched` and `not matched by source` condition clauses;
  - custom aliases for source and target tables can be specified and used in condition clauses;
  - `matched` and `not matched` steps can now be skipped;
- Allow for the use of custom constraints, using the `custom` constraint type with an `expression` as the constraint (thanks @roydobbe). ([792](https://github.com/databricks/dbt-databricks/pull/792))

### Under the Hood

- Fix places where we were not properly closing cursors, and other test warnings ([713](https://github.com/databricks/dbt-databricks/pull/713))
- Upgrade databricks-sql-connector dependency to 3.4.0 ([790](https://github.com/databricks/dbt-databricks/pull/790))
=======
## dbt-databricks 1.8.7 (TBD)

### Fixes

- Stop setting cluster by to None. If you want to drop liquid clustering, you will need to full-refresh ([806]https://github.com/databricks/dbt-databricks/pull/806)
>>>>>>> 44854db7

## dbt-databricks 1.8.6 (September 18, 2024)

### Fixes

- Persist table comments for incremental models, snapshots and dbt clone (thanks @henlue!) ([750](https://github.com/databricks/dbt-databricks/pull/750))
- Add relation identifier (i.e. table name) in auto generated constraint names, also adding the statement of table list for foreign keys (thanks @elca-anh!) ([774](https://github.com/databricks/dbt-databricks/pull/774))
- Update tblproperties on incremental runs. Note: only adds/edits. Deletes are too risky/complex for now ([765](https://github.com/databricks/dbt-databricks/pull/765))
- Update default scope/redirect Url for OAuth U2M, so with default OAuth app user can run python models ([776](https://github.com/databricks/dbt-databricks/pull/776))
- Fix foreign key constraints by switching from `parent` to `to` and `parent_columns` to `to_columns` ([789](https://github.com/databricks/dbt-databricks/pull/789))
- Now handles external shallow clones without blowing up ([795](https://github.com/databricks/dbt-databricks/pull/795))

## dbt-databricks 1.8.5 (August 6, 2024)

### Fixes

- Alter column statements are now done before the alter table statement (thanks @frankivo!). ([731](https://github.com/databricks/dbt-databricks/pull/731))
- Always use lower case when gathering metadata (since objects are stored internally as lower case regardless of how we create them) ([742](https://github.com/databricks/dbt-databricks/pull/742))
- Persist table comments for python models ([743](https://github.com/databricks/dbt-databricks/pull/743))
- Stop cursor destructor warnings ([744](https://github.com/databricks/dbt-databricks/pull/744))
- Race condition on cluster creation. (thanks @jurasan!) ([751](https://github.com/databricks/dbt-databricks/pull/751))

## dbt-databricks 1.8.4 (July 17, 2024)

### Fixes

- Fix `dbt seed` command failing for a seed file when the columns for that seed file were partially defined in the properties file. (thanks @kass-artur!) ([724](https://github.com/databricks/dbt-databricks/pull/724))
- Add more tblproperties to be ignored with MV/ST ([736](https://github.com/databricks/dbt-databricks/pull/736))

### Under the Hood

- Readd the External relation type for compliance with adapter expectations ([728](https://github.com/databricks/dbt-databricks/pull/728))

## dbt-databricks 1.8.3 (June 25, 2024)

### Fixes

- Fix missing catalog name in one of the metadata gathering calls ([714](https://github.com/databricks/dbt-databricks/pull/714))

## dbt-databricks 1.8.2 (June 24, 2024)

### Fixes

- Undo the removal of spark.sql.sources.partitionOverwriteMode = DYNAMIC ([688](https://github.com/databricks/dbt-databricks/pull/688))
- Set spark.sql.sources.partitionOverwriteMode = STATIC on --full-refresh to ensure existing rows are removed ([697](https://github.com/databricks/dbt-databricks/pull/697))
- Migrate to using system.information_schema to fix issue with catalog renames ([692](https://github.com/databricks/dbt-databricks/pull/692))
- Cancel python jobs when dbt operation is canceled (thanks @gaoshihang for kicking this off!) ([693](https://github.com/databricks/dbt-databricks/pull/693))
- Fix the default redirect_url and scopes of the client `dbt-databricks` ([704](https://github.com/databricks/dbt-databricks/pull/704))

### Under the Hood

- Reduce severity of logging when expected 24 hour token expiration for Azure SPA (thanks @thijs-nijhuis!) ([699](https://github.com/databricks/dbt-databricks/pull/699))
- Migrate remaining unit tests off of unittest.TestCase ([701](https://github.com/databricks/dbt-databricks/pull/701))

## dbt-databricks 1.8.1 (May 29, 2024)

### Features

- Support Liquid Clustering for python models ([663](https://github.com/databricks/dbt-databricks/pull/663))
- Update Liquid Clustering columns on is_incremental runs ([686](https://github.com/databricks/dbt-databricks/pull/686))

### Fixes

- Rerunning seed with external location + persist_doc now more resilient ([662](https://github.com/databricks/dbt-databricks/pull/662))
- Fix issue with running while a refresh is in progress with MV/ST ([674](https://github.com/databricks/dbt-databricks/pull/674))
- Fix issue with running a refresh with MV/ST that need names to be escaped ([674](https://github.com/databricks/dbt-databricks/pull/674))

### Under the Hood

- Delay loading of agate library to improve startup (thanks @dwreeves for getting this started!) ([661](https://github.com/databricks/dbt-databricks/pull/661))
- Updating to dbt-adapters~=1.2.0 ([683](https://github.com/databricks/dbt-databricks/pull/683))

## dbt-databricks 1.8.0 (May 23, 2024)

### Features

- Support `on_config_change` for materialized views, expand the supported config options ([536](https://github.com/databricks/dbt-databricks/pull/536)))
- Support `on_config_change` for streaming tables, expand the supported config options ([569](https://github.com/databricks/dbt-databricks/pull/569)))
- Support Databricks tags for tables/views/incrementals ([631](https://github.com/databricks/dbt-databricks/pull/631))

### Under the Hood

- Upgrade databricks-sql-connector to 3.1.0 ([593](https://github.com/databricks/dbt-databricks/pull/593))
- Migrate to decoupled architecture ([596](https://github.com/databricks/dbt-databricks/pull/596))
- Finish migrating integration tests ([623](https://github.com/databricks/dbt-databricks/pull/623))
- Streamline the process of determining materialization types ([655](https://github.com/databricks/dbt-databricks/pull/655))
- Improve catalog performance by getting column description from project for UC ([658](https://github.com/databricks/dbt-databricks/pull/658))

## dbt-databricks 1.7.16 (May 21, 2024)

### Fixes

- Fix the issue that 1.7.15 was intended to fix (conn not initialized exception) ([671](https://github.com/databricks/dbt-databricks/pull/671))

## dbt-databricks 1.7.15 (May 16, 2024)

### Fixes

- Give sensible logs when connection errors ([666](https://github.com/databricks/dbt-databricks/pull/666))

## dbt-databricks 1.7.14 (May 1, 2024)

### Fixes

- Auth headers should now evaluate at call time ([648](https://github.com/databricks/dbt-databricks/pull/648))
- User-configurable OAuth Scopes (currently limited to AWS) (thanks @stevenayers!) ([641](https://github.com/databricks/dbt-databricks/pull/641))

### Under the hood

- Reduce default idle limit for connection reuse to 60s and start organizing event logging ([648](https://github.com/databricks/dbt-databricks/pull/648))

## dbt-databricks 1.7.13 (April 8, 2024)

### Features

- Apply tblproperties to python models (using alter table) ([633](https://github.com/databricks/dbt-databricks/pull/633))
- Make OAuth redirect url configurable (thanks @johnsequeira-paradigm for the inspiration!) ([635]https://github.com/databricks/dbt-databricks/pull/635)

### Fixes

- Up default socket timeout to 10 minutes

## dbt-databricks 1.7.11 (Mar 26, 2024)

### Fixes

- For HMS, ref all doc comments from dbt project due to poor performance retrieving them from Databricks ([618](https://github.com/databricks/dbt-databricks/pull/618))

## dbt-databricks 1.7.10 (Mar 19, 2024)

### Fixes

- Fix a corner case for insert into where NULL should be DEFAULT ([607](https://github.com/databricks/dbt-databricks/pull/607))
- Fixed integration tests that were leaving behind schemas after running ([613](https://github.com/databricks/dbt-databricks/pull/613))
- Fix performance issue associated with persist docs by turning off incremental catalog generation (thanks @mikealfare!) ([615](https://github.com/databricks/dbt-databricks/pull/615))
- Pin protobuf to < 5 to stop incompatibility breaks ([616](https://github.com/databricks/dbt-databricks/pull/616))

## dbt-databricks 1.7.9 (Mar 5, 2024)

### Fixes

- Fix for U2M flow on windows (sharding long passwords) (thanks @thijs-nijhuis-shell!) ([597](https://github.com/databricks/dbt-databricks/pull/597))
- Fix regression in incremental behavior, and align more with dbt-core expectations ([604](https://github.com/databricks/dbt-databricks/pull/604))
- Don't fail for unknown types when listing schema ([600](https://github.com/databricks/dbt-databricks/pull/600))

## dbt-databricks 1.7.8 (Feb 22, 2024)

### Fixes

- Fixed the behavior of the incremental schema change ignore option to properly handle the scenario when columns are dropped (thanks @case-k-git!) ([580](https://github.com/databricks/dbt-databricks/pull/580))
- Fixed export of saved queries (thanks @peterallenwebb!) ([588](https://github.com/databricks/dbt-databricks/pull/588))
- Properly match against null for merging matching rows ([590](https://github.com/databricks/dbt-databricks/pull/590))

## dbt-databricks 1.7.7 (Feb 6, 2024)

### Fixes

- Rollback databricks-sql-connector to 2.9.3 to actually fix connection timeout issue ([578](https://github.com/databricks/dbt-databricks/pull/578))

## dbt-databricks 1.7.6 (Feb 6, 2024)

Skipped due to incorrect files in deployed package

## dbt-databricks 1.7.5 (Jan 30, 2024) (Pulled due to poor SQL Warehouse connection behavior)

### Fixes

- Pin databricks sdk to 0.17.0 to fix connection timeout issue ([571](https://github.com/databricks/dbt-databricks/pull/571))

## dbt-databricks 1.7.4 (Jan 24, 2024) (Pulled due to poor SQL Warehouse connection behavior)

### Fixes

- Added python model specific connection handling to prevent using invalid sessions ([547](https://github.com/databricks/dbt-databricks/pull/547))
- Allow schema to be specified in testing (thanks @case-k-git!) ([538](https://github.com/databricks/dbt-databricks/pull/538))
- Fix dbt incremental_strategy behavior by fixing schema table existing check (thanks @case-k-git!) ([530](https://github.com/databricks/dbt-databricks/pull/530))
- Fixed bug that was causing streaming tables to be dropped and recreated instead of refreshed. ([552](https://github.com/databricks/dbt-databricks/pull/552))
- Fixed Hive performance regression by streamlining materialization type acquisition ([557](https://github.com/databricks/dbt-databricks/pull/557))
- Fix: Python models authentication could be overridden by a `.netrc` file in the user's home directory ([338](https://github.com/databricks/dbt-databricks/pull/338))
- Fix: MV/ST REST api authentication could be overriden by a `.netrc` file in the user's home directory ([555](https://github.com/databricks/dbt-databricks/pull/555))
- Show details in connection errors ([562](https://github.com/databricks/dbt-databricks/pull/562))
- Updated connection debugging logging and setting connection last used time on session open.([565](https://github.com/databricks/dbt-databricks/pull/565))

### Under the Hood

- Adding retries around API calls in python model submission ([549](https://github.com/databricks/dbt-databricks/pull/549))
- Upgrade to databricks-sql-connector 3.0.0 ([554](https://github.com/databricks/dbt-databricks/pull/554))
- Pinning pandas to < 2.2.0 to keep from breaking multiple tests ([564](https://github.com/databricks/dbt-databricks/pull/554))

## dbt-databricks 1.7.3 (Dec 12, 2023)

### Fixes

- Fix for issue where we were invoking create schema or not exists when the schema already exists (leading to permission issue) ([529](https://github.com/databricks/dbt-databricks/pull/529))
- Fix for issue where we never reused connections ([517](https://github.com/databricks/dbt-databricks/pull/517))

### Under the Hood

- Refactor macro tests to be more usable ([524](https://github.com/databricks/dbt-databricks/pull/524))

## dbt-databricks 1.7.2 (Nov 30, 2023)

### Features

- Adding capability to specify compute on a per model basis ([488](https://github.com/databricks/dbt-databricks/pull/488))
- Selectively persist column docs that have changed between runs of incremental ([513](https://github.com/databricks/dbt-databricks/pull/513))
- Enabling access control list for job runs (thanks @srggrs!)([518](https://github.com/databricks/dbt-databricks/pull/518))
- Allow persisting of column comments on views and retrieving comments for docs on Hive ([519](https://github.com/databricks/dbt-databricks/pull/519))

## dbt-databricks 1.7.1 (Nov 13, 2023)

### Under the Hood

- Another attempt to improve catalog gathering performance ([503](https://github.com/databricks/dbt-databricks/pull/503))

## dbt-databricks 1.7.0 (November 9, 2023)

### Features

- Added support for getting info only on specified relations to improve performance of gathering metadata ([486](https://github.com/databricks/dbt-databricks/pull/486)), also (with generous help from from @mikealfare) ([499](https://github.com/databricks/dbt-databricks/pull/499))
- Added support for getting freshness from metadata ([481](https://github.com/databricks/dbt-databricks/pull/481))

### Fixes

- Node info now gets added to SQLQuery event (thanks @davidharting!) ([494](https://github.com/databricks/dbt-databricks/pull/494))
- Compatibility with dbt-spark and dbt-core 1.7.1 ([499](https://github.com/databricks/dbt-databricks/pull/499))

### Under the Hood

- Added required adapter tests to ensure compatibility with 1.7.0 ([487](https://github.com/databricks/dbt-databricks/pull/487))
- Improved large seed performance by not casting every value (thanks @nrichards17!) ([493](https://github.com/databricks/dbt-databricks/pull/493)). Note: for `file_format="parquet"` we still need to cast.

## dbt-databricks 1.7.0rc1 (October 13, 2023)

### Fixes

- Fixed a bug where setting a primary key constraint before a null constraint would fail by ensuring null constraints happen first ([479](https://github.com/databricks/dbt-databricks/pull/479))
- Foreign key constraints now work with dbt's constraint structure ([479](https://github.com/databricks/dbt-databricks/pull/479))

### Under the Hood

- Compatibility with dbt-spark 1.7.0rc1 ([479](https://github.com/databricks/dbt-databricks/pull/479))

## dbt-databricks 1.6.6 (October 9, 2023)

### Fixes

- Optimize now runs after creating / updating liquid clustering tables ([463](https://github.com/databricks/dbt-databricks/pull/463))
- Fixing an issue where the new python library install from index behavior breaks users who were already customizing their installs ([472](https://github.com/databricks/dbt-databricks/pull/472))

### Under the Hood

- fix Pylance import errors (thanks @dataders) ([471](https://github.com/databricks/dbt-databricks/pull/471))

## dbt-databricks 1.6.5 (September 26, 2023)

### Features

- When installing python libraries onto clusters, you can now specify an index_url (Thanks @casperdamen123) ([367](https://github.com/databricks/dbt-databricks/pull/367))
- Log job run information such as run_id when submitting Python jobs to databricks (Thanks @jeffrey-harrison) ([#454](https://github.com/databricks/dbt-databricks/pull/454))

### Fixes

- Node info now gets added to SQLQueryStatus (Thanks @colin-rogers-dbt) ([453](https://github.com/databricks/dbt-databricks/pull/453))
- Fixing python model compatibility with newer DBRs ([459](https://github.com/databricks/dbt-databricks/pull/459))
- Updated the Databricks SDK dependency so as to prevent reliance on an insecure version of requests ([460](https://github.com/databricks/dbt-databricks/pull/460))
- Update logic around submitting python jobs so that if the cluster is already starting, just wait for it to start rather than failing ([461](https://github.com/databricks/dbt-databricks/pull/461))

## dbt-databricks 1.6.4 (September 14, 2023)

### Fixes

- Fixed an issue with AWS OAuth M2M flow ([#445](https://github.com/databricks/dbt-databricks/pull/445))
- Fixed an issue where every table in hive_metastore would get described ([#446](https://github.com/databricks/dbt-databricks/pull/446))

## dbt-databricks 1.6.3 (September 8, 2023)

### Fixes

- Improved legibility of python stack traces ([#434](https://github.com/databricks/dbt-databricks/pull/434)).
- Add `fetchmany`, resolves #408 (Thanks @NodeJSmith) ([#409](https://github.com/databricks/dbt-databricks/pull/409))
- Improved legibility of python stack traces ([#434](https://github.com/databricks/dbt-databricks/pull/434))
- Update our Databricks Workflow README to make clear that jobs clusters are not supported targets ([#436](https://github.com/databricks/dbt-databricks/pull/436))
- Relaxed the constraint on databricks-sql-connector to allow newer versions ([#436](https://github.com/databricks/dbt-databricks/pull/436))
- Streamlined sql connector output in dbt.log ([#437](https://github.com/databricks/dbt-databricks/pull/437))

### Under the hood

- Switch to running integration tests with OAuth ([#436](https://github.com/databricks/dbt-databricks/pull/436))

## dbt-databricks 1.6.2 (August 29, 2023)

### Features

- Follow up: re-implement fix for issue where the show tables extended command is limited to 2048 characters. ([#326](https://github.com/databricks/dbt-databricks/pull/326)). Set `DBT_DESCRIBE_TABLE_2048_CHAR_BYPASS` to `true` to enable this behaviour.
- Add `liquid_clustered_by` config to enable Liquid Clustering for Delta-based dbt models (Thanks @ammarchalifah) ([#398](https://github.com/databricks/dbt-databricks/pull/398)).

### Under the hood

- Dropping the databricks_sql_endpoint test profile as not truly testing different behavior than databricks_uc_sql_endpoint profile ([#417](https://github.com/databricks/dbt-databricks/pull/417))
- Improve testing of python model support so that we can package the new config options in this release ([#421](https://github.com/databricks/dbt-databricks/pull/421))

## dbt-databricks 1.6.1 (August 2, 2023)

### Fixes

- Revert change from #326 as it breaks DESCRIBE table in cases where the dbt API key does not have access to all tables in the schema

## dbt-databricks 1.6.0 (August 2, 2023)

### Features

- Support for dbt-core==1.6
- Added support for materialized_view and streaming_table materializations
- Support [dbt clone operation](https://github.com/databricks/dbt-databricks/pull/397)
- Support new dbt `limit` command-line flag

### Fixes

- Fix issue where the show tables extended command is limited to 2048 characters. ([#326](https://github.com/databricks/dbt-databricks/pull/326))
- Extend python model support to cover the same config options as SQL ([#379](https://github.com/databricks/dbt-databricks/pull/379))

### Other

- Drop support for Python 3.7
- Support for revamped `dbt debug`

## dbt-databricks 1.5.5 (July 7, 2023)

### Fixes

- Fixed issue where starting a terminated cluster in the python path would never return

### Features

- Include log events from databricks-sql-connector in dbt logging output.
- Adapter now populates the `query_id` field in `run_results.json` with Query History API query ID.

## dbt-databricks 1.5.4 (June 9, 2023)

### Features

- Added support for model contracts ([#336](https://github.com/databricks/dbt-databricks/pull/336))

## dbt-databricks 1.5.3 (June 8, 2023)

### Fixes

- Pins dependencies to minor versions
- Sets default socket timeout to 180s

## dbt-databricks 1.5.2 (May 17, 2023)

### Fixes

- Sets databricks sdk dependency to 0.1.6 to avoid SDK breaking changes

## dbt-databricks 1.5.1 (May 9, 2023)

### Fixes

- Add explicit dependency to protobuf >4 to work around dbt-core issue

## dbt-databricks 1.5.0 (May 2, 2023)

### Features

- Added support for OAuth (SSO and client credentials) ([#327](https://github.com/databricks/dbt-databricks/pull/327))

### Fixes

- Fix integration tests ([#316](https://github.com/databricks/dbt-databricks/pull/316))

### Dependencies

- Updated dbt-spark from >=1.4.1 to >= 1.5.0 ([#316](https://github.com/databricks/dbt-databricks/pull/316))

### Under the hood

- Throw an error if a model has an enforced contract. ([#322](https://github.com/databricks/dbt-databricks/pull/322))

## dbt-databricks 1.4.3 (April 19, 2023)

### Fixes

- fix database not found error matching ([#281](https://github.com/databricks/dbt-databricks/pull/281))
- Auto start cluster for Python models ([#306](https://github.com/databricks/dbt-databricks/pull/306))
- databricks-sql-connector to 2.5.0 ([#311](https://github.com/databricks/dbt-databricks/pull/311))

### Features

- Adding replace_where incremental strategy ([#293](https://github.com/databricks/dbt-databricks/pull/293)) ([#310](https://github.com/databricks/dbt-databricks/pull/310))
- [feat] Support ZORDER as a model config ([#292](https://github.com/databricks/dbt-databricks/pull/293)) ([#297](https://github.com/databricks/dbt-databricks/pull/297))

### Dependencies

- Added keyring>=23.13.0 for oauth token cache
- Added databricks-sdk>=0.1.1 for oauth flows
- Updated databricks-sql-connector from >=2.4.0 to >= 2.5.0

### Under the hood

Throw an error if a model has an enforced contract. ([#322](https://github.com/databricks/dbt-databricks/pull/322))

## dbt-databricks 1.4.2 (February 17, 2023)

### Fixes

- Fix test_grants to use the error class to check the error. ([#273](https://github.com/databricks/dbt-databricks/pull/273))
- Raise exception on unexpected error of list relations ([#270](https://github.com/databricks/dbt-databricks/pull/270))

## dbt-databricks 1.4.1 (January 31, 2023)

### Fixes

- Ignore case sensitivity in relation matches method. ([#265](https://github.com/databricks/dbt-databricks/pull/265))

## dbt-databricks 1.4.0 (January 25, 2023)

### Breaking changes

- Raise an exception when schema contains '.'. ([#222](https://github.com/databricks/dbt-databricks/pull/222))
  - Containing a catalog in `schema` is not allowed anymore.
  - Need to explicitly use `catalog` instead.

### Features

- Support Python 3.11 ([#233](https://github.com/databricks/dbt-databricks/pull/233))
- Support `incremental_predicates` ([#161](https://github.com/databricks/dbt-databricks/pull/161))
- Apply connection retry refactor, add defaults with exponential backoff ([#137](https://github.com/databricks/dbt-databricks/pull/137))
- Quote by Default ([#241](https://github.com/databricks/dbt-databricks/pull/241))
- Avoid show table extended command. ([#231](https://github.com/databricks/dbt-databricks/pull/231))
- Use show table extended with table name list for get_catalog. ([#237](https://github.com/databricks/dbt-databricks/pull/237))
- Add support for a glob pattern in the databricks_copy_into macro ([#259](https://github.com/databricks/dbt-databricks/pull/259))

## dbt-databricks 1.3.2 (November 9, 2022)

### Fixes

- Fix copy into macro when passing `expression_list`. ([#223](https://github.com/databricks/dbt-databricks/pull/223))
- Partially revert to fix the case where schema config contains uppercase letters. ([#224](https://github.com/databricks/dbt-databricks/pull/224))

## dbt-databricks 1.3.1 (November 1, 2022)

### Under the hood

- Show and log a warning when schema contains '.'. ([#221](https://github.com/databricks/dbt-databricks/pull/221))

## dbt-databricks 1.3.0 (October 14, 2022)

### Features

- Support python model through run command API, currently supported materializations are table and incremental. ([dbt-labs/dbt-spark#377](https://github.com/dbt-labs/dbt-spark/pull/377), [#126](https://github.com/databricks/dbt-databricks/pull/126))
- Enable Pandas and Pandas-on-Spark DataFrames for dbt python models ([dbt-labs/dbt-spark#469](https://github.com/dbt-labs/dbt-spark/pull/469), [#181](https://github.com/databricks/dbt-databricks/pull/181))
- Support job cluster in notebook submission method ([dbt-labs/dbt-spark#467](https://github.com/dbt-labs/dbt-spark/pull/467), [#194](https://github.com/databricks/dbt-databricks/pull/194))
  - In `all_purpose_cluster` submission method, a config `http_path` can be specified in Python model config to switch the cluster where Python model runs.
    ```py
    def model(dbt, _):
        dbt.config(
            materialized='table',
            http_path='...'
        )
        ...
    ```
- Use builtin timestampadd and timestampdiff functions for dateadd/datediff macros if available ([#185](https://github.com/databricks/dbt-databricks/pull/185))
- Implement testing for a test for various Python models ([#189](https://github.com/databricks/dbt-databricks/pull/189))
- Implement testing for `type_boolean` in Databricks ([dbt-labs/dbt-spark#471](https://github.com/dbt-labs/dbt-spark/pull/471), [#188](https://github.com/databricks/dbt-databricks/pull/188))
- Add a macro to support [COPY INTO](https://docs.databricks.com/spark/latest/spark-sql/language-manual/delta-copy-into.html) ([#190](https://github.com/databricks/dbt-databricks/pull/190))

### Under the hood

- Apply "Initial refactoring of incremental materialization" ([#148](https://github.com/databricks/dbt-databricks/pull/148))
  - Now dbt-databricks uses `adapter.get_incremental_strategy_macro` instead of `dbt_spark_get_incremental_sql` macro to dispatch the incremental strategy macro. The overwritten `dbt_spark_get_incremental_sql` macro will not work anymore.
- Better interface for python submission ([dbt-labs/dbt-spark#452](https://github.com/dbt-labs/dbt-spark/pull/452), [#178](https://github.com/databricks/dbt-databricks/pull/178))

## dbt-databricks 1.2.3 (September 26, 2022)

### Fixes

- Fix cancellation ([#173](https://github.com/databricks/dbt-databricks/pull/173))
- `http_headers` should be dict in the profile ([#174](https://github.com/databricks/dbt-databricks/pull/174))

## dbt-databricks 1.2.2 (September 8, 2022)

### Fixes

- Data is duplicated on reloading seeds that are using an external table ([#114](https://github.com/databricks/dbt-databricks/issues/114), [#149](https://github.com/databricks/dbt-databricks/issues/149))

### Under the hood

- Explicitly close cursors ([#163](https://github.com/databricks/dbt-databricks/pull/163))
- Upgrade databricks-sql-connector to 2.0.5 ([#166](https://github.com/databricks/dbt-databricks/pull/166))
- Embed dbt-databricks and databricks-sql-connector versions to SQL comments ([#167](https://github.com/databricks/dbt-databricks/pull/167))

## dbt-databricks 1.2.1 (August 24, 2022)

### Features

- Support Python 3.10 ([#158](https://github.com/databricks/dbt-databricks/pull/158))

## dbt-databricks 1.2.0 (August 16, 2022)

### Features

- Add grants to materializations ([dbt-labs/dbt-spark#366](https://github.com/dbt-labs/dbt-spark/issues/366), [dbt-labs/dbt-spark#381](https://github.com/dbt-labs/dbt-spark/pull/381))
- Add `connection_parameters` for databricks-sql-connector connection parameters ([#135](https://github.com/databricks/dbt-databricks/pull/135))
  - This can be used to customize the connection by setting additional parameters.
  - The full parameters are listed at [Databricks SQL Connector for Python](https://docs.databricks.com/dev-tools/python-sql-connector.html#connect-method).
  - Currently, the following parameters are reserved for `dbt-databricks`. Please use the normal credential settings instead.
    - server_hostname
    - http_path
    - access_token
    - session_configuration
    - catalog
    - schema

### Fixes

- Incremental materialization updated to not drop table first if full refresh for delta lake format, as it already runs _create or replace table_ ([dbt-labs/dbt-spark#286](https://github.com/dbt-labs/dbt-spark/issues/286), [dbt-labs/dbt-spark#287](https://github.com/dbt-labs/dbt-spark/pull/287))

### Under the hood

- Update `SparkColumn.numeric_type` to return `decimal` instead of `numeric`, since SparkSQL exclusively supports the former ([dbt-labs/dbt-spark#380](https://github.com/dbt-labs/dbt-spark/pull/380))
- Make minimal changes to support dbt Core incremental materialization refactor ([dbt-labs/dbt-spark#402](https://github.com/dbt-labs/dbt-spark/issue/402), [dbt-labs/dbt-spark#394](httpe://github.com/dbt-labs/dbt-spark/pull/394), [#136](https://github.com/databricks/dbt-databricks/pull/136))
- Add new basic tests `TestDocsGenerateDatabricks` and `TestDocsGenReferencesDatabricks` ([#134](https://github.com/databricks/dbt-databricks/pull/134))
- Set upper bound for `databricks-sql-connector` when Python 3.10 ([#154](https://github.com/databricks/dbt-databricks/pull/154))
  - Note that `databricks-sql-connector` does not officially support Python 3.10 yet.

### Contributors

- [@grindheim](https://github.com/grindheim) ([dbt-labs/dbt-spark#287](https://github.com/dbt-labs/dbt-spark/pull/287/))

## dbt-databricks 1.1.1 (July 19, 2022)

### Features

- Support for Databricks CATALOG as a DATABASE in DBT compilations ([#95](https://github.com/databricks/dbt-databricks/issues/95), [#89](https://github.com/databricks/dbt-databricks/pull/89), [#94](https://github.com/databricks/dbt-databricks/pull/94), [#105](https://github.com/databricks/dbt-databricks/pull/105))
  - Setting an initial catalog with `session_properties` is deprecated and will not work in the future release. Please use `catalog` or `database` to set the initial catalog.
  - When using catalog, `spark_build_snapshot_staging_table` macro will not be used. If trying to override the macro, `databricks_build_snapshot_staging_table` should be overridden instead.

### Fixes

- Block taking jinja2.runtime.Undefined into DatabricksAdapter ([#98](https://github.com/databricks/dbt-databricks/pull/98))
- Avoid using Cursor.schema API when database is None ([#100](https://github.com/databricks/dbt-databricks/pull/100))

### Under the hood

- Drop databricks-sql-connector 1.0 ([#108](https://github.com/databricks/dbt-databricks/pull/108))

## dbt-databricks 1.1.0 (May 11, 2022)

### Features

- Add support for [Delta constraints](https://docs.databricks.com/delta/delta-constraints.html) ([#71](https://github.com/databricks/dbt-databricks/pull/71))

### Under the hood

- Port testing framework changes from [dbt-labs/dbt-spark#299](https://github.com/dbt-labs/dbt-spark/pull/299) and [dbt-labs/dbt-spark#314](https://github.com/dbt-labs/dbt-spark/pull/314) ([#70](https://github.com/databricks/dbt-databricks/pull/70))

## dbt-databricks 1.0.3 (April 26, 2022)

### Fixes

- Make internal macros use macro dispatch pattern ([#72](https://github.com/databricks/dbt-databricks/pull/72))

## dbt-databricks 1.0.2 (March 31, 2022)

### Features

- Support for setting table properties as part of a model configuration ([#33](https://github.com/databricks/dbt-databricks/issues/33), [#49](https://github.com/databricks/dbt-databricks/pull/49))
- Get the session_properties map to work ([#57](https://github.com/databricks/dbt-databricks/pull/57))
- Bump up databricks-sql-connector to 1.0.1 and use the Cursor APIs ([#50](https://github.com/databricks/dbt-databricks/pull/50))

## dbt-databricks 1.0.1 (February 8, 2022)

### Features

- Inherit from dbt-spark for backward compatibility with spark-utils and other dbt packages ([#32](https://github.com/databricks/dbt-databricks/issues/32), [#35](https://github.com/databricks/dbt-databricks/pull/35))
- Add SQL Endpoint specific integration tests ([#45](https://github.com/databricks/dbt-databricks/pull/45), [#46](https://github.com/databricks/dbt-databricks/pull/46))

### Fixes

- Close the connection properly ([#34](https://github.com/databricks/dbt-databricks/issues/34), [#37](https://github.com/databricks/dbt-databricks/pull/37))

## dbt-databricks 1.0.0 (December 6, 2021)

### Features

- Make the connection use databricks-sql-connector ([#3](https://github.com/databricks/dbt-databricks/pull/3), [#7](https://github.com/databricks/dbt-databricks/pull/7))
- Make the default file format 'delta' ([#14](https://github.com/databricks/dbt-databricks/pull/14), [#16](https://github.com/databricks/dbt-databricks/pull/16))
- Make the default incremental strategy 'merge' ([#23](https://github.com/databricks/dbt-databricks/pull/23))
- Remove unnecessary stack trace ([#10](https://github.com/databricks/dbt-databricks/pull/10))

## dbt-spark 1.0.0 (December 3, 2021)

### Fixes

- Incremental materialization corrected to respect `full_refresh` config, by using `should_full_refresh()` macro ([#260](https://github.com/dbt-labs/dbt-spark/issues/260), [#262](https://github.com/dbt-labs/dbt-spark/pull/262/))

### Contributors

- [@grindheim](https://github.com/grindheim) ([#262](https://github.com/dbt-labs/dbt-spark/pull/262/))

## dbt-spark 1.0.0rc2 (November 24, 2021)

### Features

- Add support for Apache Hudi (hudi file format) which supports incremental merge strategies ([#187](https://github.com/dbt-labs/dbt-spark/issues/187), [#210](https://github.com/dbt-labs/dbt-spark/pull/210))

### Under the hood

- Refactor seed macros: remove duplicated code from dbt-core, and provide clearer logging of SQL parameters that differ by connection method ([#249](https://github.com/dbt-labs/dbt-spark/issues/249), [#250](https://github.com/dbt-labs/dbt-snowflake/pull/250))
- Replace `sample_profiles.yml` with `profile_template.yml`, for use with new `dbt init` ([#247](https://github.com/dbt-labs/dbt-spark/pull/247))

### Contributors

- [@vingov](https://github.com/vingov) ([#210](https://github.com/dbt-labs/dbt-spark/pull/210))

## dbt-spark 1.0.0rc1 (November 10, 2021)

### Under the hood

- Remove official support for python 3.6, which is reaching end of life on December 23, 2021 ([dbt-core#4134](https://github.com/dbt-labs/dbt-core/issues/4134), [#253](https://github.com/dbt-labs/dbt-snowflake/pull/253))
- Add support for structured logging ([#251](https://github.com/dbt-labs/dbt-spark/pull/251))

## dbt-spark 0.21.1 (Release TBD)

## dbt-spark 0.21.1rc1 (November 3, 2021)

### Fixes

- Fix `--store-failures` for tests, by suppressing irrelevant error in `comment_clause()` macro ([#232](https://github.com/dbt-labs/dbt-spark/issues/232), [#233](https://github.com/dbt-labs/dbt-spark/pull/233))
- Add support for `on_schema_change` config in incremental models: `ignore`, `fail`, `append_new_columns`. For `sync_all_columns`, removing columns is not supported by Apache Spark or Delta Lake ([#198](https://github.com/dbt-labs/dbt-spark/issues/198), [#226](https://github.com/dbt-labs/dbt-spark/issues/226), [#229](https://github.com/dbt-labs/dbt-spark/pull/229))
- Add `persist_docs` call to incremental model ([#224](https://github.com/dbt-labs/dbt-spark/issues/224), [#234](https://github.com/dbt-labs/dbt-spark/pull/234))

### Contributors

- [@binhnefits](https://github.com/binhnefits) ([#234](https://github.com/dbt-labs/dbt-spark/pull/234))

## dbt-spark 0.21.0 (October 4, 2021)

### Fixes

- Enhanced get_columns_in_relation method to handle a bug in open source deltalake which doesnt return schema details in `show table extended in databasename like '*'` query output. This impacts dbt snapshots if file format is open source deltalake ([#207](https://github.com/dbt-labs/dbt-spark/pull/207))
- Parse properly columns when there are struct fields to avoid considering inner fields: Issue ([#202](https://github.com/dbt-labs/dbt-spark/issues/202))

### Under the hood

- Add `unique_field` to better understand adapter adoption in anonymous usage tracking ([#211](https://github.com/dbt-labs/dbt-spark/pull/211))

### Contributors

- [@harryharanb](https://github.com/harryharanb) ([#207](https://github.com/dbt-labs/dbt-spark/pull/207))
- [@SCouto](https://github.com/Scouto) ([#204](https://github.com/dbt-labs/dbt-spark/pull/204))

## dbt-spark 0.21.0b2 (August 20, 2021)

### Fixes

- Add pyodbc import error message to dbt.exceptions.RuntimeException to get more detailed information when running `dbt debug` ([#192](https://github.com/dbt-labs/dbt-spark/pull/192))
- Add support for ODBC Server Side Parameters, allowing options that need to be set with the `SET` statement to be used ([#201](https://github.com/dbt-labs/dbt-spark/pull/201))
- Add `retry_all` configuration setting to retry all connection issues, not just when the `_is_retryable_error` function determines ([#194](https://github.com/dbt-labs/dbt-spark/pull/194))

### Contributors

- [@JCZuurmond](https://github.com/JCZuurmond) ([#192](https://github.com/fishtown-analytics/dbt-spark/pull/192))
- [@jethron](https://github.com/jethron) ([#201](https://github.com/fishtown-analytics/dbt-spark/pull/201))
- [@gregingenii](https://github.com/gregingenii) ([#194](https://github.com/dbt-labs/dbt-spark/pull/194))

## dbt-spark 0.21.0b1 (August 3, 2021)

## dbt-spark 0.20.1 (August 2, 2021)

## dbt-spark 0.20.1rc1 (August 2, 2021)

### Fixes

- Fix `get_columns_in_relation` when called on models created in the same run ([#196](https://github.com/dbt-labs/dbt-spark/pull/196), [#197](https://github.com/dbt-labs/dbt-spark/pull/197))

### Contributors

- [@ali-tny](https://github.com/ali-tny) ([#197](https://github.com/fishtown-analytics/dbt-spark/pull/197))

## dbt-spark 0.20.0 (July 12, 2021)

## dbt-spark 0.20.0rc2 (July 7, 2021)

### Features

- Add support for `merge_update_columns` config in `merge`-strategy incremental models ([#183](https://github.com/fishtown-analytics/dbt-spark/pull/183), [#184](https://github.com/fishtown-analytics/dbt-spark/pull/184))

### Fixes

- Fix column-level `persist_docs` on Delta tables, add tests ([#180](https://github.com/fishtown-analytics/dbt-spark/pull/180))

## dbt-spark 0.20.0rc1 (June 8, 2021)

### Features

- Allow user to specify `use_ssl` ([#169](https://github.com/fishtown-analytics/dbt-spark/pull/169))
- Allow setting table `OPTIONS` using `config` ([#171](https://github.com/fishtown-analytics/dbt-spark/pull/171))
- Add support for column-level `persist_docs` on Delta tables ([#84](https://github.com/fishtown-analytics/dbt-spark/pull/84), [#170](https://github.com/fishtown-analytics/dbt-spark/pull/170))

### Fixes

- Cast `table_owner` to string to avoid errors generating docs ([#158](https://github.com/fishtown-analytics/dbt-spark/pull/158), [#159](https://github.com/fishtown-analytics/dbt-spark/pull/159))
- Explicitly cast column types when inserting seeds ([#139](https://github.com/fishtown-analytics/dbt-spark/pull/139), [#166](https://github.com/fishtown-analytics/dbt-spark/pull/166))

### Under the hood

- Parse information returned by `list_relations_without_caching` macro to speed up catalog generation ([#93](https://github.com/fishtown-analytics/dbt-spark/issues/93), [#160](https://github.com/fishtown-analytics/dbt-spark/pull/160))
- More flexible host passing, https:// can be omitted ([#153](https://github.com/fishtown-analytics/dbt-spark/issues/153))

### Contributors

- [@friendofasquid](https://github.com/friendofasquid) ([#159](https://github.com/fishtown-analytics/dbt-spark/pull/159))
- [@franloza](https://github.com/franloza) ([#160](https://github.com/fishtown-analytics/dbt-spark/pull/160))
- [@Fokko](https://github.com/Fokko) ([#165](https://github.com/fishtown-analytics/dbt-spark/pull/165))
- [@rahulgoyal2987](https://github.com/rahulgoyal2987) ([#169](https://github.com/fishtown-analytics/dbt-spark/pull/169))
- [@JCZuurmond](https://github.com/JCZuurmond) ([#171](https://github.com/fishtown-analytics/dbt-spark/pull/171))
- [@cristianoperez](https://github.com/cristianoperez) ([#170](https://github.com/fishtown-analytics/dbt-spark/pull/170))

## dbt-spark 0.19.1 (April 2, 2021)

## dbt-spark 0.19.1b2 (February 26, 2021)

### Under the hood

- Update serialization calls to use new API in dbt-core `0.19.1b2` ([#150](https://github.com/fishtown-analytics/dbt-spark/pull/150))

## dbt-spark 0.19.0.1 (February 26, 2021)

### Fixes

- Fix package distribution to include incremental model materializations ([#151](https://github.com/fishtown-analytics/dbt-spark/pull/151), [#152](https://github.com/fishtown-analytics/dbt-spark/issues/152))

## dbt-spark 0.19.0 (February 21, 2021)

### Breaking changes

- Incremental models have `incremental_strategy: append` by default. This strategy adds new records without updating or overwriting existing records. For that, use `merge` or `insert_overwrite` instead, depending on the file format, connection method, and attributes of your underlying data. dbt will try to raise a helpful error if you configure a strategy that is not supported for a given file format or connection. ([#140](https://github.com/fishtown-analytics/dbt-spark/pull/140), [#141](https://github.com/fishtown-analytics/dbt-spark/pull/141))

### Fixes

- Capture hard-deleted records in snapshot merge, when `invalidate_hard_deletes` config is set ([#109](https://github.com/fishtown-analytics/dbt-spark/pull/143), [#126](https://github.com/fishtown-analytics/dbt-spark/pull/144))

## dbt-spark 0.19.0rc1 (January 8, 2021)

### Breaking changes

- Users of the `http` and `thrift` connection methods need to install extra requirements: `pip install dbt-spark[PyHive]` ([#109](https://github.com/fishtown-analytics/dbt-spark/pull/109), [#126](https://github.com/fishtown-analytics/dbt-spark/pull/126))

### Under the hood

- Enable `CREATE OR REPLACE` support when using Delta. Instead of dropping and recreating the table, it will keep the existing table, and add a new version as supported by Delta. This will ensure that the table stays available when running the pipeline, and you can track the history.
- Add changelog, issue templates ([#119](https://github.com/fishtown-analytics/dbt-spark/pull/119), [#120](https://github.com/fishtown-analytics/dbt-spark/pull/120))

### Fixes

- Handle case of 0 retries better for HTTP Spark Connections ([#132](https://github.com/fishtown-analytics/dbt-spark/pull/132))

### Contributors

- [@danielvdende](https://github.com/danielvdende) ([#132](https://github.com/fishtown-analytics/dbt-spark/pull/132))
- [@Fokko](https://github.com/Fokko) ([#125](https://github.com/fishtown-analytics/dbt-spark/pull/125))

## dbt-spark 0.18.1.1 (November 13, 2020)

### Fixes

- Fix `extras_require` typo to enable `pip install dbt-spark[ODBC]` (([#121](https://github.com/fishtown-analytics/dbt-spark/pull/121)), ([#122](https://github.com/fishtown-analytics/dbt-spark/pull/122)))

## dbt-spark 0.18.1 (November 6, 2020)

### Features

- Allows users to specify `auth` and `kerberos_service_name` ([#107](https://github.com/fishtown-analytics/dbt-spark/pull/107))
- Add support for ODBC driver connections to Databricks clusters and endpoints ([#116](https://github.com/fishtown-analytics/dbt-spark/pull/116))

### Under the hood

- Updated README links ([#115](https://github.com/fishtown-analytics/dbt-spark/pull/115))
- Support complete atomic overwrite of non-partitioned incremental models ([#117](https://github.com/fishtown-analytics/dbt-spark/pull/117))
- Update to support dbt-core 0.18.1 ([#110](https://github.com/fishtown-analytics/dbt-spark/pull/110), [#118](https://github.com/fishtown-analytics/dbt-spark/pull/118))

### Contributors

- [@danielhstahl](https://github.com/danielhstahl) ([#107](https://github.com/fishtown-analytics/dbt-spark/pull/107))
- [@collinprather](https://github.com/collinprather) ([#115](https://github.com/fishtown-analytics/dbt-spark/pull/115))
- [@charlottevdscheun](https://github.com/charlottevdscheun) ([#117](https://github.com/fishtown-analytics/dbt-spark/pull/117))
- [@Fokko](https://github.com/Fokko) ([#117](https://github.com/fishtown-analytics/dbt-spark/pull/117))

## dbt-spark 0.18.0 (September 18, 2020)

### Under the hood

- Make a number of changes to support dbt-adapter-tests ([#103](https://github.com/fishtown-analytics/dbt-spark/pull/103))
- Update to support dbt-core 0.18.0. Run CI tests against local Spark, Databricks ([#105](https://github.com/fishtown-analytics/dbt-spark/pull/105))<|MERGE_RESOLUTION|>--- conflicted
+++ resolved
@@ -1,4 +1,3 @@
-<<<<<<< HEAD
 ## dbt-databricks 1.9.0 (TBD)
 
 ### Features
@@ -17,13 +16,12 @@
 
 - Fix places where we were not properly closing cursors, and other test warnings ([713](https://github.com/databricks/dbt-databricks/pull/713))
 - Upgrade databricks-sql-connector dependency to 3.4.0 ([790](https://github.com/databricks/dbt-databricks/pull/790))
-=======
+
 ## dbt-databricks 1.8.7 (TBD)
 
 ### Fixes
 
 - Stop setting cluster by to None. If you want to drop liquid clustering, you will need to full-refresh ([806]https://github.com/databricks/dbt-databricks/pull/806)
->>>>>>> 44854db7
 
 ## dbt-databricks 1.8.6 (September 18, 2024)
 
