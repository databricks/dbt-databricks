--- conflicted
+++ resolved
@@ -1,7 +1,5 @@
 ## dbt-databricks 1.6.x (Release TBD)
 
-<<<<<<< HEAD
-=======
 ### Features
 
 - Follow up: re-implement fix for issue where the show tables extended command is limited to 2048 characters. ([#326](https://github.com/databricks/dbt-databricks/pull/326)). Set `DBT_DESCRIBE_TABLE_2048_CHAR_BYPASS` to `true` to enable this behaviour.
@@ -13,7 +11,6 @@
 
 - Improve testing of python model support so that we can package the new config options in this release ([#421](https://github.com/databricks/dbt-databricks/pull/421))
 
->>>>>>> 2601373f
 ## dbt-databricks 1.6.1 (August 2, 2023)
 
 ### Fixes
