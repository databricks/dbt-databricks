--- conflicted
+++ resolved
@@ -1,4 +1,3 @@
-<<<<<<< HEAD
 ## dbt-databricks 1.9.0 (TBD)
 
 ### Features
@@ -11,11 +10,7 @@
 - Fix places where we were not properly closing cursors, and other test warnings ([713](https://github.com/databricks/dbt-databricks/pull/713))
 - Upgrade databricks-sql-connector dependency to 3.2.0 ([729](https://github.com/databricks/dbt-databricks/pull/729))
 
-## dbt-databricks 1.8.4 (TBD)
-
-- Fix `dbt seed` command failing for a seed file when the columns for that seed file were partially defined in the properties file. (thanks @kass-artur!) ([724](https://github.com/databricks/dbt-databricks/pull/724))
-=======
-## dbt-databricks next
+## dbt-databricks 1.8.5 (TBD)
 
 ### Fixes
 
@@ -33,7 +28,6 @@
 
 ### Under the Hood
 
->>>>>>> 37e16a5b
 - Readd the External relation type for compliance with adapter expectations ([728](https://github.com/databricks/dbt-databricks/pull/728))
 
 ## dbt-databricks 1.8.3 (June 25, 2024)
