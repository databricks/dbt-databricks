--- conflicted
+++ resolved
@@ -1,4 +1,3 @@
-<<<<<<< HEAD
 ## dbt-databricks 1.11.0 (TBD)
 
 ### Features
@@ -9,8 +8,6 @@
 
 - Materialized views now uses `CREATE OR REPLACE` where appropriate, instead of DROP + CREATE
 
-## dbt-databricks 1.10.11 (TBD)
-=======
 ## dbt-databricks 1.10.13 (TBD)
 
 ## dbt-databricks 1.10.12 (September 8, 2025)
@@ -20,7 +17,6 @@
 - Update dependency versions ([1178](https://github.com/databricks/dbt-databricks/pull/1178))
 
 ## dbt-databricks 1.10.11 (September 2, 2025)
->>>>>>> 64c63471
 
 ### Fixes
 
