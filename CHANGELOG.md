<<<<<<< HEAD
## dbt-databricks 1.7.7 (TBD)
=======
## dbt-databricks 1.7.8 (TBD)
>>>>>>> 82c5dd7d

### Fixes

- Fixed the behavior of the incremental schema change ignore option to properly handle the scenario when columns are dropped (thanks @case-k-git!) ([580](https://github.com/databricks/dbt-databricks/pull/580))
- Fixed export of saved queries (thanks @peterallenwebb!) ([588](https://github.com/databricks/dbt-databricks/pull/588))
- Properly match against null for merging matching rows ([590](https://github.com/databricks/dbt-databricks/pull/590))

## dbt-databricks 1.7.7 (Feb 6, 2024)

### Fixes

- Rollback databricks-sql-connector to 2.9.3 to actually fix connection timeout issue ([578](https://github.com/databricks/dbt-databricks/pull/578))

## dbt-databricks 1.7.6 (Feb 6, 2024)

Skipped due to incorrect files in deployed package

<<<<<<< HEAD
## dbt-databricks 1.7.6 (Feb 6, 2024)

### Fixes

- Rollback databricks-sql-connector to 2.9.3 to actually fix connection timeout issue ([578](https://github.com/databricks/dbt-databricks/pull/578))

=======
>>>>>>> 82c5dd7d
## dbt-databricks 1.7.5 (Jan 30, 2024) (Pulled due to poor SQL Warehouse connection behavior)

### Fixes

- Pin databricks sdk to 0.17.0 to fix connection timeout issue ([571](https://github.com/databricks/dbt-databricks/pull/571))

## dbt-databricks 1.7.4 (Jan 24, 2024) (Pulled due to poor SQL Warehouse connection behavior)

### Fixes

- Added python model specific connection handling to prevent using invalid sessions ([547](https://github.com/databricks/dbt-databricks/pull/547))
- Allow schema to be specified in testing (thanks @case-k-git!) ([538](https://github.com/databricks/dbt-databricks/pull/538))
- Fix dbt incremental_strategy behavior by fixing schema table existing check (thanks @case-k-git!) ([530](https://github.com/databricks/dbt-databricks/pull/530))
- Fixed bug that was causing streaming tables to be dropped and recreated instead of refreshed. ([552](https://github.com/databricks/dbt-databricks/pull/552))
- Fixed Hive performance regression by streamlining materialization type acquisition ([557](https://github.com/databricks/dbt-databricks/pull/557))
- Fix: Python models authentication could be overridden by a `.netrc` file in the user's home directory ([338](https://github.com/databricks/dbt-databricks/pull/338))
- Fix: MV/ST REST api authentication could be overriden by a `.netrc` file in the user's home directory ([555](https://github.com/databricks/dbt-databricks/pull/555))
- Show details in connection errors ([562](https://github.com/databricks/dbt-databricks/pull/562))
- Updated connection debugging logging and setting connection last used time on session open.([565](https://github.com/databricks/dbt-databricks/pull/565))

### Under the Hood

- Adding retries around API calls in python model submission ([549](https://github.com/databricks/dbt-databricks/pull/549))
- Upgrade to databricks-sql-connector 3.0.0 ([554](https://github.com/databricks/dbt-databricks/pull/554))
- Pinning pandas to < 2.2.0 to keep from breaking multiple tests ([564](https://github.com/databricks/dbt-databricks/pull/554))

## dbt-databricks 1.7.3 (Dec 12, 2023)

### Fixes

- Fix for issue where we were invoking create schema or not exists when the schema already exists (leading to permission issue) ([529](https://github.com/databricks/dbt-databricks/pull/529))
- Fix for issue where we never reused connections ([517](https://github.com/databricks/dbt-databricks/pull/517))

### Under the Hood

- Refactor macro tests to be more usable ([524](https://github.com/databricks/dbt-databricks/pull/524))

## dbt-databricks 1.7.2 (Nov 30, 2023)

### Features

- Adding capability to specify compute on a per model basis ([488](https://github.com/databricks/dbt-databricks/pull/488))
- Selectively persist column docs that have changed between runs of incremental ([513](https://github.com/databricks/dbt-databricks/pull/513))
- Enabling access control list for job runs (thanks @srggrs!)([518](https://github.com/databricks/dbt-databricks/pull/518))
- Allow persisting of column comments on views and retrieving comments for docs on Hive ([519](https://github.com/databricks/dbt-databricks/pull/519))

## dbt-databricks 1.7.1 (Nov 13, 2023)

### Under the Hood

- Another attempt to improve catalog gathering performance ([503](https://github.com/databricks/dbt-databricks/pull/503))

## dbt-databricks 1.7.0 (November 9, 2023)

### Features

- Added support for getting info only on specified relations to improve performance of gathering metadata ([486](https://github.com/databricks/dbt-databricks/pull/486)), also (with generous help from from @mikealfare) ([499](https://github.com/databricks/dbt-databricks/pull/499))
- Added support for getting freshness from metadata ([481](https://github.com/databricks/dbt-databricks/pull/481))

### Fixes

- Node info now gets added to SQLQuery event (thanks @davidharting!) ([494](https://github.com/databricks/dbt-databricks/pull/494))
- Compatibility with dbt-spark and dbt-core 1.7.1 ([499](https://github.com/databricks/dbt-databricks/pull/499))

### Under the Hood

- Added required adapter tests to ensure compatibility with 1.7.0 ([487](https://github.com/databricks/dbt-databricks/pull/487))
- Improved large seed performance by not casting every value (thanks @nrichards17!) ([493](https://github.com/databricks/dbt-databricks/pull/493)). Note: for `file_format="parquet"` we still need to cast.

## dbt-databricks 1.7.0rc1 (October 13, 2023)

### Fixes

- Fixed a bug where setting a primary key constraint before a null constraint would fail by ensuring null constraints happen first ([479](https://github.com/databricks/dbt-databricks/pull/479))
- Foreign key constraints now work with dbt's constraint structure ([479](https://github.com/databricks/dbt-databricks/pull/479))

### Under the Hood

- Compatibility with dbt-spark 1.7.0rc1 ([479](https://github.com/databricks/dbt-databricks/pull/479))

## dbt-databricks 1.6.6 (October 9, 2023)

### Fixes

- Optimize now runs after creating / updating liquid clustering tables ([463](https://github.com/databricks/dbt-databricks/pull/463))
- Fixing an issue where the new python library install from index behavior breaks users who were already customizing their installs ([472](https://github.com/databricks/dbt-databricks/pull/472))

### Under the Hood

- fix Pylance import errors (thanks @dataders) ([471](https://github.com/databricks/dbt-databricks/pull/471))

## dbt-databricks 1.6.5 (September 26, 2023)

### Features

- When installing python libraries onto clusters, you can now specify an index_url (Thanks @casperdamen123) ([367](https://github.com/databricks/dbt-databricks/pull/367))
- Log job run information such as run_id when submitting Python jobs to databricks (Thanks @jeffrey-harrison) ([#454](https://github.com/databricks/dbt-databricks/pull/454))

### Fixes

- Node info now gets added to SQLQueryStatus (Thanks @colin-rogers-dbt) ([453](https://github.com/databricks/dbt-databricks/pull/453))
- Fixing python model compatibility with newer DBRs ([459](https://github.com/databricks/dbt-databricks/pull/459))
- Updated the Databricks SDK dependency so as to prevent reliance on an insecure version of requests ([460](https://github.com/databricks/dbt-databricks/pull/460))
- Update logic around submitting python jobs so that if the cluster is already starting, just wait for it to start rather than failing ([461](https://github.com/databricks/dbt-databricks/pull/461))

## dbt-databricks 1.6.4 (September 14, 2023)

### Fixes

- Fixed an issue with AWS OAuth M2M flow ([#445](https://github.com/databricks/dbt-databricks/pull/445))
- Fixed an issue where every table in hive_metastore would get described ([#446](https://github.com/databricks/dbt-databricks/pull/446))

## dbt-databricks 1.6.3 (September 8, 2023)

### Fixes

- Improved legibility of python stack traces ([#434](https://github.com/databricks/dbt-databricks/pull/434)).
- Add `fetchmany`, resolves #408 (Thanks @NodeJSmith) ([#409](https://github.com/databricks/dbt-databricks/pull/409))
- Improved legibility of python stack traces ([#434](https://github.com/databricks/dbt-databricks/pull/434))
- Update our Databricks Workflow README to make clear that jobs clusters are not supported targets ([#436](https://github.com/databricks/dbt-databricks/pull/436))
- Relaxed the constraint on databricks-sql-connector to allow newer versions ([#436](https://github.com/databricks/dbt-databricks/pull/436))
- Streamlined sql connector output in dbt.log ([#437](https://github.com/databricks/dbt-databricks/pull/437))

### Under the hood

- Switch to running integration tests with OAuth ([#436](https://github.com/databricks/dbt-databricks/pull/436))

## dbt-databricks 1.6.2 (August 29, 2023)

### Features

- Follow up: re-implement fix for issue where the show tables extended command is limited to 2048 characters. ([#326](https://github.com/databricks/dbt-databricks/pull/326)). Set `DBT_DESCRIBE_TABLE_2048_CHAR_BYPASS` to `true` to enable this behaviour.
- Add `liquid_clustered_by` config to enable Liquid Clustering for Delta-based dbt models (Thanks @ammarchalifah) ([#398](https://github.com/databricks/dbt-databricks/pull/398)).

### Under the hood

- Dropping the databricks_sql_endpoint test profile as not truly testing different behavior than databricks_uc_sql_endpoint profile ([#417](https://github.com/databricks/dbt-databricks/pull/417))
- Improve testing of python model support so that we can package the new config options in this release ([#421](https://github.com/databricks/dbt-databricks/pull/421))

## dbt-databricks 1.6.1 (August 2, 2023)

### Fixes

- Revert change from #326 as it breaks DESCRIBE table in cases where the dbt API key does not have access to all tables in the schema

## dbt-databricks 1.6.0 (August 2, 2023)

### Features

- Support for dbt-core==1.6
- Added support for materialized_view and streaming_table materializations
- Support [dbt clone operation](https://github.com/databricks/dbt-databricks/pull/397)
- Support new dbt `limit` command-line flag

### Fixes

- Fix issue where the show tables extended command is limited to 2048 characters. ([#326](https://github.com/databricks/dbt-databricks/pull/326))
- Extend python model support to cover the same config options as SQL ([#379](https://github.com/databricks/dbt-databricks/pull/379))

### Other

- Drop support for Python 3.7
- Support for revamped `dbt debug`

## dbt-databricks 1.5.5 (July 7, 2023)

### Fixes

- Fixed issue where starting a terminated cluster in the python path would never return

### Features

- Include log events from databricks-sql-connector in dbt logging output.
- Adapter now populates the `query_id` field in `run_results.json` with Query History API query ID.

## dbt-databricks 1.5.4 (June 9, 2023)

### Features

- Added support for model contracts ([#336](https://github.com/databricks/dbt-databricks/pull/336))

## dbt-databricks 1.5.3 (June 8, 2023)

### Fixes

- Pins dependencies to minor versions
- Sets default socket timeout to 180s

## dbt-databricks 1.5.2 (May 17, 2023)

### Fixes

- Sets databricks sdk dependency to 0.1.6 to avoid SDK breaking changes

## dbt-databricks 1.5.1 (May 9, 2023)

### Fixes

- Add explicit dependency to protobuf >4 to work around dbt-core issue

## dbt-databricks 1.5.0 (May 2, 2023)

### Features

- Added support for OAuth (SSO and client credentials) ([#327](https://github.com/databricks/dbt-databricks/pull/327))

### Fixes

- Fix integration tests ([#316](https://github.com/databricks/dbt-databricks/pull/316))

### Dependencies

- Updated dbt-spark from >=1.4.1 to >= 1.5.0 ([#316](https://github.com/databricks/dbt-databricks/pull/316))

### Under the hood

- Throw an error if a model has an enforced contract. ([#322](https://github.com/databricks/dbt-databricks/pull/322))

## dbt-databricks 1.4.3 (April 19, 2023)

### Fixes

- fix database not found error matching ([#281](https://github.com/databricks/dbt-databricks/pull/281))
- Auto start cluster for Python models ([#306](https://github.com/databricks/dbt-databricks/pull/306))
- databricks-sql-connector to 2.5.0 ([#311](https://github.com/databricks/dbt-databricks/pull/311))

### Features

- Adding replace_where incremental strategy ([#293](https://github.com/databricks/dbt-databricks/pull/293)) ([#310](https://github.com/databricks/dbt-databricks/pull/310))
- [feat] Support ZORDER as a model config ([#292](https://github.com/databricks/dbt-databricks/pull/293)) ([#297](https://github.com/databricks/dbt-databricks/pull/297))

### Dependencies

- Added keyring>=23.13.0 for oauth token cache
- Added databricks-sdk>=0.1.1 for oauth flows
- Updated databricks-sql-connector from >=2.4.0 to >= 2.5.0

### Under the hood

Throw an error if a model has an enforced contract. ([#322](https://github.com/databricks/dbt-databricks/pull/322))

## dbt-databricks 1.4.2 (February 17, 2023)

### Fixes

- Fix test_grants to use the error class to check the error. ([#273](https://github.com/databricks/dbt-databricks/pull/273))
- Raise exception on unexpected error of list relations ([#270](https://github.com/databricks/dbt-databricks/pull/270))

## dbt-databricks 1.4.1 (January 31, 2023)

### Fixes

- Ignore case sensitivity in relation matches method. ([#265](https://github.com/databricks/dbt-databricks/pull/265))

## dbt-databricks 1.4.0 (January 25, 2023)

### Breaking changes

- Raise an exception when schema contains '.'. ([#222](https://github.com/databricks/dbt-databricks/pull/222))
  - Containing a catalog in `schema` is not allowed anymore.
  - Need to explicitly use `catalog` instead.

### Features

- Support Python 3.11 ([#233](https://github.com/databricks/dbt-databricks/pull/233))
- Support `incremental_predicates` ([#161](https://github.com/databricks/dbt-databricks/pull/161))
- Apply connection retry refactor, add defaults with exponential backoff ([#137](https://github.com/databricks/dbt-databricks/pull/137))
- Quote by Default ([#241](https://github.com/databricks/dbt-databricks/pull/241))
- Avoid show table extended command. ([#231](https://github.com/databricks/dbt-databricks/pull/231))
- Use show table extended with table name list for get_catalog. ([#237](https://github.com/databricks/dbt-databricks/pull/237))
- Add support for a glob pattern in the databricks_copy_into macro ([#259](https://github.com/databricks/dbt-databricks/pull/259))

## dbt-databricks 1.3.2 (November 9, 2022)

### Fixes

- Fix copy into macro when passing `expression_list`. ([#223](https://github.com/databricks/dbt-databricks/pull/223))
- Partially revert to fix the case where schema config contains uppercase letters. ([#224](https://github.com/databricks/dbt-databricks/pull/224))

## dbt-databricks 1.3.1 (November 1, 2022)

### Under the hood

- Show and log a warning when schema contains '.'. ([#221](https://github.com/databricks/dbt-databricks/pull/221))

## dbt-databricks 1.3.0 (October 14, 2022)

### Features

- Support python model through run command API, currently supported materializations are table and incremental. ([dbt-labs/dbt-spark#377](https://github.com/dbt-labs/dbt-spark/pull/377), [#126](https://github.com/databricks/dbt-databricks/pull/126))
- Enable Pandas and Pandas-on-Spark DataFrames for dbt python models ([dbt-labs/dbt-spark#469](https://github.com/dbt-labs/dbt-spark/pull/469), [#181](https://github.com/databricks/dbt-databricks/pull/181))
- Support job cluster in notebook submission method ([dbt-labs/dbt-spark#467](https://github.com/dbt-labs/dbt-spark/pull/467), [#194](https://github.com/databricks/dbt-databricks/pull/194))
  - In `all_purpose_cluster` submission method, a config `http_path` can be specified in Python model config to switch the cluster where Python model runs.
    ```py
    def model(dbt, _):
        dbt.config(
            materialized='table',
            http_path='...'
        )
        ...
    ```
- Use builtin timestampadd and timestampdiff functions for dateadd/datediff macros if available ([#185](https://github.com/databricks/dbt-databricks/pull/185))
- Implement testing for a test for various Python models ([#189](https://github.com/databricks/dbt-databricks/pull/189))
- Implement testing for `type_boolean` in Databricks ([dbt-labs/dbt-spark#471](https://github.com/dbt-labs/dbt-spark/pull/471), [#188](https://github.com/databricks/dbt-databricks/pull/188))
- Add a macro to support [COPY INTO](https://docs.databricks.com/spark/latest/spark-sql/language-manual/delta-copy-into.html) ([#190](https://github.com/databricks/dbt-databricks/pull/190))

### Under the hood

- Apply "Initial refactoring of incremental materialization" ([#148](https://github.com/databricks/dbt-databricks/pull/148))
  - Now dbt-databricks uses `adapter.get_incremental_strategy_macro` instead of `dbt_spark_get_incremental_sql` macro to dispatch the incremental strategy macro. The overwritten `dbt_spark_get_incremental_sql` macro will not work anymore.
- Better interface for python submission ([dbt-labs/dbt-spark#452](https://github.com/dbt-labs/dbt-spark/pull/452), [#178](https://github.com/databricks/dbt-databricks/pull/178))

## dbt-databricks 1.2.3 (September 26, 2022)

### Fixes

- Fix cancellation ([#173](https://github.com/databricks/dbt-databricks/pull/173))
- `http_headers` should be dict in the profile ([#174](https://github.com/databricks/dbt-databricks/pull/174))

## dbt-databricks 1.2.2 (September 8, 2022)

### Fixes

- Data is duplicated on reloading seeds that are using an external table ([#114](https://github.com/databricks/dbt-databricks/issues/114), [#149](https://github.com/databricks/dbt-databricks/issues/149))

### Under the hood

- Explicitly close cursors ([#163](https://github.com/databricks/dbt-databricks/pull/163))
- Upgrade databricks-sql-connector to 2.0.5 ([#166](https://github.com/databricks/dbt-databricks/pull/166))
- Embed dbt-databricks and databricks-sql-connector versions to SQL comments ([#167](https://github.com/databricks/dbt-databricks/pull/167))

## dbt-databricks 1.2.1 (August 24, 2022)

### Features

- Support Python 3.10 ([#158](https://github.com/databricks/dbt-databricks/pull/158))

## dbt-databricks 1.2.0 (August 16, 2022)

### Features

- Add grants to materializations ([dbt-labs/dbt-spark#366](https://github.com/dbt-labs/dbt-spark/issues/366), [dbt-labs/dbt-spark#381](https://github.com/dbt-labs/dbt-spark/pull/381))
- Add `connection_parameters` for databricks-sql-connector connection parameters ([#135](https://github.com/databricks/dbt-databricks/pull/135))
  - This can be used to customize the connection by setting additional parameters.
  - The full parameters are listed at [Databricks SQL Connector for Python](https://docs.databricks.com/dev-tools/python-sql-connector.html#connect-method).
  - Currently, the following parameters are reserved for `dbt-databricks`. Please use the normal credential settings instead.
    - server_hostname
    - http_path
    - access_token
    - session_configuration
    - catalog
    - schema

### Fixes

- Incremental materialization updated to not drop table first if full refresh for delta lake format, as it already runs _create or replace table_ ([dbt-labs/dbt-spark#286](https://github.com/dbt-labs/dbt-spark/issues/286), [dbt-labs/dbt-spark#287](https://github.com/dbt-labs/dbt-spark/pull/287))

### Under the hood

- Update `SparkColumn.numeric_type` to return `decimal` instead of `numeric`, since SparkSQL exclusively supports the former ([dbt-labs/dbt-spark#380](https://github.com/dbt-labs/dbt-spark/pull/380))
- Make minimal changes to support dbt Core incremental materialization refactor ([dbt-labs/dbt-spark#402](https://github.com/dbt-labs/dbt-spark/issue/402), [dbt-labs/dbt-spark#394](httpe://github.com/dbt-labs/dbt-spark/pull/394), [#136](https://github.com/databricks/dbt-databricks/pull/136))
- Add new basic tests `TestDocsGenerateDatabricks` and `TestDocsGenReferencesDatabricks` ([#134](https://github.com/databricks/dbt-databricks/pull/134))
- Set upper bound for `databricks-sql-connector` when Python 3.10 ([#154](https://github.com/databricks/dbt-databricks/pull/154))
  - Note that `databricks-sql-connector` does not officially support Python 3.10 yet.

### Contributors

- [@grindheim](https://github.com/grindheim) ([dbt-labs/dbt-spark#287](https://github.com/dbt-labs/dbt-spark/pull/287/))

## dbt-databricks 1.1.1 (July 19, 2022)

### Features

- Support for Databricks CATALOG as a DATABASE in DBT compilations ([#95](https://github.com/databricks/dbt-databricks/issues/95), [#89](https://github.com/databricks/dbt-databricks/pull/89), [#94](https://github.com/databricks/dbt-databricks/pull/94), [#105](https://github.com/databricks/dbt-databricks/pull/105))
  - Setting an initial catalog with `session_properties` is deprecated and will not work in the future release. Please use `catalog` or `database` to set the initial catalog.
  - When using catalog, `spark_build_snapshot_staging_table` macro will not be used. If trying to override the macro, `databricks_build_snapshot_staging_table` should be overridden instead.

### Fixes

- Block taking jinja2.runtime.Undefined into DatabricksAdapter ([#98](https://github.com/databricks/dbt-databricks/pull/98))
- Avoid using Cursor.schema API when database is None ([#100](https://github.com/databricks/dbt-databricks/pull/100))

### Under the hood

- Drop databricks-sql-connector 1.0 ([#108](https://github.com/databricks/dbt-databricks/pull/108))

## dbt-databricks 1.1.0 (May 11, 2022)

### Features

- Add support for [Delta constraints](https://docs.databricks.com/delta/delta-constraints.html) ([#71](https://github.com/databricks/dbt-databricks/pull/71))

### Under the hood

- Port testing framework changes from [dbt-labs/dbt-spark#299](https://github.com/dbt-labs/dbt-spark/pull/299) and [dbt-labs/dbt-spark#314](https://github.com/dbt-labs/dbt-spark/pull/314) ([#70](https://github.com/databricks/dbt-databricks/pull/70))

## dbt-databricks 1.0.3 (April 26, 2022)

### Fixes

- Make internal macros use macro dispatch pattern ([#72](https://github.com/databricks/dbt-databricks/pull/72))

## dbt-databricks 1.0.2 (March 31, 2022)

### Features

- Support for setting table properties as part of a model configuration ([#33](https://github.com/databricks/dbt-databricks/issues/33), [#49](https://github.com/databricks/dbt-databricks/pull/49))
- Get the session_properties map to work ([#57](https://github.com/databricks/dbt-databricks/pull/57))
- Bump up databricks-sql-connector to 1.0.1 and use the Cursor APIs ([#50](https://github.com/databricks/dbt-databricks/pull/50))

## dbt-databricks 1.0.1 (February 8, 2022)

### Features

- Inherit from dbt-spark for backward compatibility with spark-utils and other dbt packages ([#32](https://github.com/databricks/dbt-databricks/issues/32), [#35](https://github.com/databricks/dbt-databricks/pull/35))
- Add SQL Endpoint specific integration tests ([#45](https://github.com/databricks/dbt-databricks/pull/45), [#46](https://github.com/databricks/dbt-databricks/pull/46))

### Fixes

- Close the connection properly ([#34](https://github.com/databricks/dbt-databricks/issues/34), [#37](https://github.com/databricks/dbt-databricks/pull/37))

## dbt-databricks 1.0.0 (December 6, 2021)

### Features

- Make the connection use databricks-sql-connector ([#3](https://github.com/databricks/dbt-databricks/pull/3), [#7](https://github.com/databricks/dbt-databricks/pull/7))
- Make the default file format 'delta' ([#14](https://github.com/databricks/dbt-databricks/pull/14), [#16](https://github.com/databricks/dbt-databricks/pull/16))
- Make the default incremental strategy 'merge' ([#23](https://github.com/databricks/dbt-databricks/pull/23))
- Remove unnecessary stack trace ([#10](https://github.com/databricks/dbt-databricks/pull/10))

## dbt-spark 1.0.0 (December 3, 2021)

### Fixes

- Incremental materialization corrected to respect `full_refresh` config, by using `should_full_refresh()` macro ([#260](https://github.com/dbt-labs/dbt-spark/issues/260), [#262](https://github.com/dbt-labs/dbt-spark/pull/262/))

### Contributors

- [@grindheim](https://github.com/grindheim) ([#262](https://github.com/dbt-labs/dbt-spark/pull/262/))

## dbt-spark 1.0.0rc2 (November 24, 2021)

### Features

- Add support for Apache Hudi (hudi file format) which supports incremental merge strategies ([#187](https://github.com/dbt-labs/dbt-spark/issues/187), [#210](https://github.com/dbt-labs/dbt-spark/pull/210))

### Under the hood

- Refactor seed macros: remove duplicated code from dbt-core, and provide clearer logging of SQL parameters that differ by connection method ([#249](https://github.com/dbt-labs/dbt-spark/issues/249), [#250](https://github.com/dbt-labs/dbt-snowflake/pull/250))
- Replace `sample_profiles.yml` with `profile_template.yml`, for use with new `dbt init` ([#247](https://github.com/dbt-labs/dbt-spark/pull/247))

### Contributors

- [@vingov](https://github.com/vingov) ([#210](https://github.com/dbt-labs/dbt-spark/pull/210))

## dbt-spark 1.0.0rc1 (November 10, 2021)

### Under the hood

- Remove official support for python 3.6, which is reaching end of life on December 23, 2021 ([dbt-core#4134](https://github.com/dbt-labs/dbt-core/issues/4134), [#253](https://github.com/dbt-labs/dbt-snowflake/pull/253))
- Add support for structured logging ([#251](https://github.com/dbt-labs/dbt-spark/pull/251))

## dbt-spark 0.21.1 (Release TBD)

## dbt-spark 0.21.1rc1 (November 3, 2021)

### Fixes

- Fix `--store-failures` for tests, by suppressing irrelevant error in `comment_clause()` macro ([#232](https://github.com/dbt-labs/dbt-spark/issues/232), [#233](https://github.com/dbt-labs/dbt-spark/pull/233))
- Add support for `on_schema_change` config in incremental models: `ignore`, `fail`, `append_new_columns`. For `sync_all_columns`, removing columns is not supported by Apache Spark or Delta Lake ([#198](https://github.com/dbt-labs/dbt-spark/issues/198), [#226](https://github.com/dbt-labs/dbt-spark/issues/226), [#229](https://github.com/dbt-labs/dbt-spark/pull/229))
- Add `persist_docs` call to incremental model ([#224](https://github.com/dbt-labs/dbt-spark/issues/224), [#234](https://github.com/dbt-labs/dbt-spark/pull/234))

### Contributors

- [@binhnefits](https://github.com/binhnefits) ([#234](https://github.com/dbt-labs/dbt-spark/pull/234))

## dbt-spark 0.21.0 (October 4, 2021)

### Fixes

- Enhanced get_columns_in_relation method to handle a bug in open source deltalake which doesnt return schema details in `show table extended in databasename like '*'` query output. This impacts dbt snapshots if file format is open source deltalake ([#207](https://github.com/dbt-labs/dbt-spark/pull/207))
- Parse properly columns when there are struct fields to avoid considering inner fields: Issue ([#202](https://github.com/dbt-labs/dbt-spark/issues/202))

### Under the hood

- Add `unique_field` to better understand adapter adoption in anonymous usage tracking ([#211](https://github.com/dbt-labs/dbt-spark/pull/211))

### Contributors

- [@harryharanb](https://github.com/harryharanb) ([#207](https://github.com/dbt-labs/dbt-spark/pull/207))
- [@SCouto](https://github.com/Scouto) ([#204](https://github.com/dbt-labs/dbt-spark/pull/204))

## dbt-spark 0.21.0b2 (August 20, 2021)

### Fixes

- Add pyodbc import error message to dbt.exceptions.RuntimeException to get more detailed information when running `dbt debug` ([#192](https://github.com/dbt-labs/dbt-spark/pull/192))
- Add support for ODBC Server Side Parameters, allowing options that need to be set with the `SET` statement to be used ([#201](https://github.com/dbt-labs/dbt-spark/pull/201))
- Add `retry_all` configuration setting to retry all connection issues, not just when the `_is_retryable_error` function determines ([#194](https://github.com/dbt-labs/dbt-spark/pull/194))

### Contributors

- [@JCZuurmond](https://github.com/JCZuurmond) ([#192](https://github.com/fishtown-analytics/dbt-spark/pull/192))
- [@jethron](https://github.com/jethron) ([#201](https://github.com/fishtown-analytics/dbt-spark/pull/201))
- [@gregingenii](https://github.com/gregingenii) ([#194](https://github.com/dbt-labs/dbt-spark/pull/194))

## dbt-spark 0.21.0b1 (August 3, 2021)

## dbt-spark 0.20.1 (August 2, 2021)

## dbt-spark 0.20.1rc1 (August 2, 2021)

### Fixes

- Fix `get_columns_in_relation` when called on models created in the same run ([#196](https://github.com/dbt-labs/dbt-spark/pull/196), [#197](https://github.com/dbt-labs/dbt-spark/pull/197))

### Contributors

- [@ali-tny](https://github.com/ali-tny) ([#197](https://github.com/fishtown-analytics/dbt-spark/pull/197))

## dbt-spark 0.20.0 (July 12, 2021)

## dbt-spark 0.20.0rc2 (July 7, 2021)

### Features

- Add support for `merge_update_columns` config in `merge`-strategy incremental models ([#183](https://github.com/fishtown-analytics/dbt-spark/pull/183), [#184](https://github.com/fishtown-analytics/dbt-spark/pull/184))

### Fixes

- Fix column-level `persist_docs` on Delta tables, add tests ([#180](https://github.com/fishtown-analytics/dbt-spark/pull/180))

## dbt-spark 0.20.0rc1 (June 8, 2021)

### Features

- Allow user to specify `use_ssl` ([#169](https://github.com/fishtown-analytics/dbt-spark/pull/169))
- Allow setting table `OPTIONS` using `config` ([#171](https://github.com/fishtown-analytics/dbt-spark/pull/171))
- Add support for column-level `persist_docs` on Delta tables ([#84](https://github.com/fishtown-analytics/dbt-spark/pull/84), [#170](https://github.com/fishtown-analytics/dbt-spark/pull/170))

### Fixes

- Cast `table_owner` to string to avoid errors generating docs ([#158](https://github.com/fishtown-analytics/dbt-spark/pull/158), [#159](https://github.com/fishtown-analytics/dbt-spark/pull/159))
- Explicitly cast column types when inserting seeds ([#139](https://github.com/fishtown-analytics/dbt-spark/pull/139), [#166](https://github.com/fishtown-analytics/dbt-spark/pull/166))

### Under the hood

- Parse information returned by `list_relations_without_caching` macro to speed up catalog generation ([#93](https://github.com/fishtown-analytics/dbt-spark/issues/93), [#160](https://github.com/fishtown-analytics/dbt-spark/pull/160))
- More flexible host passing, https:// can be omitted ([#153](https://github.com/fishtown-analytics/dbt-spark/issues/153))

### Contributors

- [@friendofasquid](https://github.com/friendofasquid) ([#159](https://github.com/fishtown-analytics/dbt-spark/pull/159))
- [@franloza](https://github.com/franloza) ([#160](https://github.com/fishtown-analytics/dbt-spark/pull/160))
- [@Fokko](https://github.com/Fokko) ([#165](https://github.com/fishtown-analytics/dbt-spark/pull/165))
- [@rahulgoyal2987](https://github.com/rahulgoyal2987) ([#169](https://github.com/fishtown-analytics/dbt-spark/pull/169))
- [@JCZuurmond](https://github.com/JCZuurmond) ([#171](https://github.com/fishtown-analytics/dbt-spark/pull/171))
- [@cristianoperez](https://github.com/cristianoperez) ([#170](https://github.com/fishtown-analytics/dbt-spark/pull/170))

## dbt-spark 0.19.1 (April 2, 2021)

## dbt-spark 0.19.1b2 (February 26, 2021)

### Under the hood

- Update serialization calls to use new API in dbt-core `0.19.1b2` ([#150](https://github.com/fishtown-analytics/dbt-spark/pull/150))

## dbt-spark 0.19.0.1 (February 26, 2021)

### Fixes

- Fix package distribution to include incremental model materializations ([#151](https://github.com/fishtown-analytics/dbt-spark/pull/151), [#152](https://github.com/fishtown-analytics/dbt-spark/issues/152))

## dbt-spark 0.19.0 (February 21, 2021)

### Breaking changes

- Incremental models have `incremental_strategy: append` by default. This strategy adds new records without updating or overwriting existing records. For that, use `merge` or `insert_overwrite` instead, depending on the file format, connection method, and attributes of your underlying data. dbt will try to raise a helpful error if you configure a strategy that is not supported for a given file format or connection. ([#140](https://github.com/fishtown-analytics/dbt-spark/pull/140), [#141](https://github.com/fishtown-analytics/dbt-spark/pull/141))

### Fixes

- Capture hard-deleted records in snapshot merge, when `invalidate_hard_deletes` config is set ([#109](https://github.com/fishtown-analytics/dbt-spark/pull/143), [#126](https://github.com/fishtown-analytics/dbt-spark/pull/144))

## dbt-spark 0.19.0rc1 (January 8, 2021)

### Breaking changes

- Users of the `http` and `thrift` connection methods need to install extra requirements: `pip install dbt-spark[PyHive]` ([#109](https://github.com/fishtown-analytics/dbt-spark/pull/109), [#126](https://github.com/fishtown-analytics/dbt-spark/pull/126))

### Under the hood

- Enable `CREATE OR REPLACE` support when using Delta. Instead of dropping and recreating the table, it will keep the existing table, and add a new version as supported by Delta. This will ensure that the table stays available when running the pipeline, and you can track the history.
- Add changelog, issue templates ([#119](https://github.com/fishtown-analytics/dbt-spark/pull/119), [#120](https://github.com/fishtown-analytics/dbt-spark/pull/120))

### Fixes

- Handle case of 0 retries better for HTTP Spark Connections ([#132](https://github.com/fishtown-analytics/dbt-spark/pull/132))

### Contributors

- [@danielvdende](https://github.com/danielvdende) ([#132](https://github.com/fishtown-analytics/dbt-spark/pull/132))
- [@Fokko](https://github.com/Fokko) ([#125](https://github.com/fishtown-analytics/dbt-spark/pull/125))

## dbt-spark 0.18.1.1 (November 13, 2020)

### Fixes

- Fix `extras_require` typo to enable `pip install dbt-spark[ODBC]` (([#121](https://github.com/fishtown-analytics/dbt-spark/pull/121)), ([#122](https://github.com/fishtown-analytics/dbt-spark/pull/122)))

## dbt-spark 0.18.1 (November 6, 2020)

### Features

- Allows users to specify `auth` and `kerberos_service_name` ([#107](https://github.com/fishtown-analytics/dbt-spark/pull/107))
- Add support for ODBC driver connections to Databricks clusters and endpoints ([#116](https://github.com/fishtown-analytics/dbt-spark/pull/116))

### Under the hood

- Updated README links ([#115](https://github.com/fishtown-analytics/dbt-spark/pull/115))
- Support complete atomic overwrite of non-partitioned incremental models ([#117](https://github.com/fishtown-analytics/dbt-spark/pull/117))
- Update to support dbt-core 0.18.1 ([#110](https://github.com/fishtown-analytics/dbt-spark/pull/110), [#118](https://github.com/fishtown-analytics/dbt-spark/pull/118))

### Contributors

- [@danielhstahl](https://github.com/danielhstahl) ([#107](https://github.com/fishtown-analytics/dbt-spark/pull/107))
- [@collinprather](https://github.com/collinprather) ([#115](https://github.com/fishtown-analytics/dbt-spark/pull/115))
- [@charlottevdscheun](https://github.com/charlottevdscheun) ([#117](https://github.com/fishtown-analytics/dbt-spark/pull/117))
- [@Fokko](https://github.com/Fokko) ([#117](https://github.com/fishtown-analytics/dbt-spark/pull/117))

## dbt-spark 0.18.0 (September 18, 2020)

### Under the hood

- Make a number of changes to support dbt-adapter-tests ([#103](https://github.com/fishtown-analytics/dbt-spark/pull/103))
- Update to support dbt-core 0.18.0. Run CI tests against local Spark, Databricks ([#105](https://github.com/fishtown-analytics/dbt-spark/pull/105))<|MERGE_RESOLUTION|>--- conflicted
+++ resolved
@@ -1,8 +1,4 @@
-<<<<<<< HEAD
-## dbt-databricks 1.7.7 (TBD)
-=======
 ## dbt-databricks 1.7.8 (TBD)
->>>>>>> 82c5dd7d
 
 ### Fixes
 
@@ -20,15 +16,6 @@
 
 Skipped due to incorrect files in deployed package
 
-<<<<<<< HEAD
-## dbt-databricks 1.7.6 (Feb 6, 2024)
-
-### Fixes
-
-- Rollback databricks-sql-connector to 2.9.3 to actually fix connection timeout issue ([578](https://github.com/databricks/dbt-databricks/pull/578))
-
-=======
->>>>>>> 82c5dd7d
 ## dbt-databricks 1.7.5 (Jan 30, 2024) (Pulled due to poor SQL Warehouse connection behavior)
 
 ### Fixes
