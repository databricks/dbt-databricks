<<<<<<< HEAD
## dbt-databricks 1.11.0 (TBD)
=======
## dbt-databricks 1.11.4 (TBD)

### Features
- Add `query_id` to `SQLQueryStatus` events to improve query tracing and debugging

### Fixes
- Fix `hard_deletes: invalidate` incorrectly invalidating active records in snapshots (thanks @Zurbste!) ([#1281](https://github.com/databricks/dbt-databricks/issues/1281)) 

## dbt-databricks 1.11.3 (Dec 5, 2025)

### Fixes

- Truncate (128 charactesr max) and escape special characters for default query tag values

## dbt-databricks 1.11.2 (Nov 18, 2025)

### Fixes

- pin 'click' to work around pip install issue in Lakeflow

## dbt-databricks 1.11.1 (Nov 17, 2025)

### Features

- Add support for `hard_deletes='new_record'` in snapshot materializations, enabling tracking of deleted source records with dedicated deletion records marked by `dbt_is_deleted` column (thanks @randypitcherii!) ([#1176](https://github.com/databricks/dbt-databricks/issues/1176), [#1263](https://github.com/databricks/dbt-databricks/pull/1263))
  - Implements complete support for all three `hard_deletes` modes: `ignore` (default), `invalidate`, and `new_record`
  - `new_record` mode creates deletion records with actual source column values and `dbt_is_deleted=true` for full audit trail
  - `invalidate` mode uses Delta Lake's `WHEN NOT MATCHED BY SOURCE` clause to set `dbt_valid_to` on deleted records
  - Uses Databricks native BOOLEAN type for `dbt_is_deleted` column for improved type safety and performance

### Fixes

- Fix bug that was applying UniForm tblproperties on managed Iceberg tables causing materializations to fail
- Switch to a more reliable mechanism for checking schema existence (forward-ported from 1.10.15) ([1261](https://github.com/databricks/dbt-databricks/pull/1261))

### Under the hood

- Add validation for query tag value length and auto-escape special characters
- Add `@@` prefix to system query tag keys

## dbt-databricks 1.11.0 (Oct 29, 2025)
>>>>>>> 11f7cf7b

### Features

- Support databricks_tags for MV/STs
<<<<<<< HEAD
=======
- Add support for scalar SQL functions (SQL UDFs) ([1197](https://github.com/databricks/dbt-databricks/pull/1197))
- Add liquid clustering config for materialized views and streaming tables (thanks @reflection!) ([1101](https://github.com/databricks/dbt-databricks/pull/1101))
- Add official support for `insert_overwrite` incremental strategy for SQL warehouses. This strategy now uses `REPLACE ON` syntax for all compute types (previously `INSERT OVERWRITE`). This behavior is gated behind behavior flag `use_replace_on_for_insert_overwrite` which default `true` ([1025](https://github.com/databricks/dbt-databricks/issues/1025))
- Add support for Databricks query tags
- Add support for managed iceberg when `table_format` is set to `iceberg`. This behavior is gated behind behavior flag `use_managed_iceberg` which defaults to `false`
- Support delete+insert incremental strategy (thanks @canbekley!) ([1217](https://github.com/databricks/dbt-databricks/issues/1217))

### Fixes

- **BREAKING:** Fix column order mismatch bug in incremental models by using INSERT BY NAME syntax ([#1211](https://github.com/databricks/dbt-databricks/issues/1211))
  - When using `on_schema_change: sync_all_columns`, dbt previously used positional column matching in INSERT statements, causing values to be inserted into wrong columns when column order changed
  - Now uses Databricks `INSERT BY NAME` syntax to match columns by name instead of position, preventing data corruption
  - **Breaking Change**: Requires Databricks Runtime 12.2 LTS or higher
  - Users on older runtimes should pin to dbt-databricks 1.10.x
  - Affects all incremental strategies: `append`, `insert_overwrite`, `replace_where`, and `merge` (via table creation)
- Fix case-sensitivity issues with column name handling in persist_docs and config diff operations ([#1215](https://github.com/databricks/dbt-databricks/issues/1215))
  - Fixed KeyError when column names in models had different casing than YAML schema definitions
  - Improved efficiency of column tags and comments change detection to use case-insensitive comparison
- Use backtick quoting for everything to avoid errors with special characters ([1186](https://github.com/databricks/dbt-databricks/pull/1186))
- Ensure column compare always uses lower case names (since Databricks stores internally as lower case) ([1190](https://github.com/databricks/dbt-databricks/pull/1190))
- Fix incompatible schema error during streaming table creation ([1235](https://github.com/databricks/dbt-databricks/issues/1235))
- Reintroduce support for external so as not to break users ([1240](1240))
>>>>>>> 11f7cf7b

### Under the Hood

- Materialized views now uses `CREATE OR REPLACE` where appropriate, instead of DROP + CREATE
- Refactor to use Databricks SDK for API calls ([1185](https://github.com/databricks/dbt-databricks/pull/1185))
<<<<<<< HEAD

## dbt-databricks 1.10.13 (TBD)
=======
- Update dependency versions, and start using uv ([1199](https://github.com/databricks/dbt-databricks/pull/1199))
- Upgrade ruff and mypy ([1207](https://github.com/databricks/dbt-databricks/pull/1207))
- Allow create or replace semantics on full refresh in Mat V2 ([1210](https://github.com/databricks/dbt-databricks/pull/1210))
- Add centralized DBR capability system for managing version-dependent features with per-compute caching ([#1218](https://github.com/databricks/dbt-databricks/pull/1218))
- **BREAKING:** Removing the 'use_info_schema_for_columns' behavior flag, as we have a better mechanism for getting complex type information - DESCRIBE EXTENDED ... AS JSON. This is a breaking change because it requires a modern DBR (or SQL Warehouse) in order to function ([1226](https://github.com/databricks/dbt-databricks/pull/1226))
- Use atomic `CREATE OR REPLACE` instead of DROP + CREATE for managed Iceberg tables
- Drop support for python 3.9, adds 3.13 ([1240](https://github.com/databricks/dbt-databricks/pull/1240))
  -- **BREAKING:** Flipping the default for USE_USER_FOLDER_FOR_PYTHON to true ([1248](https://github.com/databricks/dbt-databricks/pull/1248))

## dbt-databricks 1.10.14 (October 22, 2025)

### Under the hood

- Update dependency versions ([1227](https://github.com/databricks/dbt-databricks/pull/1227))

## dbt-databricks 1.10.13 (October 21, 2025)
>>>>>>> 11f7cf7b

### Fixes

- Fix issue causing MV/STs to always trigger as having their config changed ([1181](http://github.com/databricks/dbt-databricks/pull/1181))
- Fix pydantic v2 deprecation warning "Valid config keys have changed in V2" (thanks @Korijn!) ([1194](https://github.com/databricks/dbt-databricks/pull/1194))
- Fix snapshots not applying databricks_tags config ([1192](https://github.com/databricks/dbt-databricks/pull/1192))
- Fix to respect varchar and char when using describe extended as json ([1220](https://github.com/databricks/dbt-databricks/pull/1220))

### Under the hood

- Update dependency versions ([1223](https://github.com/databricks/dbt-databricks/pull/1223))

## dbt-databricks 1.10.12 (September 8, 2025)

### Under the hood

- Update dependency versions ([1178](https://github.com/databricks/dbt-databricks/pull/1178))

## dbt-databricks 1.10.11 (September 2, 2025)

### Fixes

- Improve ANSI mode error handling for Python models and add debug instrumentation ([1157](https://github.com/databricks/dbt-databricks/pull/1157))
- Remove external path on intermediate tables for incremental models (with Materialization V2) ([1161](https://github.com/databricks/dbt-databricks/pull/1161))
- Fix get_columns_in_relation branching logic for streaming tables to prevent it from running `AS JSON`
- Fix model-level compute override connection logic that was causing invalid spark configs to be set on SQL warehouses

### Under the hood

- Improve performance of schema enumeration/validation ([1168](https://github.com/databricks/dbt-databricks/pull/1168))

## dbt-databricks 1.10.10 (August 20, 2025)

### Fixes

- Gate column comment syntax on DBR version for better compatibility ([1151](https://github.com/databricks/dbt-databricks/pull/1151))

### Documentation

- Update Databricks Job documentation to match current terminology ([1145](https://github.com/databricks/dbt-databricks/pull/1145))

## dbt-databricks 1.10.9 (August 7, 2025)

### Features

- Support column tags for views using `ALTER TABLE`

### Under the hood

- Revert `REPLACE USING` syntax being used for insert overwrite ([1025](https://github.com/databricks/dbt-databricks/issues/1025))

## dbt-databricks 1.10.8 (August 4, 2025)

### Features

- Support insert_overwrite incremental strategy for SQL warehouses ([1025](https://github.com/databricks/dbt-databricks/issues/1025))

### Fixes

- Add fallback logic for known error types for `DESCRIBE TABLE EXTENDED .. AS JSON` for better reliability ([1128](https://github.com/databricks/dbt-databricks/issues/1128))
- Fix no-op logic for views that is causing some incremental materializations to be skipped ([1122](https://github.com/databricks/dbt-databricks/issues/1122))
- Fix check constraints keep getting replaced [issue-1109](https://github.com/databricks/dbt-databricks/issues/1109)

### Under the Hood

- Simplify connection management to align with base adapter. Connections are no longer cached per-thread

## dbt-databricks 1.10.7 (July 31, 2025)

### Features

- feat: add pr linting to enforce conventional commits [issue-1111](https://github.com/databricks/dbt-databricks/issues/1083)

### Fixes

- Do not use `DESCRIBE TABLE EXTENDED .. AS JSON` for STs when DBR version < 17.1. Do not use at all for MVs (not yet supported)

## dbt-databricks 1.10.6 (July 30, 2025)

### Fixes

- Fix bug introduced by the fix for https://github.com/databricks/dbt-databricks/issues/1083. `DESCRIBE TABLE EXTENDED .. AS JSON` is now only used for DBR versions 16.2 and above

## dbt-databricks 1.10.5 (July 25, 2025)

### Features

- Add cloning support for the the external tables (thanks @samgans!) ([1079](https://github.com/databricks/dbt-databricks/pull/1079))

### Fixes

- Fix inefficient query when getting column schema for MV/STs ([1074](https://github.com/databricks/dbt-databricks/issues/1074))
- Fix bug causing false positives in diffing constraints between existing relation and model config for incremental runs ([1081](https://github.com/databricks/dbt-databricks/issues/1081))
- Fix bug causing "main is not being called during running model" errors for some view updates ([1077](https://github.com/databricks/dbt-databricks/issues/1077))
- Fix bug that causes materialization (V2) to fail when data type is long enough to be truncated by DESCRIBE TABLE ([1083](https://github.com/databricks/dbt-databricks/issues/1083))
- Fix the bugs with external tabls cloning [1095](https://github.com/databricks/dbt-databricks/pull/1095) (thanks @samgans!)
- Fix MV/ST materializations with complex data types ([1100](https://github.com/databricks/dbt-databricks/issues/1100))

### Under the Hood

- Dropping primary key constraints in incremental runs now trigger cascading deletes (i.e. foreign key constraints referencing it will also be dropped)

## dbt-databricks 1.10.4 (June 24, 2025)

### Features

- Support column tags (with Materialization V2) ([649](https://github.com/databricks/dbt-databricks/issues/649))
- Support column masking (with Materialization V2) ([670](https://github.com/databricks/dbt-databricks/issues/670))

### Fixes

- Fix bug where schema update causes insert_overwrite strategy to fail on subsequent runs ([1057](https://github.com/databricks/dbt-databricks/issues/1057))
- Fix ACL permissions not applied to notebook jobs created by DBT Python model ([1015](https://github.com/databricks/dbt-databricks/pull/1015))
- Fix bug where model run fails if catalog contains a metric view ([1045](https://github.com/databricks/dbt-databricks/issues/1045))
- Disable removing table tags and column tags to allow dbt tags to coexist with automatically added Databricks tags ([1069](https://github.com/databricks/dbt-databricks/issues/1069))
- Fix bug where python model run starts before all libraries are installed on the cluster ([1028](https://github.com/databricks/dbt-databricks/issues/1028))
- Fix bug where incorrect insert overwrite exception was being thrown when overriding compute at model level ([1032](https://github.com/databricks/dbt-databricks/issues/1032))
- Fix bug that was causing failures when multiple foreign key constraints are defined in a model ([1034](https://github.com/databricks/dbt-databricks/issues/1034))
- Fix location_root config not being treated case sensitive ([1037](https://github.com/databricks/dbt-databricks/issues/1037))
- Fix column comments for streaming tables and materialized views ([1049](https://github.com/databricks/dbt-databricks/issues/1049))

### Under the Hood

- Update to dbt-core 1.10.1
- Update to dbt-common 1.24.0

## dbt-databricks 1.10.3 (June 4, 2025)

### Fixes

- Fix for breaking change in dbt-adapters

## dbt-databricks 1.10.2 (May 21, 2025)

### Features

- Support constraint updates on incremental runs (with Materialization V2) ([1013](https://github.com/databricks/dbt-databricks/pull/1013))
- Add catalog integration support - set table formats, file formats, and locations in `catalogs.yml` ([1012](https://github.com/databricks/dbt-databricks/pull/1012))

### Fixes

- Fix bug with multiple not_null constraints defined on the model level ([1008](https://github.com/databricks/dbt-databricks/pull/1008))
- Fix bug with temp tables not being dropped after python model is materialized ([1010](https://github.com/databricks/dbt-databricks/issues/1010))
- Fix bug with alter view dispatch where dbt could not find the approprate macro ([1029](https://github.com/databricks/dbt-databricks/pull/1029))

## dbt-databricks 1.10.1 (Apr 29, 2025)

### Fixes

- Fix: DBT Python Model Canceled Notebook Job Treated as Successful ([985](https://github.com/databricks/dbt-databricks/pull/985))
- Fix failures when models end with ';' ([990](https://github.com/databricks/dbt-databricks/pull/990))
- Added internal table property delta.columnMapping.maxColumnId to ignore_list to allow enabling delta.columnMapping.mode without breaking concurrent job runs (thanks @
  iamatharkhan!) ([991](https://github.com/databricks/dbt-databricks/pull/991))
- For insert_overwrite, raise exception when using SQL Warehouse and inform users that such use causes truncate + insert ([992](https://github.com/databricks/dbt-databricks/pull/992))
- Remove illegal characters in unique temporary table names which prevented dropping these tables on session close (thanks @geo-martino!) ([995](https://github.com/databricks/dbt-databricks/pull/995))
- Dropping a pre-existing backup relation now removes the pre-existing relation name from the cache (thanks @geo-martino!).
  ([999](https://github.com/databricks/dbt-databricks/pull/999))
- Error no longer thrown when setting `requires_full_refresh` attribute after comment is changed on view and `view_update_via_alter` is true (thanks @geo-martino!)
  ([1000](https://github.com/databricks/dbt-databricks/pull/1000))
- Many fixes related to how we handle view replacements, but specifically allowing views to function properly with using unique temporary names (thanks @geo-martino for help with validation!) ([1004](https://github.com/databricks/dbt-databricks/pull/1004))

## dbt-databricks 1.10.0 (Apr 08, 2025)

### Features

- Support databricks OAuth M2M auth type. Updated OAuth readme doc with instructions.([827](https://github.com/databricks/dbt-databricks/pull/827))
- Introduced use_materialization_v2 flag for gating materialization revamps. ([844](https://github.com/databricks/dbt-databricks/pull/844))
- Introduce Tables V2, including safe_table_create which will not change the production table unless new data can safely be ingested ([927](https://github.com/databricks/dbt-databricks/pull/927))
- Views V2, including renaming safe_table_create to use_safer_relation_operations, and adding view_update_via_alter, to allow updating views by altering, instead of recreating ([954](https://github.com/databricks/dbt-databricks/pull/954))
- Remover blockers to custom incremental strategies ([972](https://github.com/databricks/dbt-databricks/pull/972))

### Under the Hood

- Update pinned python SDK version from 0.17.0 to 0.41.0. ([827](https://github.com/databricks/dbt-databricks/pull/827))
- Update pinned python SDK version from 0.41.0 to 0.46.0 ([969](https://github.com/databricks/dbt-databricks/pull/969))
- Implement new constraint logic for use_materialization_v2 flag ([846](https://github.com/databricks/dbt-databricks/pull/846/files)), ([876](https://github.com/databricks/dbt-databricks/pull/876))
  - Quote constraint names if we quote column names (thanks @samuelberntzen!) ([966](https://github.com/databricks/dbt-databricks/pull/966))
- Streamlining debug logging to make it more usable ([946](https://github.com/databricks/dbt-databricks/pull/946))
- Upgrading Databricks SQL Connector to V4 ([962](https://github.com/databricks/dbt-databricks/pull/962))
- Validation of sample mode ([961](https://github.com/databricks/dbt-databricks/pull/961))
- Move liquid clustering behavior to on_config_change approach for incremental ([968](https://github.com/databricks/dbt-databricks/pull/968))
- Move column coments to on_config_change approach ([981](https://github.com/databricks/dbt-databricks/pull/981))

### Fixes

- Switch to using full_data_type column when using info schema for column info ([950](https://github.com/databricks/dbt-databricks/pull/950))

## dbt-databricks 1.9.7 (Feb 25, 2025)

### Fixes

- Fix for missing language extraction from query header ([945](https://github.com/databricks/dbt-databricks/pull/945))

## dbt-databricks 1.9.6 (Feb 24, 2025)

### Fixes

- Fix for parse raising error for not having credentials ([941](https://github.com/databricks/dbt-databricks/pull/941))

### Under the Hood

- Refactoring of some connection internals ([929](https://github.com/databricks/dbt-databricks/pull/929))

## dbt-databricks 1.9.5 (Feb 13, 2025)

### Features

- Add `auto_liquid_cluster` config to enable Auto Liquid Clustering for Delta-based dbt models (thanks @ShaneMazur!) ([935](https://github.com/databricks/dbt-databricks/pull/935))
- Prepare for environments for python models with serverless clusters ([938](https://github.com/databricks/dbt-databricks/pull/938))

### Fixes

- table_format: iceberg is unblocked for snapshots ([930](https://github.com/databricks/dbt-databricks/pull/930))
- Fix for regression in glue table listing behavior ([934](https://github.com/databricks/dbt-databricks/pull/934))
- Use POSIX standard when creating location for the tables (thanks @gsolasab!) ([919](https://github.com/databricks/dbt-databricks/pull/919))

### Under the Hood

- Collapsing to a single connection manager (since the old one no longer works) ([910](https://github.com/databricks/dbt-databricks/pull/910))
- Clean up cursor management in the hopes of limiting issues with cancellation ([912](https://github.com/databricks/dbt-databricks/pull/912))

## dbt-databricks 1.9.4 (Jan 30, 2025)

### Under the Hood

- Pinned the python sql connector to 3.6.0 as a temporary measure while we investigate failure to wait for cluster start

## dbt-databricks 1.9.3

Yanked due to being published with the incorrect bits

## dbt-databricks 1.9.2 (Jan 21, 2025)

### Features

- Update snapshot materialization to support new snapshot features ([904](https://github.com/databricks/dbt-databricks/pull/904))

### Under the Hood

- Refactor global state reading ([888](https://github.com/databricks/dbt-databricks/pull/888))
- Switch to relation.render() for string interpolation ([903](https://github.com/databricks/dbt-databricks/pull/903))
- Ensure retry defaults for PySQL ([907](https://github.com/databricks/dbt-databricks/pull/907))

## dbt-databricks 1.9.1 (December 16, 2024)

### Features

- Merge strategy now supports the `update set ...` action with the explicit list of updates for `when not matched by source` ([866](https://github.com/databricks/dbt-databricks/pull/866)) (thanks @mi-volodin).

### Under the Hood

- Removed pins for pandas and pydantic to ease user burdens ([874](https://github.com/databricks/dbt-databricks/pull/874))
- Add more relation types to make codegen happy ([875](https://github.com/databricks/dbt-databricks/pull/875))
- add UP ruleset ([865](https://github.com/databricks/dbt-databricks/pull/865))

## dbt-databricks 1.9.0 (December 9, 2024)

### Features

- Add config for generating unique tmp table names for enabling parralel merge (thanks @huangxingyi-git!) ([854](https://github.com/databricks/dbt-databricks/pull/854))
- Add support for serverless job clusters on python models ([706](https://github.com/databricks/dbt-databricks/pull/706))
- Add 'user_folder_for_python' behavior to switch writing python model notebooks to the user's folder ([835](https://github.com/databricks/dbt-databricks/pull/835))
- Merge capabilities are extended ([739](https://github.com/databricks/dbt-databricks/pull/739)) to include the support for the following features (thanks @mi-volodin):
  - `with schema evolution` clause (requires Databricks Runtime 15.2 or above);
  - `when not matched by source` clause, only for `delete` action
  - `matched`, `not matched` and `not matched by source` condition clauses;
  - custom aliases for source and target tables can be specified and used in condition clauses;
  - `matched` and `not matched` steps can now be skipped;
- Allow for the use of custom constraints, using the `custom` constraint type with an `expression` as the constraint (thanks @roydobbe). ([792](https://github.com/databricks/dbt-databricks/pull/792))
- Add "use_info_schema_for_columns" behavior flag to turn on use of information_schema to get column info where possible. This may have more latency but will not truncate complex data types the way that 'describe' can. ([808](https://github.com/databricks/dbt-databricks/pull/808))
- Add support for table_format: iceberg. This uses UniForm under the hood to provide iceberg compatibility for tables or incrementals. ([815](https://github.com/databricks/dbt-databricks/pull/815))
- Add `include_full_name_in_path` config boolean for external locations. This writes tables to {location_root}/{catalog}/{schema}/{table} ([823](https://github.com/databricks/dbt-databricks/pull/823))
- Add a new `workflow_job` submission method for python, which creates a long-lived Databricks Workflow instead of a one-time run (thanks @kdazzle!) ([762](https://github.com/databricks/dbt-databricks/pull/762))
- Allow for additional options to be passed to the Databricks Job API when using other python submission methods. For example, enable email_notifications (thanks @kdazzle!) ([762](https://github.com/databricks/dbt-databricks/pull/762))
- Support microbatch incremental strategy using replace_where ([825](https://github.com/databricks/dbt-databricks/pull/825))

### Fixes

- Replace array indexing with 'get' in split_part so as not to raise exception when indexing beyond bounds ([839](https://github.com/databricks/dbt-databricks/pull/839))
- Set queue enabled for Python notebook jobs ([856](https://github.com/databricks/dbt-databricks/pull/856))
- Ensure columns that are added get backticked ([859](https://github.com/databricks/dbt-databricks/pull/859))

### Under the Hood

- Significant refactoring and increased testing of python_submissions ([830](https://github.com/databricks/dbt-databricks/pull/830))
- Fix places where we were not properly closing cursors, and other test warnings ([713](https://github.com/databricks/dbt-databricks/pull/713))
- Drop support for Python 3.8 ([713](https://github.com/databricks/dbt-databricks/pull/713))
- Upgrade databricks-sql-connector dependency to 3.5.0 ([833](https://github.com/databricks/dbt-databricks/pull/833))
- Prepare for python typing deprecations ([837](https://github.com/databricks/dbt-databricks/pull/837))
- Fix behavior flag use in init of DatabricksAdapter (thanks @VersusFacit!) ([836](https://github.com/databricks/dbt-databricks/pull/836))
- Restrict pydantic to V1 per dbt Labs' request ([843](https://github.com/databricks/dbt-databricks/pull/843))
- Switching to Ruff for formatting and linting ([847](https://github.com/databricks/dbt-databricks/pull/847)
- Switching to Hatch and pyproject.toml for project config ([853](https://github.com/databricks/dbt-databricks/pull/853))

## dbt-databricks 1.8.7 (October 10, 2024)

### Features

- Add config for generating unique tmp table names for enabling parralel replace-where (thanks @huangxingyi-git!) ([811](https://github.com/databricks/dbt-databricks/pull/811))

### Fixes

- Stop setting cluster by to None. If you want to drop liquid clustering, you will need to full-refresh ([806]https://github.com/databricks/dbt-databricks/pull/806)
- Don't define table properties on snapshot staging views (thanks @jelmerk!) ([820](https://github.com/databricks/dbt-databricks/pull/820))

## dbt-databricks 1.8.6 (September 18, 2024)

### Fixes

- Persist table comments for incremental models, snapshots and dbt clone (thanks @henlue!) ([750](https://github.com/databricks/dbt-databricks/pull/750))
- Add relation identifier (i.e. table name) in auto generated constraint names, also adding the statement of table list for foreign keys (thanks @elca-anh!) ([774](https://github.com/databricks/dbt-databricks/pull/774))
- Update tblproperties on incremental runs. Note: only adds/edits. Deletes are too risky/complex for now ([765](https://github.com/databricks/dbt-databricks/pull/765))
- Update default scope/redirect Url for OAuth U2M, so with default OAuth app user can run python models ([776](https://github.com/databricks/dbt-databricks/pull/776))
- Fix foreign key constraints by switching from `parent` to `to` and `parent_columns` to `to_columns` ([789](https://github.com/databricks/dbt-databricks/pull/789))
- Now handles external shallow clones without blowing up ([795](https://github.com/databricks/dbt-databricks/pull/795))

## dbt-databricks 1.8.5 (August 6, 2024)

### Fixes

- Alter column statements are now done before the alter table statement (thanks @frankivo!). ([731](https://github.com/databricks/dbt-databricks/pull/731))
- Always use lower case when gathering metadata (since objects are stored internally as lower case regardless of how we create them) ([742](https://github.com/databricks/dbt-databricks/pull/742))
- Persist table comments for python models ([743](https://github.com/databricks/dbt-databricks/pull/743))
- Stop cursor destructor warnings ([744](https://github.com/databricks/dbt-databricks/pull/744))
- Race condition on cluster creation. (thanks @jurasan!) ([751](https://github.com/databricks/dbt-databricks/pull/751))

## dbt-databricks 1.8.4 (July 17, 2024)

### Fixes

- Fix `dbt seed` command failing for a seed file when the columns for that seed file were partially defined in the properties file. (thanks @kass-artur!) ([724](https://github.com/databricks/dbt-databricks/pull/724))
- Add more tblproperties to be ignored with MV/ST ([736](https://github.com/databricks/dbt-databricks/pull/736))

### Under the Hood

- Readd the External relation type for compliance with adapter expectations ([728](https://github.com/databricks/dbt-databricks/pull/728))

## dbt-databricks 1.8.3 (June 25, 2024)

### Fixes

- Fix missing catalog name in one of the metadata gathering calls ([714](https://github.com/databricks/dbt-databricks/pull/714))

## dbt-databricks 1.8.2 (June 24, 2024)

### Fixes

- Undo the removal of spark.sql.sources.partitionOverwriteMode = DYNAMIC ([688](https://github.com/databricks/dbt-databricks/pull/688))
- Set spark.sql.sources.partitionOverwriteMode = STATIC on --full-refresh to ensure existing rows are removed ([697](https://github.com/databricks/dbt-databricks/pull/697))
- Migrate to using system.information_schema to fix issue with catalog renames ([692](https://github.com/databricks/dbt-databricks/pull/692))
- Cancel python jobs when dbt operation is canceled (thanks @gaoshihang for kicking this off!) ([693](https://github.com/databricks/dbt-databricks/pull/693))
- Fix the default redirect_url and scopes of the client `dbt-databricks` ([704](https://github.com/databricks/dbt-databricks/pull/704))

### Under the Hood

- Reduce severity of logging when expected 24 hour token expiration for Azure SPA (thanks @thijs-nijhuis!) ([699](https://github.com/databricks/dbt-databricks/pull/699))
- Migrate remaining unit tests off of unittest.TestCase ([701](https://github.com/databricks/dbt-databricks/pull/701))

## dbt-databricks 1.8.1 (May 29, 2024)

### Features

- Support Liquid Clustering for python models ([663](https://github.com/databricks/dbt-databricks/pull/663))
- Update Liquid Clustering columns on is_incremental runs ([686](https://github.com/databricks/dbt-databricks/pull/686))

### Fixes

- Rerunning seed with external location + persist_doc now more resilient ([662](https://github.com/databricks/dbt-databricks/pull/662))
- Fix issue with running while a refresh is in progress with MV/ST ([674](https://github.com/databricks/dbt-databricks/pull/674))
- Fix issue with running a refresh with MV/ST that need names to be escaped ([674](https://github.com/databricks/dbt-databricks/pull/674))

### Under the Hood

- Delay loading of agate library to improve startup (thanks @dwreeves for getting this started!) ([661](https://github.com/databricks/dbt-databricks/pull/661))
- Updating to dbt-adapters~=1.2.0 ([683](https://github.com/databricks/dbt-databricks/pull/683))

## dbt-databricks 1.8.0 (May 23, 2024)

### Features

- Support `on_config_change` for materialized views, expand the supported config options ([536](https://github.com/databricks/dbt-databricks/pull/536)))
- Support `on_config_change` for streaming tables, expand the supported config options ([569](https://github.com/databricks/dbt-databricks/pull/569)))
- Support Databricks tags for tables/views/incrementals ([631](https://github.com/databricks/dbt-databricks/pull/631))

### Under the Hood

- Upgrade databricks-sql-connector to 3.1.0 ([593](https://github.com/databricks/dbt-databricks/pull/593))
- Migrate to decoupled architecture ([596](https://github.com/databricks/dbt-databricks/pull/596))
- Finish migrating integration tests ([623](https://github.com/databricks/dbt-databricks/pull/623))
- Streamline the process of determining materialization types ([655](https://github.com/databricks/dbt-databricks/pull/655))
- Improve catalog performance by getting column description from project for UC ([658](https://github.com/databricks/dbt-databricks/pull/658))

## dbt-databricks 1.7.16 (May 21, 2024)

### Fixes

- Fix the issue that 1.7.15 was intended to fix (conn not initialized exception) ([671](https://github.com/databricks/dbt-databricks/pull/671))

## dbt-databricks 1.7.15 (May 16, 2024)

### Fixes

- Give sensible logs when connection errors ([666](https://github.com/databricks/dbt-databricks/pull/666))

## dbt-databricks 1.7.14 (May 1, 2024)

### Fixes

- Auth headers should now evaluate at call time ([648](https://github.com/databricks/dbt-databricks/pull/648))
- User-configurable OAuth Scopes (currently limited to AWS) (thanks @stevenayers!) ([641](https://github.com/databricks/dbt-databricks/pull/641))

### Under the hood

- Reduce default idle limit for connection reuse to 60s and start organizing event logging ([648](https://github.com/databricks/dbt-databricks/pull/648))

## dbt-databricks 1.7.13 (April 8, 2024)

### Features

- Apply tblproperties to python models (using alter table) ([633](https://github.com/databricks/dbt-databricks/pull/633))
- Make OAuth redirect url configurable (thanks @johnsequeira-paradigm for the inspiration!) ([635]https://github.com/databricks/dbt-databricks/pull/635)

### Fixes

- Up default socket timeout to 10 minutes

## dbt-databricks 1.7.11 (Mar 26, 2024)

### Fixes

- For HMS, ref all doc comments from dbt project due to poor performance retrieving them from Databricks ([618](https://github.com/databricks/dbt-databricks/pull/618))

## dbt-databricks 1.7.10 (Mar 19, 2024)

### Fixes

- Fix a corner case for insert into where NULL should be DEFAULT ([607](https://github.com/databricks/dbt-databricks/pull/607))
- Fixed integration tests that were leaving behind schemas after running ([613](https://github.com/databricks/dbt-databricks/pull/613))
- Fix performance issue associated with persist docs by turning off incremental catalog generation (thanks @mikealfare!) ([615](https://github.com/databricks/dbt-databricks/pull/615))
- Pin protobuf to < 5 to stop incompatibility breaks ([616](https://github.com/databricks/dbt-databricks/pull/616))

## dbt-databricks 1.7.9 (Mar 5, 2024)

### Fixes

- Fix for U2M flow on windows (sharding long passwords) (thanks @thijs-nijhuis-shell!) ([597](https://github.com/databricks/dbt-databricks/pull/597))
- Fix regression in incremental behavior, and align more with dbt-core expectations ([604](https://github.com/databricks/dbt-databricks/pull/604))
- Don't fail for unknown types when listing schema ([600](https://github.com/databricks/dbt-databricks/pull/600))

## dbt-databricks 1.7.8 (Feb 22, 2024)

### Fixes

- Fixed the behavior of the incremental schema change ignore option to properly handle the scenario when columns are dropped (thanks @case-k-git!) ([580](https://github.com/databricks/dbt-databricks/pull/580))
- Fixed export of saved queries (thanks @peterallenwebb!) ([588](https://github.com/databricks/dbt-databricks/pull/588))
- Properly match against null for merging matching rows ([590](https://github.com/databricks/dbt-databricks/pull/590))

## dbt-databricks 1.7.7 (Feb 6, 2024)

### Fixes

- Rollback databricks-sql-connector to 2.9.3 to actually fix connection timeout issue ([578](https://github.com/databricks/dbt-databricks/pull/578))

## dbt-databricks 1.7.6 (Feb 6, 2024)

Skipped due to incorrect files in deployed package

## dbt-databricks 1.7.5 (Jan 30, 2024) (Pulled due to poor SQL Warehouse connection behavior)

### Fixes

- Pin databricks sdk to 0.17.0 to fix connection timeout issue ([571](https://github.com/databricks/dbt-databricks/pull/571))

## dbt-databricks 1.7.4 (Jan 24, 2024) (Pulled due to poor SQL Warehouse connection behavior)

### Fixes

- Added python model specific connection handling to prevent using invalid sessions ([547](https://github.com/databricks/dbt-databricks/pull/547))
- Allow schema to be specified in testing (thanks @case-k-git!) ([538](https://github.com/databricks/dbt-databricks/pull/538))
- Fix dbt incremental_strategy behavior by fixing schema table existing check (thanks @case-k-git!) ([530](https://github.com/databricks/dbt-databricks/pull/530))
- Fixed bug that was causing streaming tables to be dropped and recreated instead of refreshed. ([552](https://github.com/databricks/dbt-databricks/pull/552))
- Fixed Hive performance regression by streamlining materialization type acquisition ([557](https://github.com/databricks/dbt-databricks/pull/557))
- Fix: Python models authentication could be overridden by a `.netrc` file in the user's home directory ([338](https://github.com/databricks/dbt-databricks/pull/338))
- Fix: MV/ST REST api authentication could be overriden by a `.netrc` file in the user's home directory ([555](https://github.com/databricks/dbt-databricks/pull/555))
- Show details in connection errors ([562](https://github.com/databricks/dbt-databricks/pull/562))
- Updated connection debugging logging and setting connection last used time on session open.([565](https://github.com/databricks/dbt-databricks/pull/565))

### Under the Hood

- Adding retries around API calls in python model submission ([549](https://github.com/databricks/dbt-databricks/pull/549))
- Upgrade to databricks-sql-connector 3.0.0 ([554](https://github.com/databricks/dbt-databricks/pull/554))
- Pinning pandas to < 2.2.0 to keep from breaking multiple tests ([564](https://github.com/databricks/dbt-databricks/pull/554))

## dbt-databricks 1.7.3 (Dec 12, 2023)

### Fixes

- Fix for issue where we were invoking create schema or not exists when the schema already exists (leading to permission issue) ([529](https://github.com/databricks/dbt-databricks/pull/529))
- Fix for issue where we never reused connections ([517](https://github.com/databricks/dbt-databricks/pull/517))

### Under the Hood

- Refactor macro tests to be more usable ([524](https://github.com/databricks/dbt-databricks/pull/524))

## dbt-databricks 1.7.2 (Nov 30, 2023)

### Features

- Adding capability to specify compute on a per model basis ([488](https://github.com/databricks/dbt-databricks/pull/488))
- Selectively persist column docs that have changed between runs of incremental ([513](https://github.com/databricks/dbt-databricks/pull/513))
- Enabling access control list for job runs (thanks @srggrs!)([518](https://github.com/databricks/dbt-databricks/pull/518))
- Allow persisting of column comments on views and retrieving comments for docs on Hive ([519](https://github.com/databricks/dbt-databricks/pull/519))

## dbt-databricks 1.7.1 (Nov 13, 2023)

### Under the Hood

- Another attempt to improve catalog gathering performance ([503](https://github.com/databricks/dbt-databricks/pull/503))

## dbt-databricks 1.7.0 (November 9, 2023)

### Features

- Added support for getting info only on specified relations to improve performance of gathering metadata ([486](https://github.com/databricks/dbt-databricks/pull/486)), also (with generous help from from @mikealfare) ([499](https://github.com/databricks/dbt-databricks/pull/499))
- Added support for getting freshness from metadata ([481](https://github.com/databricks/dbt-databricks/pull/481))

### Fixes

- Node info now gets added to SQLQuery event (thanks @davidharting!) ([494](https://github.com/databricks/dbt-databricks/pull/494))
- Compatibility with dbt-spark and dbt-core 1.7.1 ([499](https://github.com/databricks/dbt-databricks/pull/499))

### Under the Hood

- Added required adapter tests to ensure compatibility with 1.7.0 ([487](https://github.com/databricks/dbt-databricks/pull/487))
- Improved large seed performance by not casting every value (thanks @nrichards17!) ([493](https://github.com/databricks/dbt-databricks/pull/493)). Note: for `file_format="parquet"` we still need to cast.

## dbt-databricks 1.7.0rc1 (October 13, 2023)

### Fixes

- Fixed a bug where setting a primary key constraint before a null constraint would fail by ensuring null constraints happen first ([479](https://github.com/databricks/dbt-databricks/pull/479))
- Foreign key constraints now work with dbt's constraint structure ([479](https://github.com/databricks/dbt-databricks/pull/479))

### Under the Hood

- Compatibility with dbt-spark 1.7.0rc1 ([479](https://github.com/databricks/dbt-databricks/pull/479))

## dbt-databricks 1.6.6 (October 9, 2023)

### Fixes

- Optimize now runs after creating / updating liquid clustering tables ([463](https://github.com/databricks/dbt-databricks/pull/463))
- Fixing an issue where the new python library install from index behavior breaks users who were already customizing their installs ([472](https://github.com/databricks/dbt-databricks/pull/472))

### Under the Hood

- fix Pylance import errors (thanks @dataders) ([471](https://github.com/databricks/dbt-databricks/pull/471))

## dbt-databricks 1.6.5 (September 26, 2023)

### Features

- When installing python libraries onto clusters, you can now specify an index_url (Thanks @casperdamen123) ([367](https://github.com/databricks/dbt-databricks/pull/367))
- Log job run information such as run_id when submitting Python jobs to databricks (Thanks @jeffrey-harrison) ([#454](https://github.com/databricks/dbt-databricks/pull/454))

### Fixes

- Node info now gets added to SQLQueryStatus (Thanks @colin-rogers-dbt) ([453](https://github.com/databricks/dbt-databricks/pull/453))
- Fixing python model compatibility with newer DBRs ([459](https://github.com/databricks/dbt-databricks/pull/459))
- Updated the Databricks SDK dependency so as to prevent reliance on an insecure version of requests ([460](https://github.com/databricks/dbt-databricks/pull/460))
- Update logic around submitting python jobs so that if the cluster is already starting, just wait for it to start rather than failing ([461](https://github.com/databricks/dbt-databricks/pull/461))

## dbt-databricks 1.6.4 (September 14, 2023)

### Fixes

- Fixed an issue with AWS OAuth M2M flow ([#445](https://github.com/databricks/dbt-databricks/pull/445))
- Fixed an issue where every table in hive_metastore would get described ([#446](https://github.com/databricks/dbt-databricks/pull/446))

## dbt-databricks 1.6.3 (September 8, 2023)

### Fixes

- Improved legibility of python stack traces ([#434](https://github.com/databricks/dbt-databricks/pull/434)).
- Add `fetchmany`, resolves #408 (Thanks @NodeJSmith) ([#409](https://github.com/databricks/dbt-databricks/pull/409))
- Improved legibility of python stack traces ([#434](https://github.com/databricks/dbt-databricks/pull/434))
- Update our Databricks Workflow README to make clear that jobs clusters are not supported targets ([#436](https://github.com/databricks/dbt-databricks/pull/436))
- Relaxed the constraint on databricks-sql-connector to allow newer versions ([#436](https://github.com/databricks/dbt-databricks/pull/436))
- Streamlined sql connector output in dbt.log ([#437](https://github.com/databricks/dbt-databricks/pull/437))

### Under the hood

- Switch to running integration tests with OAuth ([#436](https://github.com/databricks/dbt-databricks/pull/436))

## dbt-databricks 1.6.2 (August 29, 2023)

### Features

- Follow up: re-implement fix for issue where the show tables extended command is limited to 2048 characters. ([#326](https://github.com/databricks/dbt-databricks/pull/326)). Set `DBT_DESCRIBE_TABLE_2048_CHAR_BYPASS` to `true` to enable this behaviour.
- Add `liquid_clustered_by` config to enable Liquid Clustering for Delta-based dbt models (Thanks @ammarchalifah) ([#398](https://github.com/databricks/dbt-databricks/pull/398)).

### Under the hood

- Dropping the databricks_sql_endpoint test profile as not truly testing different behavior than databricks_uc_sql_endpoint profile ([#417](https://github.com/databricks/dbt-databricks/pull/417))
- Improve testing of python model support so that we can package the new config options in this release ([#421](https://github.com/databricks/dbt-databricks/pull/421))

## dbt-databricks 1.6.1 (August 2, 2023)

### Fixes

- Revert change from #326 as it breaks DESCRIBE table in cases where the dbt API key does not have access to all tables in the schema

## dbt-databricks 1.6.0 (August 2, 2023)

### Features

- Support for dbt-core==1.6
- Added support for materialized_view and streaming_table materializations
- Support [dbt clone operation](https://github.com/databricks/dbt-databricks/pull/397)
- Support new dbt `limit` command-line flag

### Fixes

- Fix issue where the show tables extended command is limited to 2048 characters. ([#326](https://github.com/databricks/dbt-databricks/pull/326))
- Extend python model support to cover the same config options as SQL ([#379](https://github.com/databricks/dbt-databricks/pull/379))

### Other

- Drop support for Python 3.7
- Support for revamped `dbt debug`

## dbt-databricks 1.5.5 (July 7, 2023)

### Fixes

- Fixed issue where starting a terminated cluster in the python path would never return

### Features

- Include log events from databricks-sql-connector in dbt logging output.
- Adapter now populates the `query_id` field in `run_results.json` with Query History API query ID.

## dbt-databricks 1.5.4 (June 9, 2023)

### Features

- Added support for model contracts ([#336](https://github.com/databricks/dbt-databricks/pull/336))

## dbt-databricks 1.5.3 (June 8, 2023)

### Fixes

- Pins dependencies to minor versions
- Sets default socket timeout to 180s

## dbt-databricks 1.5.2 (May 17, 2023)

### Fixes

- Sets databricks sdk dependency to 0.1.6 to avoid SDK breaking changes

## dbt-databricks 1.5.1 (May 9, 2023)

### Fixes

- Add explicit dependency to protobuf >4 to work around dbt-core issue

## dbt-databricks 1.5.0 (May 2, 2023)

### Features

- Added support for OAuth (SSO and client credentials) ([#327](https://github.com/databricks/dbt-databricks/pull/327))

### Fixes

- Fix integration tests ([#316](https://github.com/databricks/dbt-databricks/pull/316))

### Dependencies

- Updated dbt-spark from >=1.4.1 to >= 1.5.0 ([#316](https://github.com/databricks/dbt-databricks/pull/316))

### Under the hood

- Throw an error if a model has an enforced contract. ([#322](https://github.com/databricks/dbt-databricks/pull/322))

## dbt-databricks 1.4.3 (April 19, 2023)

### Fixes

- fix database not found error matching ([#281](https://github.com/databricks/dbt-databricks/pull/281))
- Auto start cluster for Python models ([#306](https://github.com/databricks/dbt-databricks/pull/306))
- databricks-sql-connector to 2.5.0 ([#311](https://github.com/databricks/dbt-databricks/pull/311))

### Features

- Adding replace_where incremental strategy ([#293](https://github.com/databricks/dbt-databricks/pull/293)) ([#310](https://github.com/databricks/dbt-databricks/pull/310))
- [feat] Support ZORDER as a model config ([#292](https://github.com/databricks/dbt-databricks/pull/293)) ([#297](https://github.com/databricks/dbt-databricks/pull/297))

### Dependencies

- Added keyring>=23.13.0 for oauth token cache
- Added databricks-sdk>=0.1.1 for oauth flows
- Updated databricks-sql-connector from >=2.4.0 to >= 2.5.0

### Under the hood

Throw an error if a model has an enforced contract. ([#322](https://github.com/databricks/dbt-databricks/pull/322))

## dbt-databricks 1.4.2 (February 17, 2023)

### Fixes

- Fix test_grants to use the error class to check the error. ([#273](https://github.com/databricks/dbt-databricks/pull/273))
- Raise exception on unexpected error of list relations ([#270](https://github.com/databricks/dbt-databricks/pull/270))

## dbt-databricks 1.4.1 (January 31, 2023)

### Fixes

- Ignore case sensitivity in relation matches method. ([#265](https://github.com/databricks/dbt-databricks/pull/265))

## dbt-databricks 1.4.0 (January 25, 2023)

### Breaking changes

- Raise an exception when schema contains '.'. ([#222](https://github.com/databricks/dbt-databricks/pull/222))
  - Containing a catalog in `schema` is not allowed anymore.
  - Need to explicitly use `catalog` instead.

### Features

- Support Python 3.11 ([#233](https://github.com/databricks/dbt-databricks/pull/233))
- Support `incremental_predicates` ([#161](https://github.com/databricks/dbt-databricks/pull/161))
- Apply connection retry refactor, add defaults with exponential backoff ([#137](https://github.com/databricks/dbt-databricks/pull/137))
- Quote by Default ([#241](https://github.com/databricks/dbt-databricks/pull/241))
- Avoid show table extended command. ([#231](https://github.com/databricks/dbt-databricks/pull/231))
- Use show table extended with table name list for get_catalog. ([#237](https://github.com/databricks/dbt-databricks/pull/237))
- Add support for a glob pattern in the databricks_copy_into macro ([#259](https://github.com/databricks/dbt-databricks/pull/259))

## dbt-databricks 1.3.2 (November 9, 2022)

### Fixes

- Fix copy into macro when passing `expression_list`. ([#223](https://github.com/databricks/dbt-databricks/pull/223))
- Partially revert to fix the case where schema config contains uppercase letters. ([#224](https://github.com/databricks/dbt-databricks/pull/224))

## dbt-databricks 1.3.1 (November 1, 2022)

### Under the hood

- Show and log a warning when schema contains '.'. ([#221](https://github.com/databricks/dbt-databricks/pull/221))

## dbt-databricks 1.3.0 (October 14, 2022)

### Features

- Support python model through run command API, currently supported materializations are table and incremental. ([dbt-labs/dbt-spark#377](https://github.com/dbt-labs/dbt-spark/pull/377), [#126](https://github.com/databricks/dbt-databricks/pull/126))
- Enable Pandas and Pandas-on-Spark DataFrames for dbt python models ([dbt-labs/dbt-spark#469](https://github.com/dbt-labs/dbt-spark/pull/469), [#181](https://github.com/databricks/dbt-databricks/pull/181))
- Support job cluster in notebook submission method ([dbt-labs/dbt-spark#467](https://github.com/dbt-labs/dbt-spark/pull/467), [#194](https://github.com/databricks/dbt-databricks/pull/194))
  - In `all_purpose_cluster` submission method, a config `http_path` can be specified in Python model config to switch the cluster where Python model runs.
    ```py
    def model(dbt, _):
        dbt.config(
            materialized='table',
            http_path='...'
        )
        ...
    ```
- Use builtin timestampadd and timestampdiff functions for dateadd/datediff macros if available ([#185](https://github.com/databricks/dbt-databricks/pull/185))
- Implement testing for a test for various Python models ([#189](https://github.com/databricks/dbt-databricks/pull/189))
- Implement testing for `type_boolean` in Databricks ([dbt-labs/dbt-spark#471](https://github.com/dbt-labs/dbt-spark/pull/471), [#188](https://github.com/databricks/dbt-databricks/pull/188))
- Add a macro to support [COPY INTO](https://docs.databricks.com/spark/latest/spark-sql/language-manual/delta-copy-into.html) ([#190](https://github.com/databricks/dbt-databricks/pull/190))

### Under the hood

- Apply "Initial refactoring of incremental materialization" ([#148](https://github.com/databricks/dbt-databricks/pull/148))
  - Now dbt-databricks uses `adapter.get_incremental_strategy_macro` instead of `dbt_spark_get_incremental_sql` macro to dispatch the incremental strategy macro. The overwritten `dbt_spark_get_incremental_sql` macro will not work anymore.
- Better interface for python submission ([dbt-labs/dbt-spark#452](https://github.com/dbt-labs/dbt-spark/pull/452), [#178](https://github.com/databricks/dbt-databricks/pull/178))

## dbt-databricks 1.2.3 (September 26, 2022)

### Fixes

- Fix cancellation ([#173](https://github.com/databricks/dbt-databricks/pull/173))
- `http_headers` should be dict in the profile ([#174](https://github.com/databricks/dbt-databricks/pull/174))

## dbt-databricks 1.2.2 (September 8, 2022)

### Fixes

- Data is duplicated on reloading seeds that are using an external table ([#114](https://github.com/databricks/dbt-databricks/issues/114), [#149](https://github.com/databricks/dbt-databricks/issues/149))

### Under the hood

- Explicitly close cursors ([#163](https://github.com/databricks/dbt-databricks/pull/163))
- Upgrade databricks-sql-connector to 2.0.5 ([#166](https://github.com/databricks/dbt-databricks/pull/166))
- Embed dbt-databricks and databricks-sql-connector versions to SQL comments ([#167](https://github.com/databricks/dbt-databricks/pull/167))

## dbt-databricks 1.2.1 (August 24, 2022)

### Features

- Support Python 3.10 ([#158](https://github.com/databricks/dbt-databricks/pull/158))

## dbt-databricks 1.2.0 (August 16, 2022)

### Features

- Add grants to materializations ([dbt-labs/dbt-spark#366](https://github.com/dbt-labs/dbt-spark/issues/366), [dbt-labs/dbt-spark#381](https://github.com/dbt-labs/dbt-spark/pull/381))
- Add `connection_parameters` for databricks-sql-connector connection parameters ([#135](https://github.com/databricks/dbt-databricks/pull/135))
  - This can be used to customize the connection by setting additional parameters.
  - The full parameters are listed at [Databricks SQL Connector for Python](https://docs.databricks.com/dev-tools/python-sql-connector.html#connect-method).
  - Currently, the following parameters are reserved for `dbt-databricks`. Please use the normal credential settings instead.
    - server_hostname
    - http_path
    - access_token
    - session_configuration
    - catalog
    - schema

### Fixes

- Incremental materialization updated to not drop table first if full refresh for delta lake format, as it already runs _create or replace table_ ([dbt-labs/dbt-spark#286](https://github.com/dbt-labs/dbt-spark/issues/286), [dbt-labs/dbt-spark#287](https://github.com/dbt-labs/dbt-spark/pull/287))

### Under the hood

- Update `SparkColumn.numeric_type` to return `decimal` instead of `numeric`, since SparkSQL exclusively supports the former ([dbt-labs/dbt-spark#380](https://github.com/dbt-labs/dbt-spark/pull/380))
- Make minimal changes to support dbt Core incremental materialization refactor ([dbt-labs/dbt-spark#402](https://github.com/dbt-labs/dbt-spark/issue/402), [dbt-labs/dbt-spark#394](httpe://github.com/dbt-labs/dbt-spark/pull/394), [#136](https://github.com/databricks/dbt-databricks/pull/136))
- Add new basic tests `TestDocsGenerateDatabricks` and `TestDocsGenReferencesDatabricks` ([#134](https://github.com/databricks/dbt-databricks/pull/134))
- Set upper bound for `databricks-sql-connector` when Python 3.10 ([#154](https://github.com/databricks/dbt-databricks/pull/154))
  - Note that `databricks-sql-connector` does not officially support Python 3.10 yet.

### Contributors

- [@grindheim](https://github.com/grindheim) ([dbt-labs/dbt-spark#287](https://github.com/dbt-labs/dbt-spark/pull/287/))

## dbt-databricks 1.1.1 (July 19, 2022)

### Features

- Support for Databricks CATALOG as a DATABASE in DBT compilations ([#95](https://github.com/databricks/dbt-databricks/issues/95), [#89](https://github.com/databricks/dbt-databricks/pull/89), [#94](https://github.com/databricks/dbt-databricks/pull/94), [#105](https://github.com/databricks/dbt-databricks/pull/105))
  - Setting an initial catalog with `session_properties` is deprecated and will not work in the future release. Please use `catalog` or `database` to set the initial catalog.
  - When using catalog, `spark_build_snapshot_staging_table` macro will not be used. If trying to override the macro, `databricks_build_snapshot_staging_table` should be overridden instead.

### Fixes

- Block taking jinja2.runtime.Undefined into DatabricksAdapter ([#98](https://github.com/databricks/dbt-databricks/pull/98))
- Avoid using Cursor.schema API when database is None ([#100](https://github.com/databricks/dbt-databricks/pull/100))

### Under the hood

- Drop databricks-sql-connector 1.0 ([#108](https://github.com/databricks/dbt-databricks/pull/108))

## dbt-databricks 1.1.0 (May 11, 2022)

### Features

- Add support for [Delta constraints](https://docs.databricks.com/delta/delta-constraints.html) ([#71](https://github.com/databricks/dbt-databricks/pull/71))

### Under the hood

- Port testing framework changes from [dbt-labs/dbt-spark#299](https://github.com/dbt-labs/dbt-spark/pull/299) and [dbt-labs/dbt-spark#314](https://github.com/dbt-labs/dbt-spark/pull/314) ([#70](https://github.com/databricks/dbt-databricks/pull/70))

## dbt-databricks 1.0.3 (April 26, 2022)

### Fixes

- Make internal macros use macro dispatch pattern ([#72](https://github.com/databricks/dbt-databricks/pull/72))

## dbt-databricks 1.0.2 (March 31, 2022)

### Features

- Support for setting table properties as part of a model configuration ([#33](https://github.com/databricks/dbt-databricks/issues/33), [#49](https://github.com/databricks/dbt-databricks/pull/49))
- Get the session_properties map to work ([#57](https://github.com/databricks/dbt-databricks/pull/57))
- Bump up databricks-sql-connector to 1.0.1 and use the Cursor APIs ([#50](https://github.com/databricks/dbt-databricks/pull/50))

## dbt-databricks 1.0.1 (February 8, 2022)

### Features

- Inherit from dbt-spark for backward compatibility with spark-utils and other dbt packages ([#32](https://github.com/databricks/dbt-databricks/issues/32), [#35](https://github.com/databricks/dbt-databricks/pull/35))
- Add SQL Endpoint specific integration tests ([#45](https://github.com/databricks/dbt-databricks/pull/45), [#46](https://github.com/databricks/dbt-databricks/pull/46))

### Fixes

- Close the connection properly ([#34](https://github.com/databricks/dbt-databricks/issues/34), [#37](https://github.com/databricks/dbt-databricks/pull/37))

## dbt-databricks 1.0.0 (December 6, 2021)

### Features

- Make the connection use databricks-sql-connector ([#3](https://github.com/databricks/dbt-databricks/pull/3), [#7](https://github.com/databricks/dbt-databricks/pull/7))
- Make the default file format 'delta' ([#14](https://github.com/databricks/dbt-databricks/pull/14), [#16](https://github.com/databricks/dbt-databricks/pull/16))
- Make the default incremental strategy 'merge' ([#23](https://github.com/databricks/dbt-databricks/pull/23))
- Remove unnecessary stack trace ([#10](https://github.com/databricks/dbt-databricks/pull/10))

## dbt-spark 1.0.0 (December 3, 2021)

### Fixes

- Incremental materialization corrected to respect `full_refresh` config, by using `should_full_refresh()` macro ([#260](https://github.com/dbt-labs/dbt-spark/issues/260), [#262](https://github.com/dbt-labs/dbt-spark/pull/262/))

### Contributors

- [@grindheim](https://github.com/grindheim) ([#262](https://github.com/dbt-labs/dbt-spark/pull/262/))

## dbt-spark 1.0.0rc2 (November 24, 2021)

### Features

- Add support for Apache Hudi (hudi file format) which supports incremental merge strategies ([#187](https://github.com/dbt-labs/dbt-spark/issues/187), [#210](https://github.com/dbt-labs/dbt-spark/pull/210))

### Under the hood

- Refactor seed macros: remove duplicated code from dbt-core, and provide clearer logging of SQL parameters that differ by connection method ([#249](https://github.com/dbt-labs/dbt-spark/issues/249), [#250](https://github.com/dbt-labs/dbt-snowflake/pull/250))
- Replace `sample_profiles.yml` with `profile_template.yml`, for use with new `dbt init` ([#247](https://github.com/dbt-labs/dbt-spark/pull/247))

### Contributors

- [@vingov](https://github.com/vingov) ([#210](https://github.com/dbt-labs/dbt-spark/pull/210))

## dbt-spark 1.0.0rc1 (November 10, 2021)

### Under the hood

- Remove official support for python 3.6, which is reaching end of life on December 23, 2021 ([dbt-core#4134](https://github.com/dbt-labs/dbt-core/issues/4134), [#253](https://github.com/dbt-labs/dbt-snowflake/pull/253))
- Add support for structured logging ([#251](https://github.com/dbt-labs/dbt-spark/pull/251))

## dbt-spark 0.21.1 (Release TBD)

## dbt-spark 0.21.1rc1 (November 3, 2021)

### Fixes

- Fix `--store-failures` for tests, by suppressing irrelevant error in `comment_clause()` macro ([#232](https://github.com/dbt-labs/dbt-spark/issues/232), [#233](https://github.com/dbt-labs/dbt-spark/pull/233))
- Add support for `on_schema_change` config in incremental models: `ignore`, `fail`, `append_new_columns`. For `sync_all_columns`, removing columns is not supported by Apache Spark or Delta Lake ([#198](https://github.com/dbt-labs/dbt-spark/issues/198), [#226](https://github.com/dbt-labs/dbt-spark/issues/226), [#229](https://github.com/dbt-labs/dbt-spark/pull/229))
- Add `persist_docs` call to incremental model ([#224](https://github.com/dbt-labs/dbt-spark/issues/224), [#234](https://github.com/dbt-labs/dbt-spark/pull/234))

### Contributors

- [@binhnefits](https://github.com/binhnefits) ([#234](https://github.com/dbt-labs/dbt-spark/pull/234))

## dbt-spark 0.21.0 (October 4, 2021)

### Fixes

- Enhanced get_columns_in_relation method to handle a bug in open source deltalake which doesnt return schema details in `show table extended in databasename like '*'` query output. This impacts dbt snapshots if file format is open source deltalake ([#207](https://github.com/dbt-labs/dbt-spark/pull/207))
- Parse properly columns when there are struct fields to avoid considering inner fields: Issue ([#202](https://github.com/dbt-labs/dbt-spark/issues/202))

### Under the hood

- Add `unique_field` to better understand adapter adoption in anonymous usage tracking ([#211](https://github.com/dbt-labs/dbt-spark/pull/211))

### Contributors

- [@harryharanb](https://github.com/harryharanb) ([#207](https://github.com/dbt-labs/dbt-spark/pull/207))
- [@SCouto](https://github.com/Scouto) ([#204](https://github.com/dbt-labs/dbt-spark/pull/204))

## dbt-spark 0.21.0b2 (August 20, 2021)

### Fixes

- Add pyodbc import error message to dbt.exceptions.RuntimeException to get more detailed information when running `dbt debug` ([#192](https://github.com/dbt-labs/dbt-spark/pull/192))
- Add support for ODBC Server Side Parameters, allowing options that need to be set with the `SET` statement to be used ([#201](https://github.com/dbt-labs/dbt-spark/pull/201))
- Add `retry_all` configuration setting to retry all connection issues, not just when the `_is_retryable_error` function determines ([#194](https://github.com/dbt-labs/dbt-spark/pull/194))

### Contributors

- [@JCZuurmond](https://github.com/JCZuurmond) ([#192](https://github.com/fishtown-analytics/dbt-spark/pull/192))
- [@jethron](https://github.com/jethron) ([#201](https://github.com/fishtown-analytics/dbt-spark/pull/201))
- [@gregingenii](https://github.com/gregingenii) ([#194](https://github.com/dbt-labs/dbt-spark/pull/194))

## dbt-spark 0.21.0b1 (August 3, 2021)

## dbt-spark 0.20.1 (August 2, 2021)

## dbt-spark 0.20.1rc1 (August 2, 2021)

### Fixes

- Fix `get_columns_in_relation` when called on models created in the same run ([#196](https://github.com/dbt-labs/dbt-spark/pull/196), [#197](https://github.com/dbt-labs/dbt-spark/pull/197))

### Contributors

- [@ali-tny](https://github.com/ali-tny) ([#197](https://github.com/fishtown-analytics/dbt-spark/pull/197))

## dbt-spark 0.20.0 (July 12, 2021)

## dbt-spark 0.20.0rc2 (July 7, 2021)

### Features

- Add support for `merge_update_columns` config in `merge`-strategy incremental models ([#183](https://github.com/fishtown-analytics/dbt-spark/pull/183), [#184](https://github.com/fishtown-analytics/dbt-spark/pull/184))

### Fixes

- Fix column-level `persist_docs` on Delta tables, add tests ([#180](https://github.com/fishtown-analytics/dbt-spark/pull/180))

## dbt-spark 0.20.0rc1 (June 8, 2021)

### Features

- Allow user to specify `use_ssl` ([#169](https://github.com/fishtown-analytics/dbt-spark/pull/169))
- Allow setting table `OPTIONS` using `config` ([#171](https://github.com/fishtown-analytics/dbt-spark/pull/171))
- Add support for column-level `persist_docs` on Delta tables ([#84](https://github.com/fishtown-analytics/dbt-spark/pull/84), [#170](https://github.com/fishtown-analytics/dbt-spark/pull/170))

### Fixes

- Cast `table_owner` to string to avoid errors generating docs ([#158](https://github.com/fishtown-analytics/dbt-spark/pull/158), [#159](https://github.com/fishtown-analytics/dbt-spark/pull/159))
- Explicitly cast column types when inserting seeds ([#139](https://github.com/fishtown-analytics/dbt-spark/pull/139), [#166](https://github.com/fishtown-analytics/dbt-spark/pull/166))

### Under the hood

- Parse information returned by `list_relations_without_caching` macro to speed up catalog generation ([#93](https://github.com/fishtown-analytics/dbt-spark/issues/93), [#160](https://github.com/fishtown-analytics/dbt-spark/pull/160))
- More flexible host passing, https:// can be omitted ([#153](https://github.com/fishtown-analytics/dbt-spark/issues/153))

### Contributors

- [@friendofasquid](https://github.com/friendofasquid) ([#159](https://github.com/fishtown-analytics/dbt-spark/pull/159))
- [@franloza](https://github.com/franloza) ([#160](https://github.com/fishtown-analytics/dbt-spark/pull/160))
- [@Fokko](https://github.com/Fokko) ([#165](https://github.com/fishtown-analytics/dbt-spark/pull/165))
- [@rahulgoyal2987](https://github.com/rahulgoyal2987) ([#169](https://github.com/fishtown-analytics/dbt-spark/pull/169))
- [@JCZuurmond](https://github.com/JCZuurmond) ([#171](https://github.com/fishtown-analytics/dbt-spark/pull/171))
- [@cristianoperez](https://github.com/cristianoperez) ([#170](https://github.com/fishtown-analytics/dbt-spark/pull/170))

## dbt-spark 0.19.1 (April 2, 2021)

## dbt-spark 0.19.1b2 (February 26, 2021)

### Under the hood

- Update serialization calls to use new API in dbt-core `0.19.1b2` ([#150](https://github.com/fishtown-analytics/dbt-spark/pull/150))

## dbt-spark 0.19.0.1 (February 26, 2021)

### Fixes

- Fix package distribution to include incremental model materializations ([#151](https://github.com/fishtown-analytics/dbt-spark/pull/151), [#152](https://github.com/fishtown-analytics/dbt-spark/issues/152))

## dbt-spark 0.19.0 (February 21, 2021)

### Breaking changes

- Incremental models have `incremental_strategy: append` by default. This strategy adds new records without updating or overwriting existing records. For that, use `merge` or `insert_overwrite` instead, depending on the file format, connection method, and attributes of your underlying data. dbt will try to raise a helpful error if you configure a strategy that is not supported for a given file format or connection. ([#140](https://github.com/fishtown-analytics/dbt-spark/pull/140), [#141](https://github.com/fishtown-analytics/dbt-spark/pull/141))

### Fixes

- Capture hard-deleted records in snapshot merge, when `invalidate_hard_deletes` config is set ([#109](https://github.com/fishtown-analytics/dbt-spark/pull/143), [#126](https://github.com/fishtown-analytics/dbt-spark/pull/144))

## dbt-spark 0.19.0rc1 (January 8, 2021)

### Breaking changes

- Users of the `http` and `thrift` connection methods need to install extra requirements: `pip install dbt-spark[PyHive]` ([#109](https://github.com/fishtown-analytics/dbt-spark/pull/109), [#126](https://github.com/fishtown-analytics/dbt-spark/pull/126))

### Under the hood

- Enable `CREATE OR REPLACE` support when using Delta. Instead of dropping and recreating the table, it will keep the existing table, and add a new version as supported by Delta. This will ensure that the table stays available when running the pipeline, and you can track the history.
- Add changelog, issue templates ([#119](https://github.com/fishtown-analytics/dbt-spark/pull/119), [#120](https://github.com/fishtown-analytics/dbt-spark/pull/120))

### Fixes

- Handle case of 0 retries better for HTTP Spark Connections ([#132](https://github.com/fishtown-analytics/dbt-spark/pull/132))

### Contributors

- [@danielvdende](https://github.com/danielvdende) ([#132](https://github.com/fishtown-analytics/dbt-spark/pull/132))
- [@Fokko](https://github.com/Fokko) ([#125](https://github.com/fishtown-analytics/dbt-spark/pull/125))

## dbt-spark 0.18.1.1 (November 13, 2020)

### Fixes

- Fix `extras_require` typo to enable `pip install dbt-spark[ODBC]` (([#121](https://github.com/fishtown-analytics/dbt-spark/pull/121)), ([#122](https://github.com/fishtown-analytics/dbt-spark/pull/122)))

## dbt-spark 0.18.1 (November 6, 2020)

### Features

- Allows users to specify `auth` and `kerberos_service_name` ([#107](https://github.com/fishtown-analytics/dbt-spark/pull/107))
- Add support for ODBC driver connections to Databricks clusters and endpoints ([#116](https://github.com/fishtown-analytics/dbt-spark/pull/116))

### Under the hood

- Updated README links ([#115](https://github.com/fishtown-analytics/dbt-spark/pull/115))
- Support complete atomic overwrite of non-partitioned incremental models ([#117](https://github.com/fishtown-analytics/dbt-spark/pull/117))
- Update to support dbt-core 0.18.1 ([#110](https://github.com/fishtown-analytics/dbt-spark/pull/110), [#118](https://github.com/fishtown-analytics/dbt-spark/pull/118))

### Contributors

- [@danielhstahl](https://github.com/danielhstahl) ([#107](https://github.com/fishtown-analytics/dbt-spark/pull/107))
- [@collinprather](https://github.com/collinprather) ([#115](https://github.com/fishtown-analytics/dbt-spark/pull/115))
- [@charlottevdscheun](https://github.com/charlottevdscheun) ([#117](https://github.com/fishtown-analytics/dbt-spark/pull/117))
- [@Fokko](https://github.com/Fokko) ([#117](https://github.com/fishtown-analytics/dbt-spark/pull/117))

## dbt-spark 0.18.0 (September 18, 2020)

### Under the hood

- Make a number of changes to support dbt-adapter-tests ([#103](https://github.com/fishtown-analytics/dbt-spark/pull/103))
- Update to support dbt-core 0.18.0. Run CI tests against local Spark, Databricks ([#105](https://github.com/fishtown-analytics/dbt-spark/pull/105))<|MERGE_RESOLUTION|>--- conflicted
+++ resolved
@@ -1,6 +1,3 @@
-<<<<<<< HEAD
-## dbt-databricks 1.11.0 (TBD)
-=======
 ## dbt-databricks 1.11.4 (TBD)
 
 ### Features
@@ -42,13 +39,10 @@
 - Add `@@` prefix to system query tag keys
 
 ## dbt-databricks 1.11.0 (Oct 29, 2025)
->>>>>>> 11f7cf7b
 
 ### Features
 
 - Support databricks_tags for MV/STs
-<<<<<<< HEAD
-=======
 - Add support for scalar SQL functions (SQL UDFs) ([1197](https://github.com/databricks/dbt-databricks/pull/1197))
 - Add liquid clustering config for materialized views and streaming tables (thanks @reflection!) ([1101](https://github.com/databricks/dbt-databricks/pull/1101))
 - Add official support for `insert_overwrite` incremental strategy for SQL warehouses. This strategy now uses `REPLACE ON` syntax for all compute types (previously `INSERT OVERWRITE`). This behavior is gated behind behavior flag `use_replace_on_for_insert_overwrite` which default `true` ([1025](https://github.com/databricks/dbt-databricks/issues/1025))
@@ -71,16 +65,11 @@
 - Ensure column compare always uses lower case names (since Databricks stores internally as lower case) ([1190](https://github.com/databricks/dbt-databricks/pull/1190))
 - Fix incompatible schema error during streaming table creation ([1235](https://github.com/databricks/dbt-databricks/issues/1235))
 - Reintroduce support for external so as not to break users ([1240](1240))
->>>>>>> 11f7cf7b
 
 ### Under the Hood
 
 - Materialized views now uses `CREATE OR REPLACE` where appropriate, instead of DROP + CREATE
 - Refactor to use Databricks SDK for API calls ([1185](https://github.com/databricks/dbt-databricks/pull/1185))
-<<<<<<< HEAD
-
-## dbt-databricks 1.10.13 (TBD)
-=======
 - Update dependency versions, and start using uv ([1199](https://github.com/databricks/dbt-databricks/pull/1199))
 - Upgrade ruff and mypy ([1207](https://github.com/databricks/dbt-databricks/pull/1207))
 - Allow create or replace semantics on full refresh in Mat V2 ([1210](https://github.com/databricks/dbt-databricks/pull/1210))
@@ -97,7 +86,6 @@
 - Update dependency versions ([1227](https://github.com/databricks/dbt-databricks/pull/1227))
 
 ## dbt-databricks 1.10.13 (October 21, 2025)
->>>>>>> 11f7cf7b
 
 ### Fixes
 
