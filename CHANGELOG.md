--- conflicted
+++ resolved
@@ -1,14 +1,10 @@
-<<<<<<< HEAD
 ## dbt-databricks 1.10.1 (TBD)
 
 ### Fixes
 
 - Fix: DBT Python Model Canceled Notebook Job Treated as Successful ([985](https://github.com/databricks/dbt-databricks/pull/985))
 
-## dbt-databricks 1.10.0 (TBD)
-=======
 ## dbt-databricks 1.10.0 (Apr 08, 2025)
->>>>>>> 90af12bc
 
 ### Features
 
