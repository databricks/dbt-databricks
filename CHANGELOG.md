## dbt-databricks 1.11.0 (TBD)

### Features

- Support databricks_tags for MV/STs
- Add support for scalar SQL functions (SQL UDFs) ([1197](https://github.com/databricks/dbt-databricks/pull/1197))

### Fixes

- Use backtick quoting for everything to avoid errors with special characters ([1186](https://github.com/databricks/dbt-databricks/pull/1186))
- Ensure column compare always uses lower case names (since Databricks stores internally as lower case) ([1190](https://github.com/databricks/dbt-databricks/pull/1190))

### Under the Hood

- Materialized views now uses `CREATE OR REPLACE` where appropriate, instead of DROP + CREATE
- Refactor to use Databricks SDK for API calls ([1185](https://github.com/databricks/dbt-databricks/pull/1185))
<<<<<<< HEAD
- Update minimum dbt-adapters version to 1.7.0 ([1197](https://github.com/databricks/dbt-databricks/pull/1197))
=======
- Update dependency versions, and start using uv ([1199](https://github.com/databricks/dbt-databricks/pull/1199))
>>>>>>> 25b6a013

## dbt-databricks 1.10.13 (TBD)

### Fixes

- Fix issue causing MV/STs to always trigger as having their config changed ([1181](http://github.com/databricks/dbt-databricks/pull/1181))

## dbt-databricks 1.10.12 (September 8, 2025)

### Under the hood

- Update dependency versions ([1178](https://github.com/databricks/dbt-databricks/pull/1178))

## dbt-databricks 1.10.11 (September 2, 2025)

### Fixes

- Improve ANSI mode error handling for Python models and add debug instrumentation ([1157](https://github.com/databricks/dbt-databricks/pull/1157))
- Remove external path on intermediate tables for incremental models (with Materialization V2) ([1161](https://github.com/databricks/dbt-databricks/pull/1161))
- Fix get_columns_in_relation branching logic for streaming tables to prevent it from running `AS JSON`
- Fix model-level compute override connection logic that was causing invalid spark configs to be set on SQL warehouses

### Under the hood

- Improve performance of schema enumeration/validation ([1168](https://github.com/databricks/dbt-databricks/pull/1168))

## dbt-databricks 1.10.10 (August 20, 2025)

### Fixes

- Gate column comment syntax on DBR version for better compatibility ([1151](https://github.com/databricks/dbt-databricks/pull/1151))

### Documentation

- Update Databricks Job documentation to match current terminology ([1145](https://github.com/databricks/dbt-databricks/pull/1145))

## dbt-databricks 1.10.9 (August 7, 2025)

### Features

- Support column tags for views using `ALTER TABLE`

### Under the hood

- Revert `REPLACE USING` syntax being used for insert overwrite ([1025](https://github.com/databricks/dbt-databricks/issues/1025))

## dbt-databricks 1.10.8 (August 4, 2025)

### Features

- Support insert_overwrite incremental strategy for SQL warehouses ([1025](https://github.com/databricks/dbt-databricks/issues/1025))

### Fixes

- Add fallback logic for known error types for `DESCRIBE TABLE EXTENDED .. AS JSON` for better reliability ([1128](https://github.com/databricks/dbt-databricks/issues/1128))
- Fix no-op logic for views that is causing some incremental materializations to be skipped ([1122](https://github.com/databricks/dbt-databricks/issues/1122))
- Fix check constraints keep getting replaced [issue-1109](https://github.com/databricks/dbt-databricks/issues/1109)

### Under the Hood

- Simplify connection management to align with base adapter. Connections are no longer cached per-thread

## dbt-databricks 1.10.7 (July 31, 2025)

### Features

- feat: add pr linting to enforce conventional commits [issue-1111](https://github.com/databricks/dbt-databricks/issues/1083)

### Fixes

- Do not use `DESCRIBE TABLE EXTENDED .. AS JSON` for STs when DBR version < 17.1. Do not use at all for MVs (not yet supported)

## dbt-databricks 1.10.6 (July 30, 2025)

### Fixes

- Fix bug introduced by the fix for https://github.com/databricks/dbt-databricks/issues/1083. `DESCRIBE TABLE EXTENDED .. AS JSON` is now only used for DBR versions 16.2 and above

## dbt-databricks 1.10.5 (July 25, 2025)

### Features

- Add cloning support for the the external tables (thanks @samgans!) ([1079](https://github.com/databricks/dbt-databricks/pull/1079))

### Fixes

- Fix inefficient query when getting column schema for MV/STs ([1074](https://github.com/databricks/dbt-databricks/issues/1074))
- Fix bug causing false positives in diffing constraints between existing relation and model config for incremental runs ([1081](https://github.com/databricks/dbt-databricks/issues/1081))
- Fix bug causing "main is not being called during running model" errors for some view updates ([1077](https://github.com/databricks/dbt-databricks/issues/1077))
- Fix bug that causes materialization (V2) to fail when data type is long enough to be truncated by DESCRIBE TABLE ([1083](https://github.com/databricks/dbt-databricks/issues/1083))
- Fix the bugs with external tabls cloning [1095](https://github.com/databricks/dbt-databricks/pull/1095) (thanks @samgans!)
- Fix MV/ST materializations with complex data types ([1100](https://github.com/databricks/dbt-databricks/issues/1100))

### Under the Hood

- Dropping primary key constraints in incremental runs now trigger cascading deletes (i.e. foreign key constraints referencing it will also be dropped)

## dbt-databricks 1.10.4 (June 24, 2025)

### Features

- Support column tags (with Materialization V2) ([649](https://github.com/databricks/dbt-databricks/issues/649))
- Support column masking (with Materialization V2) ([670](https://github.com/databricks/dbt-databricks/issues/670))

### Fixes

- Fix bug where schema update causes insert_overwrite strategy to fail on subsequent runs ([1057](https://github.com/databricks/dbt-databricks/issues/1057))
- Fix ACL permissions not applied to notebook jobs created by DBT Python model ([1015](https://github.com/databricks/dbt-databricks/pull/1015))
- Fix bug where model run fails if catalog contains a metric view ([1045](https://github.com/databricks/dbt-databricks/issues/1045))
- Disable removing table tags and column tags to allow dbt tags to coexist with automatically added Databricks tags ([1069](https://github.com/databricks/dbt-databricks/issues/1069))
- Fix bug where python model run starts before all libraries are installed on the cluster ([1028](https://github.com/databricks/dbt-databricks/issues/1028))
- Fix bug where incorrect insert overwrite exception was being thrown when overriding compute at model level ([1032](https://github.com/databricks/dbt-databricks/issues/1032))
- Fix bug that was causing failures when multiple foreign key constraints are defined in a model ([1034](https://github.com/databricks/dbt-databricks/issues/1034))
- Fix location_root config not being treated case sensitive ([1037](https://github.com/databricks/dbt-databricks/issues/1037))
- Fix column comments for streaming tables and materialized views ([1049](https://github.com/databricks/dbt-databricks/issues/1049))

### Under the Hood

- Update to dbt-core 1.10.1
- Update to dbt-common 1.24.0

## dbt-databricks 1.10.3 (June 4, 2025)

### Fixes

- Fix for breaking change in dbt-adapters

## dbt-databricks 1.10.2 (May 21, 2025)

### Features

- Support constraint updates on incremental runs (with Materialization V2) ([1013](https://github.com/databricks/dbt-databricks/pull/1013))
- Add catalog integration support - set table formats, file formats, and locations in `catalogs.yml` ([1012](https://github.com/databricks/dbt-databricks/pull/1012))

### Fixes

- Fix bug with multiple not_null constraints defined on the model level ([1008](https://github.com/databricks/dbt-databricks/pull/1008))
- Fix bug with temp tables not being dropped after python model is materialized ([1010](https://github.com/databricks/dbt-databricks/issues/1010))
- Fix bug with alter view dispatch where dbt could not find the approprate macro ([1029](https://github.com/databricks/dbt-databricks/pull/1029))

## dbt-databricks 1.10.1 (Apr 29, 2025)

### Fixes

- Fix: DBT Python Model Canceled Notebook Job Treated as Successful ([985](https://github.com/databricks/dbt-databricks/pull/985))
- Fix failures when models end with ';' ([990](https://github.com/databricks/dbt-databricks/pull/990))
- Added internal table property delta.columnMapping.maxColumnId to ignore_list to allow enabling delta.columnMapping.mode without breaking concurrent job runs (thanks @
  iamatharkhan!) ([991](https://github.com/databricks/dbt-databricks/pull/991))
- For insert_overwrite, raise exception when using SQL Warehouse and inform users that such use causes truncate + insert ([992](https://github.com/databricks/dbt-databricks/pull/992))
- Remove illegal characters in unique temporary table names which prevented dropping these tables on session close (thanks @geo-martino!) ([995](https://github.com/databricks/dbt-databricks/pull/995))
- Dropping a pre-existing backup relation now removes the pre-existing relation name from the cache (thanks @geo-martino!).
  ([999](https://github.com/databricks/dbt-databricks/pull/999))
- Error no longer thrown when setting `requires_full_refresh` attribute after comment is changed on view and `view_update_via_alter` is true (thanks @geo-martino!)
  ([1000](https://github.com/databricks/dbt-databricks/pull/1000))
- Many fixes related to how we handle view replacements, but specifically allowing views to function properly with using unique temporary names (thanks @geo-martino for help with validation!) ([1004](https://github.com/databricks/dbt-databricks/pull/1004))

## dbt-databricks 1.10.0 (Apr 08, 2025)

### Features

- Support databricks OAuth M2M auth type. Updated OAuth readme doc with instructions.([827](https://github.com/databricks/dbt-databricks/pull/827))
- Introduced use_materialization_v2 flag for gating materialization revamps. ([844](https://github.com/databricks/dbt-databricks/pull/844))
- Introduce Tables V2, including safe_table_create which will not change the production table unless new data can safely be ingested ([927](https://github.com/databricks/dbt-databricks/pull/927))
- Views V2, including renaming safe_table_create to use_safer_relation_operations, and adding view_update_via_alter, to allow updating views by altering, instead of recreating ([954](https://github.com/databricks/dbt-databricks/pull/954))
- Remover blockers to custom incremental strategies ([972](https://github.com/databricks/dbt-databricks/pull/972))

### Under the Hood

- Update pinned python SDK version from 0.17.0 to 0.41.0. ([827](https://github.com/databricks/dbt-databricks/pull/827))
- Update pinned python SDK version from 0.41.0 to 0.46.0 ([969](https://github.com/databricks/dbt-databricks/pull/969))
- Implement new constraint logic for use_materialization_v2 flag ([846](https://github.com/databricks/dbt-databricks/pull/846/files)), ([876](https://github.com/databricks/dbt-databricks/pull/876))
  - Quote constraint names if we quote column names (thanks @samuelberntzen!) ([966](https://github.com/databricks/dbt-databricks/pull/966))
- Streamlining debug logging to make it more usable ([946](https://github.com/databricks/dbt-databricks/pull/946))
- Upgrading Databricks SQL Connector to V4 ([962](https://github.com/databricks/dbt-databricks/pull/962))
- Validation of sample mode ([961](https://github.com/databricks/dbt-databricks/pull/961))
- Move liquid clustering behavior to on_config_change approach for incremental ([968](https://github.com/databricks/dbt-databricks/pull/968))
- Move column coments to on_config_change approach ([981](https://github.com/databricks/dbt-databricks/pull/981))

### Fixes

- Switch to using full_data_type column when using info schema for column info ([950](https://github.com/databricks/dbt-databricks/pull/950))

## dbt-databricks 1.9.7 (Feb 25, 2025)

### Fixes

- Fix for missing language extraction from query header ([945](https://github.com/databricks/dbt-databricks/pull/945))

## dbt-databricks 1.9.6 (Feb 24, 2025)

### Fixes

- Fix for parse raising error for not having credentials ([941](https://github.com/databricks/dbt-databricks/pull/941))

### Under the Hood

- Refactoring of some connection internals ([929](https://github.com/databricks/dbt-databricks/pull/929))

## dbt-databricks 1.9.5 (Feb 13, 2025)

### Features

- Add `auto_liquid_cluster` config to enable Auto Liquid Clustering for Delta-based dbt models (thanks @ShaneMazur!) ([935](https://github.com/databricks/dbt-databricks/pull/935))
- Prepare for environments for python models with serverless clusters ([938](https://github.com/databricks/dbt-databricks/pull/938))

### Fixes

- table_format: iceberg is unblocked for snapshots ([930](https://github.com/databricks/dbt-databricks/pull/930))
- Fix for regression in glue table listing behavior ([934](https://github.com/databricks/dbt-databricks/pull/934))
- Use POSIX standard when creating location for the tables (thanks @gsolasab!) ([919](https://github.com/databricks/dbt-databricks/pull/919))

### Under the Hood

- Collapsing to a single connection manager (since the old one no longer works) ([910](https://github.com/databricks/dbt-databricks/pull/910))
- Clean up cursor management in the hopes of limiting issues with cancellation ([912](https://github.com/databricks/dbt-databricks/pull/912))

## dbt-databricks 1.9.4 (Jan 30, 2025)

### Under the Hood

- Pinned the python sql connector to 3.6.0 as a temporary measure while we investigate failure to wait for cluster start

## dbt-databricks 1.9.3

Yanked due to being published with the incorrect bits

## dbt-databricks 1.9.2 (Jan 21, 2025)

### Features

- Update snapshot materialization to support new snapshot features ([904](https://github.com/databricks/dbt-databricks/pull/904))

### Under the Hood

- Refactor global state reading ([888](https://github.com/databricks/dbt-databricks/pull/888))
- Switch to relation.render() for string interpolation ([903](https://github.com/databricks/dbt-databricks/pull/903))
- Ensure retry defaults for PySQL ([907](https://github.com/databricks/dbt-databricks/pull/907))

## dbt-databricks 1.9.1 (December 16, 2024)

### Features

- Merge strategy now supports the `update set ...` action with the explicit list of updates for `when not matched by source` ([866](https://github.com/databricks/dbt-databricks/pull/866)) (thanks @mi-volodin).

### Under the Hood

- Removed pins for pandas and pydantic to ease user burdens ([874](https://github.com/databricks/dbt-databricks/pull/874))
- Add more relation types to make codegen happy ([875](https://github.com/databricks/dbt-databricks/pull/875))
- add UP ruleset ([865](https://github.com/databricks/dbt-databricks/pull/865))

## dbt-databricks 1.9.0 (December 9, 2024)

### Features

- Add config for generating unique tmp table names for enabling parralel merge (thanks @huangxingyi-git!) ([854](https://github.com/databricks/dbt-databricks/pull/854))
- Add support for serverless job clusters on python models ([706](https://github.com/databricks/dbt-databricks/pull/706))
- Add 'user_folder_for_python' behavior to switch writing python model notebooks to the user's folder ([835](https://github.com/databricks/dbt-databricks/pull/835))
- Merge capabilities are extended ([739](https://github.com/databricks/dbt-databricks/pull/739)) to include the support for the following features (thanks @mi-volodin):
  - `with schema evolution` clause (requires Databricks Runtime 15.2 or above);
  - `when not matched by source` clause, only for `delete` action
  - `matched`, `not matched` and `not matched by source` condition clauses;
  - custom aliases for source and target tables can be specified and used in condition clauses;
  - `matched` and `not matched` steps can now be skipped;
- Allow for the use of custom constraints, using the `custom` constraint type with an `expression` as the constraint (thanks @roydobbe). ([792](https://github.com/databricks/dbt-databricks/pull/792))
- Add "use_info_schema_for_columns" behavior flag to turn on use of information_schema to get column info where possible. This may have more latency but will not truncate complex data types the way that 'describe' can. ([808](https://github.com/databricks/dbt-databricks/pull/808))
- Add support for table_format: iceberg. This uses UniForm under the hood to provide iceberg compatibility for tables or incrementals. ([815](https://github.com/databricks/dbt-databricks/pull/815))
- Add `include_full_name_in_path` config boolean for external locations. This writes tables to {location_root}/{catalog}/{schema}/{table} ([823](https://github.com/databricks/dbt-databricks/pull/823))
- Add a new `workflow_job` submission method for python, which creates a long-lived Databricks Workflow instead of a one-time run (thanks @kdazzle!) ([762](https://github.com/databricks/dbt-databricks/pull/762))
- Allow for additional options to be passed to the Databricks Job API when using other python submission methods. For example, enable email_notifications (thanks @kdazzle!) ([762](https://github.com/databricks/dbt-databricks/pull/762))
- Support microbatch incremental strategy using replace_where ([825](https://github.com/databricks/dbt-databricks/pull/825))

### Fixes

- Replace array indexing with 'get' in split_part so as not to raise exception when indexing beyond bounds ([839](https://github.com/databricks/dbt-databricks/pull/839))
- Set queue enabled for Python notebook jobs ([856](https://github.com/databricks/dbt-databricks/pull/856))
- Ensure columns that are added get backticked ([859](https://github.com/databricks/dbt-databricks/pull/859))

### Under the Hood

- Significant refactoring and increased testing of python_submissions ([830](https://github.com/databricks/dbt-databricks/pull/830))
- Fix places where we were not properly closing cursors, and other test warnings ([713](https://github.com/databricks/dbt-databricks/pull/713))
- Drop support for Python 3.8 ([713](https://github.com/databricks/dbt-databricks/pull/713))
- Upgrade databricks-sql-connector dependency to 3.5.0 ([833](https://github.com/databricks/dbt-databricks/pull/833))
- Prepare for python typing deprecations ([837](https://github.com/databricks/dbt-databricks/pull/837))
- Fix behavior flag use in init of DatabricksAdapter (thanks @VersusFacit!) ([836](https://github.com/databricks/dbt-databricks/pull/836))
- Restrict pydantic to V1 per dbt Labs' request ([843](https://github.com/databricks/dbt-databricks/pull/843))
- Switching to Ruff for formatting and linting ([847](https://github.com/databricks/dbt-databricks/pull/847)
- Switching to Hatch and pyproject.toml for project config ([853](https://github.com/databricks/dbt-databricks/pull/853))

## dbt-databricks 1.8.7 (October 10, 2024)

### Features

- Add config for generating unique tmp table names for enabling parralel replace-where (thanks @huangxingyi-git!) ([811](https://github.com/databricks/dbt-databricks/pull/811))

### Fixes

- Stop setting cluster by to None. If you want to drop liquid clustering, you will need to full-refresh ([806]https://github.com/databricks/dbt-databricks/pull/806)
- Don't define table properties on snapshot staging views (thanks @jelmerk!) ([820](https://github.com/databricks/dbt-databricks/pull/820))

## dbt-databricks 1.8.6 (September 18, 2024)

### Fixes

- Persist table comments for incremental models, snapshots and dbt clone (thanks @henlue!) ([750](https://github.com/databricks/dbt-databricks/pull/750))
- Add relation identifier (i.e. table name) in auto generated constraint names, also adding the statement of table list for foreign keys (thanks @elca-anh!) ([774](https://github.com/databricks/dbt-databricks/pull/774))
- Update tblproperties on incremental runs. Note: only adds/edits. Deletes are too risky/complex for now ([765](https://github.com/databricks/dbt-databricks/pull/765))
- Update default scope/redirect Url for OAuth U2M, so with default OAuth app user can run python models ([776](https://github.com/databricks/dbt-databricks/pull/776))
- Fix foreign key constraints by switching from `parent` to `to` and `parent_columns` to `to_columns` ([789](https://github.com/databricks/dbt-databricks/pull/789))
- Now handles external shallow clones without blowing up ([795](https://github.com/databricks/dbt-databricks/pull/795))

## dbt-databricks 1.8.5 (August 6, 2024)

### Fixes

- Alter column statements are now done before the alter table statement (thanks @frankivo!). ([731](https://github.com/databricks/dbt-databricks/pull/731))
- Always use lower case when gathering metadata (since objects are stored internally as lower case regardless of how we create them) ([742](https://github.com/databricks/dbt-databricks/pull/742))
- Persist table comments for python models ([743](https://github.com/databricks/dbt-databricks/pull/743))
- Stop cursor destructor warnings ([744](https://github.com/databricks/dbt-databricks/pull/744))
- Race condition on cluster creation. (thanks @jurasan!) ([751](https://github.com/databricks/dbt-databricks/pull/751))

## dbt-databricks 1.8.4 (July 17, 2024)

### Fixes

- Fix `dbt seed` command failing for a seed file when the columns for that seed file were partially defined in the properties file. (thanks @kass-artur!) ([724](https://github.com/databricks/dbt-databricks/pull/724))
- Add more tblproperties to be ignored with MV/ST ([736](https://github.com/databricks/dbt-databricks/pull/736))

### Under the Hood

- Readd the External relation type for compliance with adapter expectations ([728](https://github.com/databricks/dbt-databricks/pull/728))

## dbt-databricks 1.8.3 (June 25, 2024)

### Fixes

- Fix missing catalog name in one of the metadata gathering calls ([714](https://github.com/databricks/dbt-databricks/pull/714))

## dbt-databricks 1.8.2 (June 24, 2024)

### Fixes

- Undo the removal of spark.sql.sources.partitionOverwriteMode = DYNAMIC ([688](https://github.com/databricks/dbt-databricks/pull/688))
- Set spark.sql.sources.partitionOverwriteMode = STATIC on --full-refresh to ensure existing rows are removed ([697](https://github.com/databricks/dbt-databricks/pull/697))
- Migrate to using system.information_schema to fix issue with catalog renames ([692](https://github.com/databricks/dbt-databricks/pull/692))
- Cancel python jobs when dbt operation is canceled (thanks @gaoshihang for kicking this off!) ([693](https://github.com/databricks/dbt-databricks/pull/693))
- Fix the default redirect_url and scopes of the client `dbt-databricks` ([704](https://github.com/databricks/dbt-databricks/pull/704))

### Under the Hood

- Reduce severity of logging when expected 24 hour token expiration for Azure SPA (thanks @thijs-nijhuis!) ([699](https://github.com/databricks/dbt-databricks/pull/699))
- Migrate remaining unit tests off of unittest.TestCase ([701](https://github.com/databricks/dbt-databricks/pull/701))

## dbt-databricks 1.8.1 (May 29, 2024)

### Features

- Support Liquid Clustering for python models ([663](https://github.com/databricks/dbt-databricks/pull/663))
- Update Liquid Clustering columns on is_incremental runs ([686](https://github.com/databricks/dbt-databricks/pull/686))

### Fixes

- Rerunning seed with external location + persist_doc now more resilient ([662](https://github.com/databricks/dbt-databricks/pull/662))
- Fix issue with running while a refresh is in progress with MV/ST ([674](https://github.com/databricks/dbt-databricks/pull/674))
- Fix issue with running a refresh with MV/ST that need names to be escaped ([674](https://github.com/databricks/dbt-databricks/pull/674))

### Under the Hood

- Delay loading of agate library to improve startup (thanks @dwreeves for getting this started!) ([661](https://github.com/databricks/dbt-databricks/pull/661))
- Updating to dbt-adapters~=1.2.0 ([683](https://github.com/databricks/dbt-databricks/pull/683))

## dbt-databricks 1.8.0 (May 23, 2024)

### Features

- Support `on_config_change` for materialized views, expand the supported config options ([536](https://github.com/databricks/dbt-databricks/pull/536)))
- Support `on_config_change` for streaming tables, expand the supported config options ([569](https://github.com/databricks/dbt-databricks/pull/569)))
- Support Databricks tags for tables/views/incrementals ([631](https://github.com/databricks/dbt-databricks/pull/631))

### Under the Hood

- Upgrade databricks-sql-connector to 3.1.0 ([593](https://github.com/databricks/dbt-databricks/pull/593))
- Migrate to decoupled architecture ([596](https://github.com/databricks/dbt-databricks/pull/596))
- Finish migrating integration tests ([623](https://github.com/databricks/dbt-databricks/pull/623))
- Streamline the process of determining materialization types ([655](https://github.com/databricks/dbt-databricks/pull/655))
- Improve catalog performance by getting column description from project for UC ([658](https://github.com/databricks/dbt-databricks/pull/658))

## dbt-databricks 1.7.16 (May 21, 2024)

### Fixes

- Fix the issue that 1.7.15 was intended to fix (conn not initialized exception) ([671](https://github.com/databricks/dbt-databricks/pull/671))

## dbt-databricks 1.7.15 (May 16, 2024)

### Fixes

- Give sensible logs when connection errors ([666](https://github.com/databricks/dbt-databricks/pull/666))

## dbt-databricks 1.7.14 (May 1, 2024)

### Fixes

- Auth headers should now evaluate at call time ([648](https://github.com/databricks/dbt-databricks/pull/648))
- User-configurable OAuth Scopes (currently limited to AWS) (thanks @stevenayers!) ([641](https://github.com/databricks/dbt-databricks/pull/641))

### Under the hood

- Reduce default idle limit for connection reuse to 60s and start organizing event logging ([648](https://github.com/databricks/dbt-databricks/pull/648))

## dbt-databricks 1.7.13 (April 8, 2024)

### Features

- Apply tblproperties to python models (using alter table) ([633](https://github.com/databricks/dbt-databricks/pull/633))
- Make OAuth redirect url configurable (thanks @johnsequeira-paradigm for the inspiration!) ([635]https://github.com/databricks/dbt-databricks/pull/635)

### Fixes

- Up default socket timeout to 10 minutes

## dbt-databricks 1.7.11 (Mar 26, 2024)

### Fixes

- For HMS, ref all doc comments from dbt project due to poor performance retrieving them from Databricks ([618](https://github.com/databricks/dbt-databricks/pull/618))

## dbt-databricks 1.7.10 (Mar 19, 2024)

### Fixes

- Fix a corner case for insert into where NULL should be DEFAULT ([607](https://github.com/databricks/dbt-databricks/pull/607))
- Fixed integration tests that were leaving behind schemas after running ([613](https://github.com/databricks/dbt-databricks/pull/613))
- Fix performance issue associated with persist docs by turning off incremental catalog generation (thanks @mikealfare!) ([615](https://github.com/databricks/dbt-databricks/pull/615))
- Pin protobuf to < 5 to stop incompatibility breaks ([616](https://github.com/databricks/dbt-databricks/pull/616))

## dbt-databricks 1.7.9 (Mar 5, 2024)

### Fixes

- Fix for U2M flow on windows (sharding long passwords) (thanks @thijs-nijhuis-shell!) ([597](https://github.com/databricks/dbt-databricks/pull/597))
- Fix regression in incremental behavior, and align more with dbt-core expectations ([604](https://github.com/databricks/dbt-databricks/pull/604))
- Don't fail for unknown types when listing schema ([600](https://github.com/databricks/dbt-databricks/pull/600))

## dbt-databricks 1.7.8 (Feb 22, 2024)

### Fixes

- Fixed the behavior of the incremental schema change ignore option to properly handle the scenario when columns are dropped (thanks @case-k-git!) ([580](https://github.com/databricks/dbt-databricks/pull/580))
- Fixed export of saved queries (thanks @peterallenwebb!) ([588](https://github.com/databricks/dbt-databricks/pull/588))
- Properly match against null for merging matching rows ([590](https://github.com/databricks/dbt-databricks/pull/590))

## dbt-databricks 1.7.7 (Feb 6, 2024)

### Fixes

- Rollback databricks-sql-connector to 2.9.3 to actually fix connection timeout issue ([578](https://github.com/databricks/dbt-databricks/pull/578))

## dbt-databricks 1.7.6 (Feb 6, 2024)

Skipped due to incorrect files in deployed package

## dbt-databricks 1.7.5 (Jan 30, 2024) (Pulled due to poor SQL Warehouse connection behavior)

### Fixes

- Pin databricks sdk to 0.17.0 to fix connection timeout issue ([571](https://github.com/databricks/dbt-databricks/pull/571))

## dbt-databricks 1.7.4 (Jan 24, 2024) (Pulled due to poor SQL Warehouse connection behavior)

### Fixes

- Added python model specific connection handling to prevent using invalid sessions ([547](https://github.com/databricks/dbt-databricks/pull/547))
- Allow schema to be specified in testing (thanks @case-k-git!) ([538](https://github.com/databricks/dbt-databricks/pull/538))
- Fix dbt incremental_strategy behavior by fixing schema table existing check (thanks @case-k-git!) ([530](https://github.com/databricks/dbt-databricks/pull/530))
- Fixed bug that was causing streaming tables to be dropped and recreated instead of refreshed. ([552](https://github.com/databricks/dbt-databricks/pull/552))
- Fixed Hive performance regression by streamlining materialization type acquisition ([557](https://github.com/databricks/dbt-databricks/pull/557))
- Fix: Python models authentication could be overridden by a `.netrc` file in the user's home directory ([338](https://github.com/databricks/dbt-databricks/pull/338))
- Fix: MV/ST REST api authentication could be overriden by a `.netrc` file in the user's home directory ([555](https://github.com/databricks/dbt-databricks/pull/555))
- Show details in connection errors ([562](https://github.com/databricks/dbt-databricks/pull/562))
- Updated connection debugging logging and setting connection last used time on session open.([565](https://github.com/databricks/dbt-databricks/pull/565))

### Under the Hood

- Adding retries around API calls in python model submission ([549](https://github.com/databricks/dbt-databricks/pull/549))
- Upgrade to databricks-sql-connector 3.0.0 ([554](https://github.com/databricks/dbt-databricks/pull/554))
- Pinning pandas to < 2.2.0 to keep from breaking multiple tests ([564](https://github.com/databricks/dbt-databricks/pull/554))

## dbt-databricks 1.7.3 (Dec 12, 2023)

### Fixes

- Fix for issue where we were invoking create schema or not exists when the schema already exists (leading to permission issue) ([529](https://github.com/databricks/dbt-databricks/pull/529))
- Fix for issue where we never reused connections ([517](https://github.com/databricks/dbt-databricks/pull/517))

### Under the Hood

- Refactor macro tests to be more usable ([524](https://github.com/databricks/dbt-databricks/pull/524))

## dbt-databricks 1.7.2 (Nov 30, 2023)

### Features

- Adding capability to specify compute on a per model basis ([488](https://github.com/databricks/dbt-databricks/pull/488))
- Selectively persist column docs that have changed between runs of incremental ([513](https://github.com/databricks/dbt-databricks/pull/513))
- Enabling access control list for job runs (thanks @srggrs!)([518](https://github.com/databricks/dbt-databricks/pull/518))
- Allow persisting of column comments on views and retrieving comments for docs on Hive ([519](https://github.com/databricks/dbt-databricks/pull/519))

## dbt-databricks 1.7.1 (Nov 13, 2023)

### Under the Hood

- Another attempt to improve catalog gathering performance ([503](https://github.com/databricks/dbt-databricks/pull/503))

## dbt-databricks 1.7.0 (November 9, 2023)

### Features

- Added support for getting info only on specified relations to improve performance of gathering metadata ([486](https://github.com/databricks/dbt-databricks/pull/486)), also (with generous help from from @mikealfare) ([499](https://github.com/databricks/dbt-databricks/pull/499))
- Added support for getting freshness from metadata ([481](https://github.com/databricks/dbt-databricks/pull/481))

### Fixes

- Node info now gets added to SQLQuery event (thanks @davidharting!) ([494](https://github.com/databricks/dbt-databricks/pull/494))
- Compatibility with dbt-spark and dbt-core 1.7.1 ([499](https://github.com/databricks/dbt-databricks/pull/499))

### Under the Hood

- Added required adapter tests to ensure compatibility with 1.7.0 ([487](https://github.com/databricks/dbt-databricks/pull/487))
- Improved large seed performance by not casting every value (thanks @nrichards17!) ([493](https://github.com/databricks/dbt-databricks/pull/493)). Note: for `file_format="parquet"` we still need to cast.

## dbt-databricks 1.7.0rc1 (October 13, 2023)

### Fixes

- Fixed a bug where setting a primary key constraint before a null constraint would fail by ensuring null constraints happen first ([479](https://github.com/databricks/dbt-databricks/pull/479))
- Foreign key constraints now work with dbt's constraint structure ([479](https://github.com/databricks/dbt-databricks/pull/479))

### Under the Hood

- Compatibility with dbt-spark 1.7.0rc1 ([479](https://github.com/databricks/dbt-databricks/pull/479))

## dbt-databricks 1.6.6 (October 9, 2023)

### Fixes

- Optimize now runs after creating / updating liquid clustering tables ([463](https://github.com/databricks/dbt-databricks/pull/463))
- Fixing an issue where the new python library install from index behavior breaks users who were already customizing their installs ([472](https://github.com/databricks/dbt-databricks/pull/472))

### Under the Hood

- fix Pylance import errors (thanks @dataders) ([471](https://github.com/databricks/dbt-databricks/pull/471))

## dbt-databricks 1.6.5 (September 26, 2023)

### Features

- When installing python libraries onto clusters, you can now specify an index_url (Thanks @casperdamen123) ([367](https://github.com/databricks/dbt-databricks/pull/367))
- Log job run information such as run_id when submitting Python jobs to databricks (Thanks @jeffrey-harrison) ([#454](https://github.com/databricks/dbt-databricks/pull/454))

### Fixes

- Node info now gets added to SQLQueryStatus (Thanks @colin-rogers-dbt) ([453](https://github.com/databricks/dbt-databricks/pull/453))
- Fixing python model compatibility with newer DBRs ([459](https://github.com/databricks/dbt-databricks/pull/459))
- Updated the Databricks SDK dependency so as to prevent reliance on an insecure version of requests ([460](https://github.com/databricks/dbt-databricks/pull/460))
- Update logic around submitting python jobs so that if the cluster is already starting, just wait for it to start rather than failing ([461](https://github.com/databricks/dbt-databricks/pull/461))

## dbt-databricks 1.6.4 (September 14, 2023)

### Fixes

- Fixed an issue with AWS OAuth M2M flow ([#445](https://github.com/databricks/dbt-databricks/pull/445))
- Fixed an issue where every table in hive_metastore would get described ([#446](https://github.com/databricks/dbt-databricks/pull/446))

## dbt-databricks 1.6.3 (September 8, 2023)

### Fixes

- Improved legibility of python stack traces ([#434](https://github.com/databricks/dbt-databricks/pull/434)).
- Add `fetchmany`, resolves #408 (Thanks @NodeJSmith) ([#409](https://github.com/databricks/dbt-databricks/pull/409))
- Improved legibility of python stack traces ([#434](https://github.com/databricks/dbt-databricks/pull/434))
- Update our Databricks Workflow README to make clear that jobs clusters are not supported targets ([#436](https://github.com/databricks/dbt-databricks/pull/436))
- Relaxed the constraint on databricks-sql-connector to allow newer versions ([#436](https://github.com/databricks/dbt-databricks/pull/436))
- Streamlined sql connector output in dbt.log ([#437](https://github.com/databricks/dbt-databricks/pull/437))

### Under the hood

- Switch to running integration tests with OAuth ([#436](https://github.com/databricks/dbt-databricks/pull/436))

## dbt-databricks 1.6.2 (August 29, 2023)

### Features

- Follow up: re-implement fix for issue where the show tables extended command is limited to 2048 characters. ([#326](https://github.com/databricks/dbt-databricks/pull/326)). Set `DBT_DESCRIBE_TABLE_2048_CHAR_BYPASS` to `true` to enable this behaviour.
- Add `liquid_clustered_by` config to enable Liquid Clustering for Delta-based dbt models (Thanks @ammarchalifah) ([#398](https://github.com/databricks/dbt-databricks/pull/398)).

### Under the hood

- Dropping the databricks_sql_endpoint test profile as not truly testing different behavior than databricks_uc_sql_endpoint profile ([#417](https://github.com/databricks/dbt-databricks/pull/417))
- Improve testing of python model support so that we can package the new config options in this release ([#421](https://github.com/databricks/dbt-databricks/pull/421))

## dbt-databricks 1.6.1 (August 2, 2023)

### Fixes

- Revert change from #326 as it breaks DESCRIBE table in cases where the dbt API key does not have access to all tables in the schema

## dbt-databricks 1.6.0 (August 2, 2023)

### Features

- Support for dbt-core==1.6
- Added support for materialized_view and streaming_table materializations
- Support [dbt clone operation](https://github.com/databricks/dbt-databricks/pull/397)
- Support new dbt `limit` command-line flag

### Fixes

- Fix issue where the show tables extended command is limited to 2048 characters. ([#326](https://github.com/databricks/dbt-databricks/pull/326))
- Extend python model support to cover the same config options as SQL ([#379](https://github.com/databricks/dbt-databricks/pull/379))

### Other

- Drop support for Python 3.7
- Support for revamped `dbt debug`

## dbt-databricks 1.5.5 (July 7, 2023)

### Fixes

- Fixed issue where starting a terminated cluster in the python path would never return

### Features

- Include log events from databricks-sql-connector in dbt logging output.
- Adapter now populates the `query_id` field in `run_results.json` with Query History API query ID.

## dbt-databricks 1.5.4 (June 9, 2023)

### Features

- Added support for model contracts ([#336](https://github.com/databricks/dbt-databricks/pull/336))

## dbt-databricks 1.5.3 (June 8, 2023)

### Fixes

- Pins dependencies to minor versions
- Sets default socket timeout to 180s

## dbt-databricks 1.5.2 (May 17, 2023)

### Fixes

- Sets databricks sdk dependency to 0.1.6 to avoid SDK breaking changes

## dbt-databricks 1.5.1 (May 9, 2023)

### Fixes

- Add explicit dependency to protobuf >4 to work around dbt-core issue

## dbt-databricks 1.5.0 (May 2, 2023)

### Features

- Added support for OAuth (SSO and client credentials) ([#327](https://github.com/databricks/dbt-databricks/pull/327))

### Fixes

- Fix integration tests ([#316](https://github.com/databricks/dbt-databricks/pull/316))

### Dependencies

- Updated dbt-spark from >=1.4.1 to >= 1.5.0 ([#316](https://github.com/databricks/dbt-databricks/pull/316))

### Under the hood

- Throw an error if a model has an enforced contract. ([#322](https://github.com/databricks/dbt-databricks/pull/322))

## dbt-databricks 1.4.3 (April 19, 2023)

### Fixes

- fix database not found error matching ([#281](https://github.com/databricks/dbt-databricks/pull/281))
- Auto start cluster for Python models ([#306](https://github.com/databricks/dbt-databricks/pull/306))
- databricks-sql-connector to 2.5.0 ([#311](https://github.com/databricks/dbt-databricks/pull/311))

### Features

- Adding replace_where incremental strategy ([#293](https://github.com/databricks/dbt-databricks/pull/293)) ([#310](https://github.com/databricks/dbt-databricks/pull/310))
- [feat] Support ZORDER as a model config ([#292](https://github.com/databricks/dbt-databricks/pull/293)) ([#297](https://github.com/databricks/dbt-databricks/pull/297))

### Dependencies

- Added keyring>=23.13.0 for oauth token cache
- Added databricks-sdk>=0.1.1 for oauth flows
- Updated databricks-sql-connector from >=2.4.0 to >= 2.5.0

### Under the hood

Throw an error if a model has an enforced contract. ([#322](https://github.com/databricks/dbt-databricks/pull/322))

## dbt-databricks 1.4.2 (February 17, 2023)

### Fixes

- Fix test_grants to use the error class to check the error. ([#273](https://github.com/databricks/dbt-databricks/pull/273))
- Raise exception on unexpected error of list relations ([#270](https://github.com/databricks/dbt-databricks/pull/270))

## dbt-databricks 1.4.1 (January 31, 2023)

### Fixes

- Ignore case sensitivity in relation matches method. ([#265](https://github.com/databricks/dbt-databricks/pull/265))

## dbt-databricks 1.4.0 (January 25, 2023)

### Breaking changes

- Raise an exception when schema contains '.'. ([#222](https://github.com/databricks/dbt-databricks/pull/222))
  - Containing a catalog in `schema` is not allowed anymore.
  - Need to explicitly use `catalog` instead.

### Features

- Support Python 3.11 ([#233](https://github.com/databricks/dbt-databricks/pull/233))
- Support `incremental_predicates` ([#161](https://github.com/databricks/dbt-databricks/pull/161))
- Apply connection retry refactor, add defaults with exponential backoff ([#137](https://github.com/databricks/dbt-databricks/pull/137))
- Quote by Default ([#241](https://github.com/databricks/dbt-databricks/pull/241))
- Avoid show table extended command. ([#231](https://github.com/databricks/dbt-databricks/pull/231))
- Use show table extended with table name list for get_catalog. ([#237](https://github.com/databricks/dbt-databricks/pull/237))
- Add support for a glob pattern in the databricks_copy_into macro ([#259](https://github.com/databricks/dbt-databricks/pull/259))

## dbt-databricks 1.3.2 (November 9, 2022)

### Fixes

- Fix copy into macro when passing `expression_list`. ([#223](https://github.com/databricks/dbt-databricks/pull/223))
- Partially revert to fix the case where schema config contains uppercase letters. ([#224](https://github.com/databricks/dbt-databricks/pull/224))

## dbt-databricks 1.3.1 (November 1, 2022)

### Under the hood

- Show and log a warning when schema contains '.'. ([#221](https://github.com/databricks/dbt-databricks/pull/221))

## dbt-databricks 1.3.0 (October 14, 2022)

### Features

- Support python model through run command API, currently supported materializations are table and incremental. ([dbt-labs/dbt-spark#377](https://github.com/dbt-labs/dbt-spark/pull/377), [#126](https://github.com/databricks/dbt-databricks/pull/126))
- Enable Pandas and Pandas-on-Spark DataFrames for dbt python models ([dbt-labs/dbt-spark#469](https://github.com/dbt-labs/dbt-spark/pull/469), [#181](https://github.com/databricks/dbt-databricks/pull/181))
- Support job cluster in notebook submission method ([dbt-labs/dbt-spark#467](https://github.com/dbt-labs/dbt-spark/pull/467), [#194](https://github.com/databricks/dbt-databricks/pull/194))
  - In `all_purpose_cluster` submission method, a config `http_path` can be specified in Python model config to switch the cluster where Python model runs.
    ```py
    def model(dbt, _):
        dbt.config(
            materialized='table',
            http_path='...'
        )
        ...
    ```
- Use builtin timestampadd and timestampdiff functions for dateadd/datediff macros if available ([#185](https://github.com/databricks/dbt-databricks/pull/185))
- Implement testing for a test for various Python models ([#189](https://github.com/databricks/dbt-databricks/pull/189))
- Implement testing for `type_boolean` in Databricks ([dbt-labs/dbt-spark#471](https://github.com/dbt-labs/dbt-spark/pull/471), [#188](https://github.com/databricks/dbt-databricks/pull/188))
- Add a macro to support [COPY INTO](https://docs.databricks.com/spark/latest/spark-sql/language-manual/delta-copy-into.html) ([#190](https://github.com/databricks/dbt-databricks/pull/190))

### Under the hood

- Apply "Initial refactoring of incremental materialization" ([#148](https://github.com/databricks/dbt-databricks/pull/148))
  - Now dbt-databricks uses `adapter.get_incremental_strategy_macro` instead of `dbt_spark_get_incremental_sql` macro to dispatch the incremental strategy macro. The overwritten `dbt_spark_get_incremental_sql` macro will not work anymore.
- Better interface for python submission ([dbt-labs/dbt-spark#452](https://github.com/dbt-labs/dbt-spark/pull/452), [#178](https://github.com/databricks/dbt-databricks/pull/178))

## dbt-databricks 1.2.3 (September 26, 2022)

### Fixes

- Fix cancellation ([#173](https://github.com/databricks/dbt-databricks/pull/173))
- `http_headers` should be dict in the profile ([#174](https://github.com/databricks/dbt-databricks/pull/174))

## dbt-databricks 1.2.2 (September 8, 2022)

### Fixes

- Data is duplicated on reloading seeds that are using an external table ([#114](https://github.com/databricks/dbt-databricks/issues/114), [#149](https://github.com/databricks/dbt-databricks/issues/149))

### Under the hood

- Explicitly close cursors ([#163](https://github.com/databricks/dbt-databricks/pull/163))
- Upgrade databricks-sql-connector to 2.0.5 ([#166](https://github.com/databricks/dbt-databricks/pull/166))
- Embed dbt-databricks and databricks-sql-connector versions to SQL comments ([#167](https://github.com/databricks/dbt-databricks/pull/167))

## dbt-databricks 1.2.1 (August 24, 2022)

### Features

- Support Python 3.10 ([#158](https://github.com/databricks/dbt-databricks/pull/158))

## dbt-databricks 1.2.0 (August 16, 2022)

### Features

- Add grants to materializations ([dbt-labs/dbt-spark#366](https://github.com/dbt-labs/dbt-spark/issues/366), [dbt-labs/dbt-spark#381](https://github.com/dbt-labs/dbt-spark/pull/381))
- Add `connection_parameters` for databricks-sql-connector connection parameters ([#135](https://github.com/databricks/dbt-databricks/pull/135))
  - This can be used to customize the connection by setting additional parameters.
  - The full parameters are listed at [Databricks SQL Connector for Python](https://docs.databricks.com/dev-tools/python-sql-connector.html#connect-method).
  - Currently, the following parameters are reserved for `dbt-databricks`. Please use the normal credential settings instead.
    - server_hostname
    - http_path
    - access_token
    - session_configuration
    - catalog
    - schema

### Fixes

- Incremental materialization updated to not drop table first if full refresh for delta lake format, as it already runs _create or replace table_ ([dbt-labs/dbt-spark#286](https://github.com/dbt-labs/dbt-spark/issues/286), [dbt-labs/dbt-spark#287](https://github.com/dbt-labs/dbt-spark/pull/287))

### Under the hood

- Update `SparkColumn.numeric_type` to return `decimal` instead of `numeric`, since SparkSQL exclusively supports the former ([dbt-labs/dbt-spark#380](https://github.com/dbt-labs/dbt-spark/pull/380))
- Make minimal changes to support dbt Core incremental materialization refactor ([dbt-labs/dbt-spark#402](https://github.com/dbt-labs/dbt-spark/issue/402), [dbt-labs/dbt-spark#394](httpe://github.com/dbt-labs/dbt-spark/pull/394), [#136](https://github.com/databricks/dbt-databricks/pull/136))
- Add new basic tests `TestDocsGenerateDatabricks` and `TestDocsGenReferencesDatabricks` ([#134](https://github.com/databricks/dbt-databricks/pull/134))
- Set upper bound for `databricks-sql-connector` when Python 3.10 ([#154](https://github.com/databricks/dbt-databricks/pull/154))
  - Note that `databricks-sql-connector` does not officially support Python 3.10 yet.

### Contributors

- [@grindheim](https://github.com/grindheim) ([dbt-labs/dbt-spark#287](https://github.com/dbt-labs/dbt-spark/pull/287/))

## dbt-databricks 1.1.1 (July 19, 2022)

### Features

- Support for Databricks CATALOG as a DATABASE in DBT compilations ([#95](https://github.com/databricks/dbt-databricks/issues/95), [#89](https://github.com/databricks/dbt-databricks/pull/89), [#94](https://github.com/databricks/dbt-databricks/pull/94), [#105](https://github.com/databricks/dbt-databricks/pull/105))
  - Setting an initial catalog with `session_properties` is deprecated and will not work in the future release. Please use `catalog` or `database` to set the initial catalog.
  - When using catalog, `spark_build_snapshot_staging_table` macro will not be used. If trying to override the macro, `databricks_build_snapshot_staging_table` should be overridden instead.

### Fixes

- Block taking jinja2.runtime.Undefined into DatabricksAdapter ([#98](https://github.com/databricks/dbt-databricks/pull/98))
- Avoid using Cursor.schema API when database is None ([#100](https://github.com/databricks/dbt-databricks/pull/100))

### Under the hood

- Drop databricks-sql-connector 1.0 ([#108](https://github.com/databricks/dbt-databricks/pull/108))

## dbt-databricks 1.1.0 (May 11, 2022)

### Features

- Add support for [Delta constraints](https://docs.databricks.com/delta/delta-constraints.html) ([#71](https://github.com/databricks/dbt-databricks/pull/71))

### Under the hood

- Port testing framework changes from [dbt-labs/dbt-spark#299](https://github.com/dbt-labs/dbt-spark/pull/299) and [dbt-labs/dbt-spark#314](https://github.com/dbt-labs/dbt-spark/pull/314) ([#70](https://github.com/databricks/dbt-databricks/pull/70))

## dbt-databricks 1.0.3 (April 26, 2022)

### Fixes

- Make internal macros use macro dispatch pattern ([#72](https://github.com/databricks/dbt-databricks/pull/72))

## dbt-databricks 1.0.2 (March 31, 2022)

### Features

- Support for setting table properties as part of a model configuration ([#33](https://github.com/databricks/dbt-databricks/issues/33), [#49](https://github.com/databricks/dbt-databricks/pull/49))
- Get the session_properties map to work ([#57](https://github.com/databricks/dbt-databricks/pull/57))
- Bump up databricks-sql-connector to 1.0.1 and use the Cursor APIs ([#50](https://github.com/databricks/dbt-databricks/pull/50))

## dbt-databricks 1.0.1 (February 8, 2022)

### Features

- Inherit from dbt-spark for backward compatibility with spark-utils and other dbt packages ([#32](https://github.com/databricks/dbt-databricks/issues/32), [#35](https://github.com/databricks/dbt-databricks/pull/35))
- Add SQL Endpoint specific integration tests ([#45](https://github.com/databricks/dbt-databricks/pull/45), [#46](https://github.com/databricks/dbt-databricks/pull/46))

### Fixes

- Close the connection properly ([#34](https://github.com/databricks/dbt-databricks/issues/34), [#37](https://github.com/databricks/dbt-databricks/pull/37))

## dbt-databricks 1.0.0 (December 6, 2021)

### Features

- Make the connection use databricks-sql-connector ([#3](https://github.com/databricks/dbt-databricks/pull/3), [#7](https://github.com/databricks/dbt-databricks/pull/7))
- Make the default file format 'delta' ([#14](https://github.com/databricks/dbt-databricks/pull/14), [#16](https://github.com/databricks/dbt-databricks/pull/16))
- Make the default incremental strategy 'merge' ([#23](https://github.com/databricks/dbt-databricks/pull/23))
- Remove unnecessary stack trace ([#10](https://github.com/databricks/dbt-databricks/pull/10))

## dbt-spark 1.0.0 (December 3, 2021)

### Fixes

- Incremental materialization corrected to respect `full_refresh` config, by using `should_full_refresh()` macro ([#260](https://github.com/dbt-labs/dbt-spark/issues/260), [#262](https://github.com/dbt-labs/dbt-spark/pull/262/))

### Contributors

- [@grindheim](https://github.com/grindheim) ([#262](https://github.com/dbt-labs/dbt-spark/pull/262/))

## dbt-spark 1.0.0rc2 (November 24, 2021)

### Features

- Add support for Apache Hudi (hudi file format) which supports incremental merge strategies ([#187](https://github.com/dbt-labs/dbt-spark/issues/187), [#210](https://github.com/dbt-labs/dbt-spark/pull/210))

### Under the hood

- Refactor seed macros: remove duplicated code from dbt-core, and provide clearer logging of SQL parameters that differ by connection method ([#249](https://github.com/dbt-labs/dbt-spark/issues/249), [#250](https://github.com/dbt-labs/dbt-snowflake/pull/250))
- Replace `sample_profiles.yml` with `profile_template.yml`, for use with new `dbt init` ([#247](https://github.com/dbt-labs/dbt-spark/pull/247))

### Contributors

- [@vingov](https://github.com/vingov) ([#210](https://github.com/dbt-labs/dbt-spark/pull/210))

## dbt-spark 1.0.0rc1 (November 10, 2021)

### Under the hood

- Remove official support for python 3.6, which is reaching end of life on December 23, 2021 ([dbt-core#4134](https://github.com/dbt-labs/dbt-core/issues/4134), [#253](https://github.com/dbt-labs/dbt-snowflake/pull/253))
- Add support for structured logging ([#251](https://github.com/dbt-labs/dbt-spark/pull/251))

## dbt-spark 0.21.1 (Release TBD)

## dbt-spark 0.21.1rc1 (November 3, 2021)

### Fixes

- Fix `--store-failures` for tests, by suppressing irrelevant error in `comment_clause()` macro ([#232](https://github.com/dbt-labs/dbt-spark/issues/232), [#233](https://github.com/dbt-labs/dbt-spark/pull/233))
- Add support for `on_schema_change` config in incremental models: `ignore`, `fail`, `append_new_columns`. For `sync_all_columns`, removing columns is not supported by Apache Spark or Delta Lake ([#198](https://github.com/dbt-labs/dbt-spark/issues/198), [#226](https://github.com/dbt-labs/dbt-spark/issues/226), [#229](https://github.com/dbt-labs/dbt-spark/pull/229))
- Add `persist_docs` call to incremental model ([#224](https://github.com/dbt-labs/dbt-spark/issues/224), [#234](https://github.com/dbt-labs/dbt-spark/pull/234))

### Contributors

- [@binhnefits](https://github.com/binhnefits) ([#234](https://github.com/dbt-labs/dbt-spark/pull/234))

## dbt-spark 0.21.0 (October 4, 2021)

### Fixes

- Enhanced get_columns_in_relation method to handle a bug in open source deltalake which doesnt return schema details in `show table extended in databasename like '*'` query output. This impacts dbt snapshots if file format is open source deltalake ([#207](https://github.com/dbt-labs/dbt-spark/pull/207))
- Parse properly columns when there are struct fields to avoid considering inner fields: Issue ([#202](https://github.com/dbt-labs/dbt-spark/issues/202))

### Under the hood

- Add `unique_field` to better understand adapter adoption in anonymous usage tracking ([#211](https://github.com/dbt-labs/dbt-spark/pull/211))

### Contributors

- [@harryharanb](https://github.com/harryharanb) ([#207](https://github.com/dbt-labs/dbt-spark/pull/207))
- [@SCouto](https://github.com/Scouto) ([#204](https://github.com/dbt-labs/dbt-spark/pull/204))

## dbt-spark 0.21.0b2 (August 20, 2021)

### Fixes

- Add pyodbc import error message to dbt.exceptions.RuntimeException to get more detailed information when running `dbt debug` ([#192](https://github.com/dbt-labs/dbt-spark/pull/192))
- Add support for ODBC Server Side Parameters, allowing options that need to be set with the `SET` statement to be used ([#201](https://github.com/dbt-labs/dbt-spark/pull/201))
- Add `retry_all` configuration setting to retry all connection issues, not just when the `_is_retryable_error` function determines ([#194](https://github.com/dbt-labs/dbt-spark/pull/194))

### Contributors

- [@JCZuurmond](https://github.com/JCZuurmond) ([#192](https://github.com/fishtown-analytics/dbt-spark/pull/192))
- [@jethron](https://github.com/jethron) ([#201](https://github.com/fishtown-analytics/dbt-spark/pull/201))
- [@gregingenii](https://github.com/gregingenii) ([#194](https://github.com/dbt-labs/dbt-spark/pull/194))

## dbt-spark 0.21.0b1 (August 3, 2021)

## dbt-spark 0.20.1 (August 2, 2021)

## dbt-spark 0.20.1rc1 (August 2, 2021)

### Fixes

- Fix `get_columns_in_relation` when called on models created in the same run ([#196](https://github.com/dbt-labs/dbt-spark/pull/196), [#197](https://github.com/dbt-labs/dbt-spark/pull/197))

### Contributors

- [@ali-tny](https://github.com/ali-tny) ([#197](https://github.com/fishtown-analytics/dbt-spark/pull/197))

## dbt-spark 0.20.0 (July 12, 2021)

## dbt-spark 0.20.0rc2 (July 7, 2021)

### Features

- Add support for `merge_update_columns` config in `merge`-strategy incremental models ([#183](https://github.com/fishtown-analytics/dbt-spark/pull/183), [#184](https://github.com/fishtown-analytics/dbt-spark/pull/184))

### Fixes

- Fix column-level `persist_docs` on Delta tables, add tests ([#180](https://github.com/fishtown-analytics/dbt-spark/pull/180))

## dbt-spark 0.20.0rc1 (June 8, 2021)

### Features

- Allow user to specify `use_ssl` ([#169](https://github.com/fishtown-analytics/dbt-spark/pull/169))
- Allow setting table `OPTIONS` using `config` ([#171](https://github.com/fishtown-analytics/dbt-spark/pull/171))
- Add support for column-level `persist_docs` on Delta tables ([#84](https://github.com/fishtown-analytics/dbt-spark/pull/84), [#170](https://github.com/fishtown-analytics/dbt-spark/pull/170))

### Fixes

- Cast `table_owner` to string to avoid errors generating docs ([#158](https://github.com/fishtown-analytics/dbt-spark/pull/158), [#159](https://github.com/fishtown-analytics/dbt-spark/pull/159))
- Explicitly cast column types when inserting seeds ([#139](https://github.com/fishtown-analytics/dbt-spark/pull/139), [#166](https://github.com/fishtown-analytics/dbt-spark/pull/166))

### Under the hood

- Parse information returned by `list_relations_without_caching` macro to speed up catalog generation ([#93](https://github.com/fishtown-analytics/dbt-spark/issues/93), [#160](https://github.com/fishtown-analytics/dbt-spark/pull/160))
- More flexible host passing, https:// can be omitted ([#153](https://github.com/fishtown-analytics/dbt-spark/issues/153))

### Contributors

- [@friendofasquid](https://github.com/friendofasquid) ([#159](https://github.com/fishtown-analytics/dbt-spark/pull/159))
- [@franloza](https://github.com/franloza) ([#160](https://github.com/fishtown-analytics/dbt-spark/pull/160))
- [@Fokko](https://github.com/Fokko) ([#165](https://github.com/fishtown-analytics/dbt-spark/pull/165))
- [@rahulgoyal2987](https://github.com/rahulgoyal2987) ([#169](https://github.com/fishtown-analytics/dbt-spark/pull/169))
- [@JCZuurmond](https://github.com/JCZuurmond) ([#171](https://github.com/fishtown-analytics/dbt-spark/pull/171))
- [@cristianoperez](https://github.com/cristianoperez) ([#170](https://github.com/fishtown-analytics/dbt-spark/pull/170))

## dbt-spark 0.19.1 (April 2, 2021)

## dbt-spark 0.19.1b2 (February 26, 2021)

### Under the hood

- Update serialization calls to use new API in dbt-core `0.19.1b2` ([#150](https://github.com/fishtown-analytics/dbt-spark/pull/150))

## dbt-spark 0.19.0.1 (February 26, 2021)

### Fixes

- Fix package distribution to include incremental model materializations ([#151](https://github.com/fishtown-analytics/dbt-spark/pull/151), [#152](https://github.com/fishtown-analytics/dbt-spark/issues/152))

## dbt-spark 0.19.0 (February 21, 2021)

### Breaking changes

- Incremental models have `incremental_strategy: append` by default. This strategy adds new records without updating or overwriting existing records. For that, use `merge` or `insert_overwrite` instead, depending on the file format, connection method, and attributes of your underlying data. dbt will try to raise a helpful error if you configure a strategy that is not supported for a given file format or connection. ([#140](https://github.com/fishtown-analytics/dbt-spark/pull/140), [#141](https://github.com/fishtown-analytics/dbt-spark/pull/141))

### Fixes

- Capture hard-deleted records in snapshot merge, when `invalidate_hard_deletes` config is set ([#109](https://github.com/fishtown-analytics/dbt-spark/pull/143), [#126](https://github.com/fishtown-analytics/dbt-spark/pull/144))

## dbt-spark 0.19.0rc1 (January 8, 2021)

### Breaking changes

- Users of the `http` and `thrift` connection methods need to install extra requirements: `pip install dbt-spark[PyHive]` ([#109](https://github.com/fishtown-analytics/dbt-spark/pull/109), [#126](https://github.com/fishtown-analytics/dbt-spark/pull/126))

### Under the hood

- Enable `CREATE OR REPLACE` support when using Delta. Instead of dropping and recreating the table, it will keep the existing table, and add a new version as supported by Delta. This will ensure that the table stays available when running the pipeline, and you can track the history.
- Add changelog, issue templates ([#119](https://github.com/fishtown-analytics/dbt-spark/pull/119), [#120](https://github.com/fishtown-analytics/dbt-spark/pull/120))

### Fixes

- Handle case of 0 retries better for HTTP Spark Connections ([#132](https://github.com/fishtown-analytics/dbt-spark/pull/132))

### Contributors

- [@danielvdende](https://github.com/danielvdende) ([#132](https://github.com/fishtown-analytics/dbt-spark/pull/132))
- [@Fokko](https://github.com/Fokko) ([#125](https://github.com/fishtown-analytics/dbt-spark/pull/125))

## dbt-spark 0.18.1.1 (November 13, 2020)

### Fixes

- Fix `extras_require` typo to enable `pip install dbt-spark[ODBC]` (([#121](https://github.com/fishtown-analytics/dbt-spark/pull/121)), ([#122](https://github.com/fishtown-analytics/dbt-spark/pull/122)))

## dbt-spark 0.18.1 (November 6, 2020)

### Features

- Allows users to specify `auth` and `kerberos_service_name` ([#107](https://github.com/fishtown-analytics/dbt-spark/pull/107))
- Add support for ODBC driver connections to Databricks clusters and endpoints ([#116](https://github.com/fishtown-analytics/dbt-spark/pull/116))

### Under the hood

- Updated README links ([#115](https://github.com/fishtown-analytics/dbt-spark/pull/115))
- Support complete atomic overwrite of non-partitioned incremental models ([#117](https://github.com/fishtown-analytics/dbt-spark/pull/117))
- Update to support dbt-core 0.18.1 ([#110](https://github.com/fishtown-analytics/dbt-spark/pull/110), [#118](https://github.com/fishtown-analytics/dbt-spark/pull/118))

### Contributors

- [@danielhstahl](https://github.com/danielhstahl) ([#107](https://github.com/fishtown-analytics/dbt-spark/pull/107))
- [@collinprather](https://github.com/collinprather) ([#115](https://github.com/fishtown-analytics/dbt-spark/pull/115))
- [@charlottevdscheun](https://github.com/charlottevdscheun) ([#117](https://github.com/fishtown-analytics/dbt-spark/pull/117))
- [@Fokko](https://github.com/Fokko) ([#117](https://github.com/fishtown-analytics/dbt-spark/pull/117))

## dbt-spark 0.18.0 (September 18, 2020)

### Under the hood

- Make a number of changes to support dbt-adapter-tests ([#103](https://github.com/fishtown-analytics/dbt-spark/pull/103))
- Update to support dbt-core 0.18.0. Run CI tests against local Spark, Databricks ([#105](https://github.com/fishtown-analytics/dbt-spark/pull/105))<|MERGE_RESOLUTION|>--- conflicted
+++ resolved
@@ -14,11 +14,7 @@
 
 - Materialized views now uses `CREATE OR REPLACE` where appropriate, instead of DROP + CREATE
 - Refactor to use Databricks SDK for API calls ([1185](https://github.com/databricks/dbt-databricks/pull/1185))
-<<<<<<< HEAD
-- Update minimum dbt-adapters version to 1.7.0 ([1197](https://github.com/databricks/dbt-databricks/pull/1197))
-=======
 - Update dependency versions, and start using uv ([1199](https://github.com/databricks/dbt-databricks/pull/1199))
->>>>>>> 25b6a013
 
 ## dbt-databricks 1.10.13 (TBD)
 
