<<<<<<< HEAD
## dbt-databricks 1.10.0 (TBD)

### Features

- Introduced use_materialization_v2 flag for gating materialization revamps. ([844](https://github.com/databricks/dbt-databricks/pull/844))

### Under the Hood

- Implement new constraint logic for use_materialization_v2 flag ([846](https://github.com/databricks/dbt-databricks/pull/846/files)), ([876](https://github.com/databricks/dbt-databricks/pull/876))

## dbt-databricks 1.9.3 (TBD)
=======
## dbt-databricks 1.9.5 (TBD)
>>>>>>> fd9c6587

### Under the Hood

- Collapsing to a single connection manager (since the old one no longer works) ([910](https://github.com/databricks/dbt-databricks/pull/910))
- Use POSIX standard when creating location for the tables ([919](https://github.com/databricks/dbt-databricks/pull/919))

## dbt-databricks 1.9.4 (Jan 30, 2024)

### Under the Hood

- Pinned the python sql connector to 3.6.0 as a temporary measure while we investigate failure to wait for cluster start

## dbt-databricks 1.9.3

Yanked due to being published with the incorrect bits

## dbt-databricks 1.9.2 (Jan 21, 2024)

### Features

- Update snapshot materialization to support new snapshot features ([904](https://github.com/databricks/dbt-databricks/pull/904))

### Under the Hood

- Refactor global state reading ([888](https://github.com/databricks/dbt-databricks/pull/888))
- Switch to relation.render() for string interpolation ([903](https://github.com/databricks/dbt-databricks/pull/903))
- Ensure retry defaults for PySQL ([907](https://github.com/databricks/dbt-databricks/pull/907))

## dbt-databricks 1.9.1 (December 16, 2024)

### Features

- Merge strategy now supports the `update set ...` action with the explicit list of updates for `when not matched by source` ([866](https://github.com/databricks/dbt-databricks/pull/866)) (thanks @mi-volodin).

### Under the Hood

- Removed pins for pandas and pydantic to ease user burdens ([874](https://github.com/databricks/dbt-databricks/pull/874))
- Add more relation types to make codegen happy ([875](https://github.com/databricks/dbt-databricks/pull/875))
- add UP ruleset ([865](https://github.com/databricks/dbt-databricks/pull/865))

## dbt-databricks 1.9.0 (December 9, 2024)

### Features

- Add config for generating unique tmp table names for enabling parralel merge (thanks @huangxingyi-git!) ([854](https://github.com/databricks/dbt-databricks/pull/854))
- Add support for serverless job clusters on python models ([706](https://github.com/databricks/dbt-databricks/pull/706))
- Add 'user_folder_for_python' behavior to switch writing python model notebooks to the user's folder ([835](https://github.com/databricks/dbt-databricks/pull/835))
- Merge capabilities are extended ([739](https://github.com/databricks/dbt-databricks/pull/739)) to include the support for the following features (thanks @mi-volodin):
  - `with schema evolution` clause (requires Databricks Runtime 15.2 or above);
  - `when not matched by source` clause, only for `delete` action
  - `matched`, `not matched` and `not matched by source` condition clauses;
  - custom aliases for source and target tables can be specified and used in condition clauses;
  - `matched` and `not matched` steps can now be skipped;
- Allow for the use of custom constraints, using the `custom` constraint type with an `expression` as the constraint (thanks @roydobbe). ([792](https://github.com/databricks/dbt-databricks/pull/792))
- Add "use_info_schema_for_columns" behavior flag to turn on use of information_schema to get column info where possible. This may have more latency but will not truncate complex data types the way that 'describe' can. ([808](https://github.com/databricks/dbt-databricks/pull/808))
- Add support for table_format: iceberg. This uses UniForm under the hood to provide iceberg compatibility for tables or incrementals. ([815](https://github.com/databricks/dbt-databricks/pull/815))
- Add `include_full_name_in_path` config boolean for external locations. This writes tables to {location_root}/{catalog}/{schema}/{table} ([823](https://github.com/databricks/dbt-databricks/pull/823))
- Add a new `workflow_job` submission method for python, which creates a long-lived Databricks Workflow instead of a one-time run (thanks @kdazzle!) ([762](https://github.com/databricks/dbt-databricks/pull/762))
- Allow for additional options to be passed to the Databricks Job API when using other python submission methods. For example, enable email_notifications (thanks @kdazzle!) ([762](https://github.com/databricks/dbt-databricks/pull/762))
- Support microbatch incremental strategy using replace_where ([825](https://github.com/databricks/dbt-databricks/pull/825))

### Fixes

- Replace array indexing with 'get' in split_part so as not to raise exception when indexing beyond bounds ([839](https://github.com/databricks/dbt-databricks/pull/839))
- Set queue enabled for Python notebook jobs ([856](https://github.com/databricks/dbt-databricks/pull/856))
- Ensure columns that are added get backticked ([859](https://github.com/databricks/dbt-databricks/pull/859))

### Under the Hood

- Significant refactoring and increased testing of python_submissions ([830](https://github.com/databricks/dbt-databricks/pull/830))
- Fix places where we were not properly closing cursors, and other test warnings ([713](https://github.com/databricks/dbt-databricks/pull/713))
- Drop support for Python 3.8 ([713](https://github.com/databricks/dbt-databricks/pull/713))
- Upgrade databricks-sql-connector dependency to 3.5.0 ([833](https://github.com/databricks/dbt-databricks/pull/833))
- Prepare for python typing deprecations ([837](https://github.com/databricks/dbt-databricks/pull/837))
- Fix behavior flag use in init of DatabricksAdapter (thanks @VersusFacit!) ([836](https://github.com/databricks/dbt-databricks/pull/836))
- Restrict pydantic to V1 per dbt Labs' request ([843](https://github.com/databricks/dbt-databricks/pull/843))
- Switching to Ruff for formatting and linting ([847](https://github.com/databricks/dbt-databricks/pull/847)
- Switching to Hatch and pyproject.toml for project config ([853](https://github.com/databricks/dbt-databricks/pull/853))

## dbt-databricks 1.8.7 (October 10, 2024)

### Features

- Add config for generating unique tmp table names for enabling parralel replace-where (thanks @huangxingyi-git!) ([811](https://github.com/databricks/dbt-databricks/pull/811))

### Fixes

- Stop setting cluster by to None. If you want to drop liquid clustering, you will need to full-refresh ([806]https://github.com/databricks/dbt-databricks/pull/806)
- Don't define table properties on snapshot staging views (thanks @jelmerk!) ([820](https://github.com/databricks/dbt-databricks/pull/820))

## dbt-databricks 1.8.6 (September 18, 2024)

### Fixes

- Persist table comments for incremental models, snapshots and dbt clone (thanks @henlue!) ([750](https://github.com/databricks/dbt-databricks/pull/750))
- Add relation identifier (i.e. table name) in auto generated constraint names, also adding the statement of table list for foreign keys (thanks @elca-anh!) ([774](https://github.com/databricks/dbt-databricks/pull/774))
- Update tblproperties on incremental runs. Note: only adds/edits. Deletes are too risky/complex for now ([765](https://github.com/databricks/dbt-databricks/pull/765))
- Update default scope/redirect Url for OAuth U2M, so with default OAuth app user can run python models ([776](https://github.com/databricks/dbt-databricks/pull/776))
- Fix foreign key constraints by switching from `parent` to `to` and `parent_columns` to `to_columns` ([789](https://github.com/databricks/dbt-databricks/pull/789))
- Now handles external shallow clones without blowing up ([795](https://github.com/databricks/dbt-databricks/pull/795))

## dbt-databricks 1.8.5 (August 6, 2024)

### Fixes

- Alter column statements are now done before the alter table statement (thanks @frankivo!). ([731](https://github.com/databricks/dbt-databricks/pull/731))
- Always use lower case when gathering metadata (since objects are stored internally as lower case regardless of how we create them) ([742](https://github.com/databricks/dbt-databricks/pull/742))
- Persist table comments for python models ([743](https://github.com/databricks/dbt-databricks/pull/743))
- Stop cursor destructor warnings ([744](https://github.com/databricks/dbt-databricks/pull/744))
- Race condition on cluster creation. (thanks @jurasan!) ([751](https://github.com/databricks/dbt-databricks/pull/751))

## dbt-databricks 1.8.4 (July 17, 2024)

### Fixes

- Fix `dbt seed` command failing for a seed file when the columns for that seed file were partially defined in the properties file. (thanks @kass-artur!) ([724](https://github.com/databricks/dbt-databricks/pull/724))
- Add more tblproperties to be ignored with MV/ST ([736](https://github.com/databricks/dbt-databricks/pull/736))

### Under the Hood

- Readd the External relation type for compliance with adapter expectations ([728](https://github.com/databricks/dbt-databricks/pull/728))

## dbt-databricks 1.8.3 (June 25, 2024)

### Fixes

- Fix missing catalog name in one of the metadata gathering calls ([714](https://github.com/databricks/dbt-databricks/pull/714))

## dbt-databricks 1.8.2 (June 24, 2024)

### Fixes

- Undo the removal of spark.sql.sources.partitionOverwriteMode = DYNAMIC ([688](https://github.com/databricks/dbt-databricks/pull/688))
- Set spark.sql.sources.partitionOverwriteMode = STATIC on --full-refresh to ensure existing rows are removed ([697](https://github.com/databricks/dbt-databricks/pull/697))
- Migrate to using system.information_schema to fix issue with catalog renames ([692](https://github.com/databricks/dbt-databricks/pull/692))
- Cancel python jobs when dbt operation is canceled (thanks @gaoshihang for kicking this off!) ([693](https://github.com/databricks/dbt-databricks/pull/693))
- Fix the default redirect_url and scopes of the client `dbt-databricks` ([704](https://github.com/databricks/dbt-databricks/pull/704))

### Under the Hood

- Reduce severity of logging when expected 24 hour token expiration for Azure SPA (thanks @thijs-nijhuis!) ([699](https://github.com/databricks/dbt-databricks/pull/699))
- Migrate remaining unit tests off of unittest.TestCase ([701](https://github.com/databricks/dbt-databricks/pull/701))

## dbt-databricks 1.8.1 (May 29, 2024)

### Features

- Support Liquid Clustering for python models ([663](https://github.com/databricks/dbt-databricks/pull/663))
- Update Liquid Clustering columns on is_incremental runs ([686](https://github.com/databricks/dbt-databricks/pull/686))

### Fixes

- Rerunning seed with external location + persist_doc now more resilient ([662](https://github.com/databricks/dbt-databricks/pull/662))
- Fix issue with running while a refresh is in progress with MV/ST ([674](https://github.com/databricks/dbt-databricks/pull/674))
- Fix issue with running a refresh with MV/ST that need names to be escaped ([674](https://github.com/databricks/dbt-databricks/pull/674))

### Under the Hood

- Delay loading of agate library to improve startup (thanks @dwreeves for getting this started!) ([661](https://github.com/databricks/dbt-databricks/pull/661))
- Updating to dbt-adapters~=1.2.0 ([683](https://github.com/databricks/dbt-databricks/pull/683))

## dbt-databricks 1.8.0 (May 23, 2024)

### Features

- Support `on_config_change` for materialized views, expand the supported config options ([536](https://github.com/databricks/dbt-databricks/pull/536)))
- Support `on_config_change` for streaming tables, expand the supported config options ([569](https://github.com/databricks/dbt-databricks/pull/569)))
- Support Databricks tags for tables/views/incrementals ([631](https://github.com/databricks/dbt-databricks/pull/631))

### Under the Hood

- Upgrade databricks-sql-connector to 3.1.0 ([593](https://github.com/databricks/dbt-databricks/pull/593))
- Migrate to decoupled architecture ([596](https://github.com/databricks/dbt-databricks/pull/596))
- Finish migrating integration tests ([623](https://github.com/databricks/dbt-databricks/pull/623))
- Streamline the process of determining materialization types ([655](https://github.com/databricks/dbt-databricks/pull/655))
- Improve catalog performance by getting column description from project for UC ([658](https://github.com/databricks/dbt-databricks/pull/658))

## dbt-databricks 1.7.16 (May 21, 2024)

### Fixes

- Fix the issue that 1.7.15 was intended to fix (conn not initialized exception) ([671](https://github.com/databricks/dbt-databricks/pull/671))

## dbt-databricks 1.7.15 (May 16, 2024)

### Fixes

- Give sensible logs when connection errors ([666](https://github.com/databricks/dbt-databricks/pull/666))

## dbt-databricks 1.7.14 (May 1, 2024)

### Fixes

- Auth headers should now evaluate at call time ([648](https://github.com/databricks/dbt-databricks/pull/648))
- User-configurable OAuth Scopes (currently limited to AWS) (thanks @stevenayers!) ([641](https://github.com/databricks/dbt-databricks/pull/641))

### Under the hood

- Reduce default idle limit for connection reuse to 60s and start organizing event logging ([648](https://github.com/databricks/dbt-databricks/pull/648))

## dbt-databricks 1.7.13 (April 8, 2024)

### Features

- Apply tblproperties to python models (using alter table) ([633](https://github.com/databricks/dbt-databricks/pull/633))
- Make OAuth redirect url configurable (thanks @johnsequeira-paradigm for the inspiration!) ([635]https://github.com/databricks/dbt-databricks/pull/635)

### Fixes

- Up default socket timeout to 10 minutes

## dbt-databricks 1.7.11 (Mar 26, 2024)

### Fixes

- For HMS, ref all doc comments from dbt project due to poor performance retrieving them from Databricks ([618](https://github.com/databricks/dbt-databricks/pull/618))

## dbt-databricks 1.7.10 (Mar 19, 2024)

### Fixes

- Fix a corner case for insert into where NULL should be DEFAULT ([607](https://github.com/databricks/dbt-databricks/pull/607))
- Fixed integration tests that were leaving behind schemas after running ([613](https://github.com/databricks/dbt-databricks/pull/613))
- Fix performance issue associated with persist docs by turning off incremental catalog generation (thanks @mikealfare!) ([615](https://github.com/databricks/dbt-databricks/pull/615))
- Pin protobuf to < 5 to stop incompatibility breaks ([616](https://github.com/databricks/dbt-databricks/pull/616))

## dbt-databricks 1.7.9 (Mar 5, 2024)

### Fixes

- Fix for U2M flow on windows (sharding long passwords) (thanks @thijs-nijhuis-shell!) ([597](https://github.com/databricks/dbt-databricks/pull/597))
- Fix regression in incremental behavior, and align more with dbt-core expectations ([604](https://github.com/databricks/dbt-databricks/pull/604))
- Don't fail for unknown types when listing schema ([600](https://github.com/databricks/dbt-databricks/pull/600))

## dbt-databricks 1.7.8 (Feb 22, 2024)

### Fixes

- Fixed the behavior of the incremental schema change ignore option to properly handle the scenario when columns are dropped (thanks @case-k-git!) ([580](https://github.com/databricks/dbt-databricks/pull/580))
- Fixed export of saved queries (thanks @peterallenwebb!) ([588](https://github.com/databricks/dbt-databricks/pull/588))
- Properly match against null for merging matching rows ([590](https://github.com/databricks/dbt-databricks/pull/590))

## dbt-databricks 1.7.7 (Feb 6, 2024)

### Fixes

- Rollback databricks-sql-connector to 2.9.3 to actually fix connection timeout issue ([578](https://github.com/databricks/dbt-databricks/pull/578))

## dbt-databricks 1.7.6 (Feb 6, 2024)

Skipped due to incorrect files in deployed package

## dbt-databricks 1.7.5 (Jan 30, 2024) (Pulled due to poor SQL Warehouse connection behavior)

### Fixes

- Pin databricks sdk to 0.17.0 to fix connection timeout issue ([571](https://github.com/databricks/dbt-databricks/pull/571))

## dbt-databricks 1.7.4 (Jan 24, 2024) (Pulled due to poor SQL Warehouse connection behavior)

### Fixes

- Added python model specific connection handling to prevent using invalid sessions ([547](https://github.com/databricks/dbt-databricks/pull/547))
- Allow schema to be specified in testing (thanks @case-k-git!) ([538](https://github.com/databricks/dbt-databricks/pull/538))
- Fix dbt incremental_strategy behavior by fixing schema table existing check (thanks @case-k-git!) ([530](https://github.com/databricks/dbt-databricks/pull/530))
- Fixed bug that was causing streaming tables to be dropped and recreated instead of refreshed. ([552](https://github.com/databricks/dbt-databricks/pull/552))
- Fixed Hive performance regression by streamlining materialization type acquisition ([557](https://github.com/databricks/dbt-databricks/pull/557))
- Fix: Python models authentication could be overridden by a `.netrc` file in the user's home directory ([338](https://github.com/databricks/dbt-databricks/pull/338))
- Fix: MV/ST REST api authentication could be overriden by a `.netrc` file in the user's home directory ([555](https://github.com/databricks/dbt-databricks/pull/555))
- Show details in connection errors ([562](https://github.com/databricks/dbt-databricks/pull/562))
- Updated connection debugging logging and setting connection last used time on session open.([565](https://github.com/databricks/dbt-databricks/pull/565))

### Under the Hood

- Adding retries around API calls in python model submission ([549](https://github.com/databricks/dbt-databricks/pull/549))
- Upgrade to databricks-sql-connector 3.0.0 ([554](https://github.com/databricks/dbt-databricks/pull/554))
- Pinning pandas to < 2.2.0 to keep from breaking multiple tests ([564](https://github.com/databricks/dbt-databricks/pull/554))

## dbt-databricks 1.7.3 (Dec 12, 2023)

### Fixes

- Fix for issue where we were invoking create schema or not exists when the schema already exists (leading to permission issue) ([529](https://github.com/databricks/dbt-databricks/pull/529))
- Fix for issue where we never reused connections ([517](https://github.com/databricks/dbt-databricks/pull/517))

### Under the Hood

- Refactor macro tests to be more usable ([524](https://github.com/databricks/dbt-databricks/pull/524))

## dbt-databricks 1.7.2 (Nov 30, 2023)

### Features

- Adding capability to specify compute on a per model basis ([488](https://github.com/databricks/dbt-databricks/pull/488))
- Selectively persist column docs that have changed between runs of incremental ([513](https://github.com/databricks/dbt-databricks/pull/513))
- Enabling access control list for job runs (thanks @srggrs!)([518](https://github.com/databricks/dbt-databricks/pull/518))
- Allow persisting of column comments on views and retrieving comments for docs on Hive ([519](https://github.com/databricks/dbt-databricks/pull/519))

## dbt-databricks 1.7.1 (Nov 13, 2023)

### Under the Hood

- Another attempt to improve catalog gathering performance ([503](https://github.com/databricks/dbt-databricks/pull/503))

## dbt-databricks 1.7.0 (November 9, 2023)

### Features

- Added support for getting info only on specified relations to improve performance of gathering metadata ([486](https://github.com/databricks/dbt-databricks/pull/486)), also (with generous help from from @mikealfare) ([499](https://github.com/databricks/dbt-databricks/pull/499))
- Added support for getting freshness from metadata ([481](https://github.com/databricks/dbt-databricks/pull/481))

### Fixes

- Node info now gets added to SQLQuery event (thanks @davidharting!) ([494](https://github.com/databricks/dbt-databricks/pull/494))
- Compatibility with dbt-spark and dbt-core 1.7.1 ([499](https://github.com/databricks/dbt-databricks/pull/499))

### Under the Hood

- Added required adapter tests to ensure compatibility with 1.7.0 ([487](https://github.com/databricks/dbt-databricks/pull/487))
- Improved large seed performance by not casting every value (thanks @nrichards17!) ([493](https://github.com/databricks/dbt-databricks/pull/493)). Note: for `file_format="parquet"` we still need to cast.

## dbt-databricks 1.7.0rc1 (October 13, 2023)

### Fixes

- Fixed a bug where setting a primary key constraint before a null constraint would fail by ensuring null constraints happen first ([479](https://github.com/databricks/dbt-databricks/pull/479))
- Foreign key constraints now work with dbt's constraint structure ([479](https://github.com/databricks/dbt-databricks/pull/479))

### Under the Hood

- Compatibility with dbt-spark 1.7.0rc1 ([479](https://github.com/databricks/dbt-databricks/pull/479))

## dbt-databricks 1.6.6 (October 9, 2023)

### Fixes

- Optimize now runs after creating / updating liquid clustering tables ([463](https://github.com/databricks/dbt-databricks/pull/463))
- Fixing an issue where the new python library install from index behavior breaks users who were already customizing their installs ([472](https://github.com/databricks/dbt-databricks/pull/472))

### Under the Hood

- fix Pylance import errors (thanks @dataders) ([471](https://github.com/databricks/dbt-databricks/pull/471))

## dbt-databricks 1.6.5 (September 26, 2023)

### Features

- When installing python libraries onto clusters, you can now specify an index_url (Thanks @casperdamen123) ([367](https://github.com/databricks/dbt-databricks/pull/367))
- Log job run information such as run_id when submitting Python jobs to databricks (Thanks @jeffrey-harrison) ([#454](https://github.com/databricks/dbt-databricks/pull/454))

### Fixes

- Node info now gets added to SQLQueryStatus (Thanks @colin-rogers-dbt) ([453](https://github.com/databricks/dbt-databricks/pull/453))
- Fixing python model compatibility with newer DBRs ([459](https://github.com/databricks/dbt-databricks/pull/459))
- Updated the Databricks SDK dependency so as to prevent reliance on an insecure version of requests ([460](https://github.com/databricks/dbt-databricks/pull/460))
- Update logic around submitting python jobs so that if the cluster is already starting, just wait for it to start rather than failing ([461](https://github.com/databricks/dbt-databricks/pull/461))

## dbt-databricks 1.6.4 (September 14, 2023)

### Fixes

- Fixed an issue with AWS OAuth M2M flow ([#445](https://github.com/databricks/dbt-databricks/pull/445))
- Fixed an issue where every table in hive_metastore would get described ([#446](https://github.com/databricks/dbt-databricks/pull/446))

## dbt-databricks 1.6.3 (September 8, 2023)

### Fixes

- Improved legibility of python stack traces ([#434](https://github.com/databricks/dbt-databricks/pull/434)).
- Add `fetchmany`, resolves #408 (Thanks @NodeJSmith) ([#409](https://github.com/databricks/dbt-databricks/pull/409))
- Improved legibility of python stack traces ([#434](https://github.com/databricks/dbt-databricks/pull/434))
- Update our Databricks Workflow README to make clear that jobs clusters are not supported targets ([#436](https://github.com/databricks/dbt-databricks/pull/436))
- Relaxed the constraint on databricks-sql-connector to allow newer versions ([#436](https://github.com/databricks/dbt-databricks/pull/436))
- Streamlined sql connector output in dbt.log ([#437](https://github.com/databricks/dbt-databricks/pull/437))

### Under the hood

- Switch to running integration tests with OAuth ([#436](https://github.com/databricks/dbt-databricks/pull/436))

## dbt-databricks 1.6.2 (August 29, 2023)

### Features

- Follow up: re-implement fix for issue where the show tables extended command is limited to 2048 characters. ([#326](https://github.com/databricks/dbt-databricks/pull/326)). Set `DBT_DESCRIBE_TABLE_2048_CHAR_BYPASS` to `true` to enable this behaviour.
- Add `liquid_clustered_by` config to enable Liquid Clustering for Delta-based dbt models (Thanks @ammarchalifah) ([#398](https://github.com/databricks/dbt-databricks/pull/398)).

### Under the hood

- Dropping the databricks_sql_endpoint test profile as not truly testing different behavior than databricks_uc_sql_endpoint profile ([#417](https://github.com/databricks/dbt-databricks/pull/417))
- Improve testing of python model support so that we can package the new config options in this release ([#421](https://github.com/databricks/dbt-databricks/pull/421))

## dbt-databricks 1.6.1 (August 2, 2023)

### Fixes

- Revert change from #326 as it breaks DESCRIBE table in cases where the dbt API key does not have access to all tables in the schema

## dbt-databricks 1.6.0 (August 2, 2023)

### Features

- Support for dbt-core==1.6
- Added support for materialized_view and streaming_table materializations
- Support [dbt clone operation](https://github.com/databricks/dbt-databricks/pull/397)
- Support new dbt `limit` command-line flag

### Fixes

- Fix issue where the show tables extended command is limited to 2048 characters. ([#326](https://github.com/databricks/dbt-databricks/pull/326))
- Extend python model support to cover the same config options as SQL ([#379](https://github.com/databricks/dbt-databricks/pull/379))

### Other

- Drop support for Python 3.7
- Support for revamped `dbt debug`

## dbt-databricks 1.5.5 (July 7, 2023)

### Fixes

- Fixed issue where starting a terminated cluster in the python path would never return

### Features

- Include log events from databricks-sql-connector in dbt logging output.
- Adapter now populates the `query_id` field in `run_results.json` with Query History API query ID.

## dbt-databricks 1.5.4 (June 9, 2023)

### Features

- Added support for model contracts ([#336](https://github.com/databricks/dbt-databricks/pull/336))

## dbt-databricks 1.5.3 (June 8, 2023)

### Fixes

- Pins dependencies to minor versions
- Sets default socket timeout to 180s

## dbt-databricks 1.5.2 (May 17, 2023)

### Fixes

- Sets databricks sdk dependency to 0.1.6 to avoid SDK breaking changes

## dbt-databricks 1.5.1 (May 9, 2023)

### Fixes

- Add explicit dependency to protobuf >4 to work around dbt-core issue

## dbt-databricks 1.5.0 (May 2, 2023)

### Features

- Added support for OAuth (SSO and client credentials) ([#327](https://github.com/databricks/dbt-databricks/pull/327))

### Fixes

- Fix integration tests ([#316](https://github.com/databricks/dbt-databricks/pull/316))

### Dependencies

- Updated dbt-spark from >=1.4.1 to >= 1.5.0 ([#316](https://github.com/databricks/dbt-databricks/pull/316))

### Under the hood

- Throw an error if a model has an enforced contract. ([#322](https://github.com/databricks/dbt-databricks/pull/322))

## dbt-databricks 1.4.3 (April 19, 2023)

### Fixes

- fix database not found error matching ([#281](https://github.com/databricks/dbt-databricks/pull/281))
- Auto start cluster for Python models ([#306](https://github.com/databricks/dbt-databricks/pull/306))
- databricks-sql-connector to 2.5.0 ([#311](https://github.com/databricks/dbt-databricks/pull/311))

### Features

- Adding replace_where incremental strategy ([#293](https://github.com/databricks/dbt-databricks/pull/293)) ([#310](https://github.com/databricks/dbt-databricks/pull/310))
- [feat] Support ZORDER as a model config ([#292](https://github.com/databricks/dbt-databricks/pull/293)) ([#297](https://github.com/databricks/dbt-databricks/pull/297))

### Dependencies

- Added keyring>=23.13.0 for oauth token cache
- Added databricks-sdk>=0.1.1 for oauth flows
- Updated databricks-sql-connector from >=2.4.0 to >= 2.5.0

### Under the hood

Throw an error if a model has an enforced contract. ([#322](https://github.com/databricks/dbt-databricks/pull/322))

## dbt-databricks 1.4.2 (February 17, 2023)

### Fixes

- Fix test_grants to use the error class to check the error. ([#273](https://github.com/databricks/dbt-databricks/pull/273))
- Raise exception on unexpected error of list relations ([#270](https://github.com/databricks/dbt-databricks/pull/270))

## dbt-databricks 1.4.1 (January 31, 2023)

### Fixes

- Ignore case sensitivity in relation matches method. ([#265](https://github.com/databricks/dbt-databricks/pull/265))

## dbt-databricks 1.4.0 (January 25, 2023)

### Breaking changes

- Raise an exception when schema contains '.'. ([#222](https://github.com/databricks/dbt-databricks/pull/222))
  - Containing a catalog in `schema` is not allowed anymore.
  - Need to explicitly use `catalog` instead.

### Features

- Support Python 3.11 ([#233](https://github.com/databricks/dbt-databricks/pull/233))
- Support `incremental_predicates` ([#161](https://github.com/databricks/dbt-databricks/pull/161))
- Apply connection retry refactor, add defaults with exponential backoff ([#137](https://github.com/databricks/dbt-databricks/pull/137))
- Quote by Default ([#241](https://github.com/databricks/dbt-databricks/pull/241))
- Avoid show table extended command. ([#231](https://github.com/databricks/dbt-databricks/pull/231))
- Use show table extended with table name list for get_catalog. ([#237](https://github.com/databricks/dbt-databricks/pull/237))
- Add support for a glob pattern in the databricks_copy_into macro ([#259](https://github.com/databricks/dbt-databricks/pull/259))

## dbt-databricks 1.3.2 (November 9, 2022)

### Fixes

- Fix copy into macro when passing `expression_list`. ([#223](https://github.com/databricks/dbt-databricks/pull/223))
- Partially revert to fix the case where schema config contains uppercase letters. ([#224](https://github.com/databricks/dbt-databricks/pull/224))

## dbt-databricks 1.3.1 (November 1, 2022)

### Under the hood

- Show and log a warning when schema contains '.'. ([#221](https://github.com/databricks/dbt-databricks/pull/221))

## dbt-databricks 1.3.0 (October 14, 2022)

### Features

- Support python model through run command API, currently supported materializations are table and incremental. ([dbt-labs/dbt-spark#377](https://github.com/dbt-labs/dbt-spark/pull/377), [#126](https://github.com/databricks/dbt-databricks/pull/126))
- Enable Pandas and Pandas-on-Spark DataFrames for dbt python models ([dbt-labs/dbt-spark#469](https://github.com/dbt-labs/dbt-spark/pull/469), [#181](https://github.com/databricks/dbt-databricks/pull/181))
- Support job cluster in notebook submission method ([dbt-labs/dbt-spark#467](https://github.com/dbt-labs/dbt-spark/pull/467), [#194](https://github.com/databricks/dbt-databricks/pull/194))
  - In `all_purpose_cluster` submission method, a config `http_path` can be specified in Python model config to switch the cluster where Python model runs.
    ```py
    def model(dbt, _):
        dbt.config(
            materialized='table',
            http_path='...'
        )
        ...
    ```
- Use builtin timestampadd and timestampdiff functions for dateadd/datediff macros if available ([#185](https://github.com/databricks/dbt-databricks/pull/185))
- Implement testing for a test for various Python models ([#189](https://github.com/databricks/dbt-databricks/pull/189))
- Implement testing for `type_boolean` in Databricks ([dbt-labs/dbt-spark#471](https://github.com/dbt-labs/dbt-spark/pull/471), [#188](https://github.com/databricks/dbt-databricks/pull/188))
- Add a macro to support [COPY INTO](https://docs.databricks.com/spark/latest/spark-sql/language-manual/delta-copy-into.html) ([#190](https://github.com/databricks/dbt-databricks/pull/190))

### Under the hood

- Apply "Initial refactoring of incremental materialization" ([#148](https://github.com/databricks/dbt-databricks/pull/148))
  - Now dbt-databricks uses `adapter.get_incremental_strategy_macro` instead of `dbt_spark_get_incremental_sql` macro to dispatch the incremental strategy macro. The overwritten `dbt_spark_get_incremental_sql` macro will not work anymore.
- Better interface for python submission ([dbt-labs/dbt-spark#452](https://github.com/dbt-labs/dbt-spark/pull/452), [#178](https://github.com/databricks/dbt-databricks/pull/178))

## dbt-databricks 1.2.3 (September 26, 2022)

### Fixes

- Fix cancellation ([#173](https://github.com/databricks/dbt-databricks/pull/173))
- `http_headers` should be dict in the profile ([#174](https://github.com/databricks/dbt-databricks/pull/174))

## dbt-databricks 1.2.2 (September 8, 2022)

### Fixes

- Data is duplicated on reloading seeds that are using an external table ([#114](https://github.com/databricks/dbt-databricks/issues/114), [#149](https://github.com/databricks/dbt-databricks/issues/149))

### Under the hood

- Explicitly close cursors ([#163](https://github.com/databricks/dbt-databricks/pull/163))
- Upgrade databricks-sql-connector to 2.0.5 ([#166](https://github.com/databricks/dbt-databricks/pull/166))
- Embed dbt-databricks and databricks-sql-connector versions to SQL comments ([#167](https://github.com/databricks/dbt-databricks/pull/167))

## dbt-databricks 1.2.1 (August 24, 2022)

### Features

- Support Python 3.10 ([#158](https://github.com/databricks/dbt-databricks/pull/158))

## dbt-databricks 1.2.0 (August 16, 2022)

### Features

- Add grants to materializations ([dbt-labs/dbt-spark#366](https://github.com/dbt-labs/dbt-spark/issues/366), [dbt-labs/dbt-spark#381](https://github.com/dbt-labs/dbt-spark/pull/381))
- Add `connection_parameters` for databricks-sql-connector connection parameters ([#135](https://github.com/databricks/dbt-databricks/pull/135))
  - This can be used to customize the connection by setting additional parameters.
  - The full parameters are listed at [Databricks SQL Connector for Python](https://docs.databricks.com/dev-tools/python-sql-connector.html#connect-method).
  - Currently, the following parameters are reserved for `dbt-databricks`. Please use the normal credential settings instead.
    - server_hostname
    - http_path
    - access_token
    - session_configuration
    - catalog
    - schema

### Fixes

- Incremental materialization updated to not drop table first if full refresh for delta lake format, as it already runs _create or replace table_ ([dbt-labs/dbt-spark#286](https://github.com/dbt-labs/dbt-spark/issues/286), [dbt-labs/dbt-spark#287](https://github.com/dbt-labs/dbt-spark/pull/287))

### Under the hood

- Update `SparkColumn.numeric_type` to return `decimal` instead of `numeric`, since SparkSQL exclusively supports the former ([dbt-labs/dbt-spark#380](https://github.com/dbt-labs/dbt-spark/pull/380))
- Make minimal changes to support dbt Core incremental materialization refactor ([dbt-labs/dbt-spark#402](https://github.com/dbt-labs/dbt-spark/issue/402), [dbt-labs/dbt-spark#394](httpe://github.com/dbt-labs/dbt-spark/pull/394), [#136](https://github.com/databricks/dbt-databricks/pull/136))
- Add new basic tests `TestDocsGenerateDatabricks` and `TestDocsGenReferencesDatabricks` ([#134](https://github.com/databricks/dbt-databricks/pull/134))
- Set upper bound for `databricks-sql-connector` when Python 3.10 ([#154](https://github.com/databricks/dbt-databricks/pull/154))
  - Note that `databricks-sql-connector` does not officially support Python 3.10 yet.

### Contributors

- [@grindheim](https://github.com/grindheim) ([dbt-labs/dbt-spark#287](https://github.com/dbt-labs/dbt-spark/pull/287/))

## dbt-databricks 1.1.1 (July 19, 2022)

### Features

- Support for Databricks CATALOG as a DATABASE in DBT compilations ([#95](https://github.com/databricks/dbt-databricks/issues/95), [#89](https://github.com/databricks/dbt-databricks/pull/89), [#94](https://github.com/databricks/dbt-databricks/pull/94), [#105](https://github.com/databricks/dbt-databricks/pull/105))
  - Setting an initial catalog with `session_properties` is deprecated and will not work in the future release. Please use `catalog` or `database` to set the initial catalog.
  - When using catalog, `spark_build_snapshot_staging_table` macro will not be used. If trying to override the macro, `databricks_build_snapshot_staging_table` should be overridden instead.

### Fixes

- Block taking jinja2.runtime.Undefined into DatabricksAdapter ([#98](https://github.com/databricks/dbt-databricks/pull/98))
- Avoid using Cursor.schema API when database is None ([#100](https://github.com/databricks/dbt-databricks/pull/100))

### Under the hood

- Drop databricks-sql-connector 1.0 ([#108](https://github.com/databricks/dbt-databricks/pull/108))

## dbt-databricks 1.1.0 (May 11, 2022)

### Features

- Add support for [Delta constraints](https://docs.databricks.com/delta/delta-constraints.html) ([#71](https://github.com/databricks/dbt-databricks/pull/71))

### Under the hood

- Port testing framework changes from [dbt-labs/dbt-spark#299](https://github.com/dbt-labs/dbt-spark/pull/299) and [dbt-labs/dbt-spark#314](https://github.com/dbt-labs/dbt-spark/pull/314) ([#70](https://github.com/databricks/dbt-databricks/pull/70))

## dbt-databricks 1.0.3 (April 26, 2022)

### Fixes

- Make internal macros use macro dispatch pattern ([#72](https://github.com/databricks/dbt-databricks/pull/72))

## dbt-databricks 1.0.2 (March 31, 2022)

### Features

- Support for setting table properties as part of a model configuration ([#33](https://github.com/databricks/dbt-databricks/issues/33), [#49](https://github.com/databricks/dbt-databricks/pull/49))
- Get the session_properties map to work ([#57](https://github.com/databricks/dbt-databricks/pull/57))
- Bump up databricks-sql-connector to 1.0.1 and use the Cursor APIs ([#50](https://github.com/databricks/dbt-databricks/pull/50))

## dbt-databricks 1.0.1 (February 8, 2022)

### Features

- Inherit from dbt-spark for backward compatibility with spark-utils and other dbt packages ([#32](https://github.com/databricks/dbt-databricks/issues/32), [#35](https://github.com/databricks/dbt-databricks/pull/35))
- Add SQL Endpoint specific integration tests ([#45](https://github.com/databricks/dbt-databricks/pull/45), [#46](https://github.com/databricks/dbt-databricks/pull/46))

### Fixes

- Close the connection properly ([#34](https://github.com/databricks/dbt-databricks/issues/34), [#37](https://github.com/databricks/dbt-databricks/pull/37))

## dbt-databricks 1.0.0 (December 6, 2021)

### Features

- Make the connection use databricks-sql-connector ([#3](https://github.com/databricks/dbt-databricks/pull/3), [#7](https://github.com/databricks/dbt-databricks/pull/7))
- Make the default file format 'delta' ([#14](https://github.com/databricks/dbt-databricks/pull/14), [#16](https://github.com/databricks/dbt-databricks/pull/16))
- Make the default incremental strategy 'merge' ([#23](https://github.com/databricks/dbt-databricks/pull/23))
- Remove unnecessary stack trace ([#10](https://github.com/databricks/dbt-databricks/pull/10))

## dbt-spark 1.0.0 (December 3, 2021)

### Fixes

- Incremental materialization corrected to respect `full_refresh` config, by using `should_full_refresh()` macro ([#260](https://github.com/dbt-labs/dbt-spark/issues/260), [#262](https://github.com/dbt-labs/dbt-spark/pull/262/))

### Contributors

- [@grindheim](https://github.com/grindheim) ([#262](https://github.com/dbt-labs/dbt-spark/pull/262/))

## dbt-spark 1.0.0rc2 (November 24, 2021)

### Features

- Add support for Apache Hudi (hudi file format) which supports incremental merge strategies ([#187](https://github.com/dbt-labs/dbt-spark/issues/187), [#210](https://github.com/dbt-labs/dbt-spark/pull/210))

### Under the hood

- Refactor seed macros: remove duplicated code from dbt-core, and provide clearer logging of SQL parameters that differ by connection method ([#249](https://github.com/dbt-labs/dbt-spark/issues/249), [#250](https://github.com/dbt-labs/dbt-snowflake/pull/250))
- Replace `sample_profiles.yml` with `profile_template.yml`, for use with new `dbt init` ([#247](https://github.com/dbt-labs/dbt-spark/pull/247))

### Contributors

- [@vingov](https://github.com/vingov) ([#210](https://github.com/dbt-labs/dbt-spark/pull/210))

## dbt-spark 1.0.0rc1 (November 10, 2021)

### Under the hood

- Remove official support for python 3.6, which is reaching end of life on December 23, 2021 ([dbt-core#4134](https://github.com/dbt-labs/dbt-core/issues/4134), [#253](https://github.com/dbt-labs/dbt-snowflake/pull/253))
- Add support for structured logging ([#251](https://github.com/dbt-labs/dbt-spark/pull/251))

## dbt-spark 0.21.1 (Release TBD)

## dbt-spark 0.21.1rc1 (November 3, 2021)

### Fixes

- Fix `--store-failures` for tests, by suppressing irrelevant error in `comment_clause()` macro ([#232](https://github.com/dbt-labs/dbt-spark/issues/232), [#233](https://github.com/dbt-labs/dbt-spark/pull/233))
- Add support for `on_schema_change` config in incremental models: `ignore`, `fail`, `append_new_columns`. For `sync_all_columns`, removing columns is not supported by Apache Spark or Delta Lake ([#198](https://github.com/dbt-labs/dbt-spark/issues/198), [#226](https://github.com/dbt-labs/dbt-spark/issues/226), [#229](https://github.com/dbt-labs/dbt-spark/pull/229))
- Add `persist_docs` call to incremental model ([#224](https://github.com/dbt-labs/dbt-spark/issues/224), [#234](https://github.com/dbt-labs/dbt-spark/pull/234))

### Contributors

- [@binhnefits](https://github.com/binhnefits) ([#234](https://github.com/dbt-labs/dbt-spark/pull/234))

## dbt-spark 0.21.0 (October 4, 2021)

### Fixes

- Enhanced get_columns_in_relation method to handle a bug in open source deltalake which doesnt return schema details in `show table extended in databasename like '*'` query output. This impacts dbt snapshots if file format is open source deltalake ([#207](https://github.com/dbt-labs/dbt-spark/pull/207))
- Parse properly columns when there are struct fields to avoid considering inner fields: Issue ([#202](https://github.com/dbt-labs/dbt-spark/issues/202))

### Under the hood

- Add `unique_field` to better understand adapter adoption in anonymous usage tracking ([#211](https://github.com/dbt-labs/dbt-spark/pull/211))

### Contributors

- [@harryharanb](https://github.com/harryharanb) ([#207](https://github.com/dbt-labs/dbt-spark/pull/207))
- [@SCouto](https://github.com/Scouto) ([#204](https://github.com/dbt-labs/dbt-spark/pull/204))

## dbt-spark 0.21.0b2 (August 20, 2021)

### Fixes

- Add pyodbc import error message to dbt.exceptions.RuntimeException to get more detailed information when running `dbt debug` ([#192](https://github.com/dbt-labs/dbt-spark/pull/192))
- Add support for ODBC Server Side Parameters, allowing options that need to be set with the `SET` statement to be used ([#201](https://github.com/dbt-labs/dbt-spark/pull/201))
- Add `retry_all` configuration setting to retry all connection issues, not just when the `_is_retryable_error` function determines ([#194](https://github.com/dbt-labs/dbt-spark/pull/194))

### Contributors

- [@JCZuurmond](https://github.com/JCZuurmond) ([#192](https://github.com/fishtown-analytics/dbt-spark/pull/192))
- [@jethron](https://github.com/jethron) ([#201](https://github.com/fishtown-analytics/dbt-spark/pull/201))
- [@gregingenii](https://github.com/gregingenii) ([#194](https://github.com/dbt-labs/dbt-spark/pull/194))

## dbt-spark 0.21.0b1 (August 3, 2021)

## dbt-spark 0.20.1 (August 2, 2021)

## dbt-spark 0.20.1rc1 (August 2, 2021)

### Fixes

- Fix `get_columns_in_relation` when called on models created in the same run ([#196](https://github.com/dbt-labs/dbt-spark/pull/196), [#197](https://github.com/dbt-labs/dbt-spark/pull/197))

### Contributors

- [@ali-tny](https://github.com/ali-tny) ([#197](https://github.com/fishtown-analytics/dbt-spark/pull/197))

## dbt-spark 0.20.0 (July 12, 2021)

## dbt-spark 0.20.0rc2 (July 7, 2021)

### Features

- Add support for `merge_update_columns` config in `merge`-strategy incremental models ([#183](https://github.com/fishtown-analytics/dbt-spark/pull/183), [#184](https://github.com/fishtown-analytics/dbt-spark/pull/184))

### Fixes

- Fix column-level `persist_docs` on Delta tables, add tests ([#180](https://github.com/fishtown-analytics/dbt-spark/pull/180))

## dbt-spark 0.20.0rc1 (June 8, 2021)

### Features

- Allow user to specify `use_ssl` ([#169](https://github.com/fishtown-analytics/dbt-spark/pull/169))
- Allow setting table `OPTIONS` using `config` ([#171](https://github.com/fishtown-analytics/dbt-spark/pull/171))
- Add support for column-level `persist_docs` on Delta tables ([#84](https://github.com/fishtown-analytics/dbt-spark/pull/84), [#170](https://github.com/fishtown-analytics/dbt-spark/pull/170))

### Fixes

- Cast `table_owner` to string to avoid errors generating docs ([#158](https://github.com/fishtown-analytics/dbt-spark/pull/158), [#159](https://github.com/fishtown-analytics/dbt-spark/pull/159))
- Explicitly cast column types when inserting seeds ([#139](https://github.com/fishtown-analytics/dbt-spark/pull/139), [#166](https://github.com/fishtown-analytics/dbt-spark/pull/166))

### Under the hood

- Parse information returned by `list_relations_without_caching` macro to speed up catalog generation ([#93](https://github.com/fishtown-analytics/dbt-spark/issues/93), [#160](https://github.com/fishtown-analytics/dbt-spark/pull/160))
- More flexible host passing, https:// can be omitted ([#153](https://github.com/fishtown-analytics/dbt-spark/issues/153))

### Contributors

- [@friendofasquid](https://github.com/friendofasquid) ([#159](https://github.com/fishtown-analytics/dbt-spark/pull/159))
- [@franloza](https://github.com/franloza) ([#160](https://github.com/fishtown-analytics/dbt-spark/pull/160))
- [@Fokko](https://github.com/Fokko) ([#165](https://github.com/fishtown-analytics/dbt-spark/pull/165))
- [@rahulgoyal2987](https://github.com/rahulgoyal2987) ([#169](https://github.com/fishtown-analytics/dbt-spark/pull/169))
- [@JCZuurmond](https://github.com/JCZuurmond) ([#171](https://github.com/fishtown-analytics/dbt-spark/pull/171))
- [@cristianoperez](https://github.com/cristianoperez) ([#170](https://github.com/fishtown-analytics/dbt-spark/pull/170))

## dbt-spark 0.19.1 (April 2, 2021)

## dbt-spark 0.19.1b2 (February 26, 2021)

### Under the hood

- Update serialization calls to use new API in dbt-core `0.19.1b2` ([#150](https://github.com/fishtown-analytics/dbt-spark/pull/150))

## dbt-spark 0.19.0.1 (February 26, 2021)

### Fixes

- Fix package distribution to include incremental model materializations ([#151](https://github.com/fishtown-analytics/dbt-spark/pull/151), [#152](https://github.com/fishtown-analytics/dbt-spark/issues/152))

## dbt-spark 0.19.0 (February 21, 2021)

### Breaking changes

- Incremental models have `incremental_strategy: append` by default. This strategy adds new records without updating or overwriting existing records. For that, use `merge` or `insert_overwrite` instead, depending on the file format, connection method, and attributes of your underlying data. dbt will try to raise a helpful error if you configure a strategy that is not supported for a given file format or connection. ([#140](https://github.com/fishtown-analytics/dbt-spark/pull/140), [#141](https://github.com/fishtown-analytics/dbt-spark/pull/141))

### Fixes

- Capture hard-deleted records in snapshot merge, when `invalidate_hard_deletes` config is set ([#109](https://github.com/fishtown-analytics/dbt-spark/pull/143), [#126](https://github.com/fishtown-analytics/dbt-spark/pull/144))

## dbt-spark 0.19.0rc1 (January 8, 2021)

### Breaking changes

- Users of the `http` and `thrift` connection methods need to install extra requirements: `pip install dbt-spark[PyHive]` ([#109](https://github.com/fishtown-analytics/dbt-spark/pull/109), [#126](https://github.com/fishtown-analytics/dbt-spark/pull/126))

### Under the hood

- Enable `CREATE OR REPLACE` support when using Delta. Instead of dropping and recreating the table, it will keep the existing table, and add a new version as supported by Delta. This will ensure that the table stays available when running the pipeline, and you can track the history.
- Add changelog, issue templates ([#119](https://github.com/fishtown-analytics/dbt-spark/pull/119), [#120](https://github.com/fishtown-analytics/dbt-spark/pull/120))

### Fixes

- Handle case of 0 retries better for HTTP Spark Connections ([#132](https://github.com/fishtown-analytics/dbt-spark/pull/132))

### Contributors

- [@danielvdende](https://github.com/danielvdende) ([#132](https://github.com/fishtown-analytics/dbt-spark/pull/132))
- [@Fokko](https://github.com/Fokko) ([#125](https://github.com/fishtown-analytics/dbt-spark/pull/125))

## dbt-spark 0.18.1.1 (November 13, 2020)

### Fixes

- Fix `extras_require` typo to enable `pip install dbt-spark[ODBC]` (([#121](https://github.com/fishtown-analytics/dbt-spark/pull/121)), ([#122](https://github.com/fishtown-analytics/dbt-spark/pull/122)))

## dbt-spark 0.18.1 (November 6, 2020)

### Features

- Allows users to specify `auth` and `kerberos_service_name` ([#107](https://github.com/fishtown-analytics/dbt-spark/pull/107))
- Add support for ODBC driver connections to Databricks clusters and endpoints ([#116](https://github.com/fishtown-analytics/dbt-spark/pull/116))

### Under the hood

- Updated README links ([#115](https://github.com/fishtown-analytics/dbt-spark/pull/115))
- Support complete atomic overwrite of non-partitioned incremental models ([#117](https://github.com/fishtown-analytics/dbt-spark/pull/117))
- Update to support dbt-core 0.18.1 ([#110](https://github.com/fishtown-analytics/dbt-spark/pull/110), [#118](https://github.com/fishtown-analytics/dbt-spark/pull/118))

### Contributors

- [@danielhstahl](https://github.com/danielhstahl) ([#107](https://github.com/fishtown-analytics/dbt-spark/pull/107))
- [@collinprather](https://github.com/collinprather) ([#115](https://github.com/fishtown-analytics/dbt-spark/pull/115))
- [@charlottevdscheun](https://github.com/charlottevdscheun) ([#117](https://github.com/fishtown-analytics/dbt-spark/pull/117))
- [@Fokko](https://github.com/Fokko) ([#117](https://github.com/fishtown-analytics/dbt-spark/pull/117))

## dbt-spark 0.18.0 (September 18, 2020)

### Under the hood

- Make a number of changes to support dbt-adapter-tests ([#103](https://github.com/fishtown-analytics/dbt-spark/pull/103))
- Update to support dbt-core 0.18.0. Run CI tests against local Spark, Databricks ([#105](https://github.com/fishtown-analytics/dbt-spark/pull/105))<|MERGE_RESOLUTION|>--- conflicted
+++ resolved
@@ -1,4 +1,3 @@
-<<<<<<< HEAD
 ## dbt-databricks 1.10.0 (TBD)
 
 ### Features
@@ -9,10 +8,7 @@
 
 - Implement new constraint logic for use_materialization_v2 flag ([846](https://github.com/databricks/dbt-databricks/pull/846/files)), ([876](https://github.com/databricks/dbt-databricks/pull/876))
 
-## dbt-databricks 1.9.3 (TBD)
-=======
 ## dbt-databricks 1.9.5 (TBD)
->>>>>>> fd9c6587
 
 ### Under the Hood
 
