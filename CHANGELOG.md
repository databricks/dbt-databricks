## dbt-databricks 1.7.4 (TBD)

### Fixes

- Fix for issue where long-running python models led to invalid session errors ([544](https://github.com/databricks/dbt-databricks/pull/544))
<<<<<<< HEAD
- Added python model specific connection handling to prevent using invalid sessions ([547](https://github.com/databricks/dbt-databricks/pull/547)) 
=======
- Allow schema to be specified in testing (thanks @case-k-git!) ([538](https://github.com/databricks/dbt-databricks/pull/538))
>>>>>>> daffce11

## dbt-databricks 1.7.3 (Dec 12, 2023)

### Fixes

- Fix for issue where we were invoking create schema or not exists when the schema already exists (leading to permission issue) ([529](https://github.com/databricks/dbt-databricks/pull/529))
- Fix for issue where we never reused connections ([517](https://github.com/databricks/dbt-databricks/pull/517))

### Under the Hood

- Refactor macro tests to be more usable ([524](https://github.com/databricks/dbt-databricks/pull/524))

## dbt-databricks 1.7.2 (Nov 30, 2023)

### Features

- Adding capability to specify compute on a per model basis ([488](https://github.com/databricks/dbt-databricks/pull/488))
- Selectively persist column docs that have changed between runs of incremental ([513](https://github.com/databricks/dbt-databricks/pull/513))
- Enabling access control list for job runs (thanks @srggrs!)([518](https://github.com/databricks/dbt-databricks/pull/518))
- Allow persisting of column comments on views and retrieving comments for docs on Hive ([519](https://github.com/databricks/dbt-databricks/pull/519))

## dbt-databricks 1.7.1 (Nov 13, 2023)

### Under the Hood

- Another attempt to improve catalog gathering performance ([503](https://github.com/databricks/dbt-databricks/pull/503))

## dbt-databricks 1.7.0 (November 9, 2023)

### Features

- Added support for getting info only on specified relations to improve performance of gathering metadata ([486](https://github.com/databricks/dbt-databricks/pull/486)), also (with generous help from from @mikealfare) ([499](https://github.com/databricks/dbt-databricks/pull/499))
- Added support for getting freshness from metadata ([481](https://github.com/databricks/dbt-databricks/pull/481))

### Fixes

- Node info now gets added to SQLQuery event (thanks @davidharting!) ([494](https://github.com/databricks/dbt-databricks/pull/494))
- Compatibility with dbt-spark and dbt-core 1.7.1 ([499](https://github.com/databricks/dbt-databricks/pull/499))

### Under the Hood

- Added required adapter tests to ensure compatibility with 1.7.0 ([487](https://github.com/databricks/dbt-databricks/pull/487))
- Improved large seed performance by not casting every value (thanks @nrichards17!) ([493](https://github.com/databricks/dbt-databricks/pull/493)). Note: for `file_format="parquet"` we still need to cast.

## dbt-databricks 1.7.0rc1 (October 13, 2023)

### Fixes

- Fixed a bug where setting a primary key constraint before a null constraint would fail by ensuring null constraints happen first ([479](https://github.com/databricks/dbt-databricks/pull/479))
- Foreign key constraints now work with dbt's constraint structure ([479](https://github.com/databricks/dbt-databricks/pull/479))

### Under the Hood

- Compatibility with dbt-spark 1.7.0rc1 ([479](https://github.com/databricks/dbt-databricks/pull/479))

## dbt-databricks 1.6.6 (October 9, 2023)

### Fixes

- Optimize now runs after creating / updating liquid clustering tables ([463](https://github.com/databricks/dbt-databricks/pull/463))
- Fixing an issue where the new python library install from index behavior breaks users who were already customizing their installs ([472](https://github.com/databricks/dbt-databricks/pull/472))

### Under the Hood

- fix Pylance import errors (thanks @dataders) ([471](https://github.com/databricks/dbt-databricks/pull/471))

## dbt-databricks 1.6.5 (September 26, 2023)

### Features

- When installing python libraries onto clusters, you can now specify an index_url (Thanks @casperdamen123) ([367](https://github.com/databricks/dbt-databricks/pull/367))
- Log job run information such as run_id when submitting Python jobs to databricks (Thanks @jeffrey-harrison) ([#454](https://github.com/databricks/dbt-databricks/pull/454))

### Fixes

- Node info now gets added to SQLQueryStatus (Thanks @colin-rogers-dbt) ([453](https://github.com/databricks/dbt-databricks/pull/453))
- Fixing python model compatibility with newer DBRs ([459](https://github.com/databricks/dbt-databricks/pull/459))
- Updated the Databricks SDK dependency so as to prevent reliance on an insecure version of requests ([460](https://github.com/databricks/dbt-databricks/pull/460))
- Update logic around submitting python jobs so that if the cluster is already starting, just wait for it to start rather than failing ([461](https://github.com/databricks/dbt-databricks/pull/461))

## dbt-databricks 1.6.4 (September 14, 2023)

### Fixes

- Fixed an issue with AWS OAuth M2M flow ([#445](https://github.com/databricks/dbt-databricks/pull/445))
- Fixed an issue where every table in hive_metastore would get described ([#446](https://github.com/databricks/dbt-databricks/pull/446))

## dbt-databricks 1.6.3 (September 8, 2023)

### Fixes

- Improved legibility of python stack traces ([#434](https://github.com/databricks/dbt-databricks/pull/434)).
- Add `fetchmany`, resolves #408 (Thanks @NodeJSmith) ([#409](https://github.com/databricks/dbt-databricks/pull/409))
- Improved legibility of python stack traces ([#434](https://github.com/databricks/dbt-databricks/pull/434))
- Update our Databricks Workflow README to make clear that jobs clusters are not supported targets ([#436](https://github.com/databricks/dbt-databricks/pull/436))
- Relaxed the constraint on databricks-sql-connector to allow newer versions ([#436](https://github.com/databricks/dbt-databricks/pull/436))
- Streamlined sql connector output in dbt.log ([#437](https://github.com/databricks/dbt-databricks/pull/437))

### Under the hood

- Switch to running integration tests with OAuth ([#436](https://github.com/databricks/dbt-databricks/pull/436))

## dbt-databricks 1.6.2 (August 29, 2023)

### Features

- Follow up: re-implement fix for issue where the show tables extended command is limited to 2048 characters. ([#326](https://github.com/databricks/dbt-databricks/pull/326)). Set `DBT_DESCRIBE_TABLE_2048_CHAR_BYPASS` to `true` to enable this behaviour.
- Add `liquid_clustered_by` config to enable Liquid Clustering for Delta-based dbt models (Thanks @ammarchalifah) ([#398](https://github.com/databricks/dbt-databricks/pull/398)).

### Under the hood

- Dropping the databricks_sql_endpoint test profile as not truly testing different behavior than databricks_uc_sql_endpoint profile ([#417](https://github.com/databricks/dbt-databricks/pull/417))
- Improve testing of python model support so that we can package the new config options in this release ([#421](https://github.com/databricks/dbt-databricks/pull/421))

## dbt-databricks 1.6.1 (August 2, 2023)

### Fixes

- Revert change from #326 as it breaks DESCRIBE table in cases where the dbt API key does not have access to all tables in the schema

## dbt-databricks 1.6.0 (August 2, 2023)

### Features

- Support for dbt-core==1.6
- Added support for materialized_view and streaming_table materializations
- Support [dbt clone operation](https://github.com/databricks/dbt-databricks/pull/397)
- Support new dbt `limit` command-line flag

### Fixes

- Fix issue where the show tables extended command is limited to 2048 characters. ([#326](https://github.com/databricks/dbt-databricks/pull/326))
- Extend python model support to cover the same config options as SQL ([#379](https://github.com/databricks/dbt-databricks/pull/379))

### Other

- Drop support for Python 3.7
- Support for revamped `dbt debug`

## dbt-databricks 1.5.5 (July 7, 2023)

### Fixes

- Fixed issue where starting a terminated cluster in the python path would never return

### Features

- Include log events from databricks-sql-connector in dbt logging output.
- Adapter now populates the `query_id` field in `run_results.json` with Query History API query ID.

## dbt-databricks 1.5.4 (June 9, 2023)

### Features

- Added support for model contracts ([#336](https://github.com/databricks/dbt-databricks/pull/336))

## dbt-databricks 1.5.3 (June 8, 2023)

### Fixes

- Pins dependencies to minor versions
- Sets default socket timeout to 180s

## dbt-databricks 1.5.2 (May 17, 2023)

### Fixes

- Sets databricks sdk dependency to 0.1.6 to avoid SDK breaking changes

## dbt-databricks 1.5.1 (May 9, 2023)

### Fixes

- Add explicit dependency to protobuf >4 to work around dbt-core issue

## dbt-databricks 1.5.0 (May 2, 2023)

### Features

- Added support for OAuth (SSO and client credentials) ([#327](https://github.com/databricks/dbt-databricks/pull/327))

### Fixes

- Fix integration tests ([#316](https://github.com/databricks/dbt-databricks/pull/316))

### Dependencies

- Updated dbt-spark from >=1.4.1 to >= 1.5.0 ([#316](https://github.com/databricks/dbt-databricks/pull/316))

### Under the hood

- Throw an error if a model has an enforced contract. ([#322](https://github.com/databricks/dbt-databricks/pull/322))

## dbt-databricks 1.4.3 (April 19, 2023)

### Fixes

- fix database not found error matching ([#281](https://github.com/databricks/dbt-databricks/pull/281))
- Auto start cluster for Python models ([#306](https://github.com/databricks/dbt-databricks/pull/306))
- databricks-sql-connector to 2.5.0 ([#311](https://github.com/databricks/dbt-databricks/pull/311))

### Features

- Adding replace_where incremental strategy ([#293](https://github.com/databricks/dbt-databricks/pull/293)) ([#310](https://github.com/databricks/dbt-databricks/pull/310))
- [feat] Support ZORDER as a model config ([#292](https://github.com/databricks/dbt-databricks/pull/293)) ([#297](https://github.com/databricks/dbt-databricks/pull/297))

### Dependencies

- Added keyring>=23.13.0 for oauth token cache
- Added databricks-sdk>=0.1.1 for oauth flows
- Updated databricks-sql-connector from >=2.4.0 to >= 2.5.0

### Under the hood

Throw an error if a model has an enforced contract. ([#322](https://github.com/databricks/dbt-databricks/pull/322))

## dbt-databricks 1.4.2 (February 17, 2023)

### Fixes

- Fix test_grants to use the error class to check the error. ([#273](https://github.com/databricks/dbt-databricks/pull/273))
- Raise exception on unexpected error of list relations ([#270](https://github.com/databricks/dbt-databricks/pull/270))

## dbt-databricks 1.4.1 (January 31, 2023)

### Fixes

- Ignore case sensitivity in relation matches method. ([#265](https://github.com/databricks/dbt-databricks/pull/265))

## dbt-databricks 1.4.0 (January 25, 2023)

### Breaking changes

- Raise an exception when schema contains '.'. ([#222](https://github.com/databricks/dbt-databricks/pull/222))
  - Containing a catalog in `schema` is not allowed anymore.
  - Need to explicitly use `catalog` instead.

### Features

- Support Python 3.11 ([#233](https://github.com/databricks/dbt-databricks/pull/233))
- Support `incremental_predicates` ([#161](https://github.com/databricks/dbt-databricks/pull/161))
- Apply connection retry refactor, add defaults with exponential backoff ([#137](https://github.com/databricks/dbt-databricks/pull/137))
- Quote by Default ([#241](https://github.com/databricks/dbt-databricks/pull/241))
- Avoid show table extended command. ([#231](https://github.com/databricks/dbt-databricks/pull/231))
- Use show table extended with table name list for get_catalog. ([#237](https://github.com/databricks/dbt-databricks/pull/237))
- Add support for a glob pattern in the databricks_copy_into macro ([#259](https://github.com/databricks/dbt-databricks/pull/259))

## dbt-databricks 1.3.2 (November 9, 2022)

### Fixes

- Fix copy into macro when passing `expression_list`. ([#223](https://github.com/databricks/dbt-databricks/pull/223))
- Partially revert to fix the case where schema config contains uppercase letters. ([#224](https://github.com/databricks/dbt-databricks/pull/224))

## dbt-databricks 1.3.1 (November 1, 2022)

### Under the hood

- Show and log a warning when schema contains '.'. ([#221](https://github.com/databricks/dbt-databricks/pull/221))

## dbt-databricks 1.3.0 (October 14, 2022)

### Features

- Support python model through run command API, currently supported materializations are table and incremental. ([dbt-labs/dbt-spark#377](https://github.com/dbt-labs/dbt-spark/pull/377), [#126](https://github.com/databricks/dbt-databricks/pull/126))
- Enable Pandas and Pandas-on-Spark DataFrames for dbt python models ([dbt-labs/dbt-spark#469](https://github.com/dbt-labs/dbt-spark/pull/469), [#181](https://github.com/databricks/dbt-databricks/pull/181))
- Support job cluster in notebook submission method ([dbt-labs/dbt-spark#467](https://github.com/dbt-labs/dbt-spark/pull/467), [#194](https://github.com/databricks/dbt-databricks/pull/194))
  - In `all_purpose_cluster` submission method, a config `http_path` can be specified in Python model config to switch the cluster where Python model runs.
    ```py
    def model(dbt, _):
        dbt.config(
            materialized='table',
            http_path='...'
        )
        ...
    ```
- Use builtin timestampadd and timestampdiff functions for dateadd/datediff macros if available ([#185](https://github.com/databricks/dbt-databricks/pull/185))
- Implement testing for a test for various Python models ([#189](https://github.com/databricks/dbt-databricks/pull/189))
- Implement testing for `type_boolean` in Databricks ([dbt-labs/dbt-spark#471](https://github.com/dbt-labs/dbt-spark/pull/471), [#188](https://github.com/databricks/dbt-databricks/pull/188))
- Add a macro to support [COPY INTO](https://docs.databricks.com/spark/latest/spark-sql/language-manual/delta-copy-into.html) ([#190](https://github.com/databricks/dbt-databricks/pull/190))

### Under the hood

- Apply "Initial refactoring of incremental materialization" ([#148](https://github.com/databricks/dbt-databricks/pull/148))
  - Now dbt-databricks uses `adapter.get_incremental_strategy_macro` instead of `dbt_spark_get_incremental_sql` macro to dispatch the incremental strategy macro. The overwritten `dbt_spark_get_incremental_sql` macro will not work anymore.
- Better interface for python submission ([dbt-labs/dbt-spark#452](https://github.com/dbt-labs/dbt-spark/pull/452), [#178](https://github.com/databricks/dbt-databricks/pull/178))

## dbt-databricks 1.2.3 (September 26, 2022)

### Fixes

- Fix cancellation ([#173](https://github.com/databricks/dbt-databricks/pull/173))
- `http_headers` should be dict in the profile ([#174](https://github.com/databricks/dbt-databricks/pull/174))

## dbt-databricks 1.2.2 (September 8, 2022)

### Fixes

- Data is duplicated on reloading seeds that are using an external table ([#114](https://github.com/databricks/dbt-databricks/issues/114), [#149](https://github.com/databricks/dbt-databricks/issues/149))

### Under the hood

- Explicitly close cursors ([#163](https://github.com/databricks/dbt-databricks/pull/163))
- Upgrade databricks-sql-connector to 2.0.5 ([#166](https://github.com/databricks/dbt-databricks/pull/166))
- Embed dbt-databricks and databricks-sql-connector versions to SQL comments ([#167](https://github.com/databricks/dbt-databricks/pull/167))

## dbt-databricks 1.2.1 (August 24, 2022)

### Features

- Support Python 3.10 ([#158](https://github.com/databricks/dbt-databricks/pull/158))

## dbt-databricks 1.2.0 (August 16, 2022)

### Features

- Add grants to materializations ([dbt-labs/dbt-spark#366](https://github.com/dbt-labs/dbt-spark/issues/366), [dbt-labs/dbt-spark#381](https://github.com/dbt-labs/dbt-spark/pull/381))
- Add `connection_parameters` for databricks-sql-connector connection parameters ([#135](https://github.com/databricks/dbt-databricks/pull/135))
  - This can be used to customize the connection by setting additional parameters.
  - The full parameters are listed at [Databricks SQL Connector for Python](https://docs.databricks.com/dev-tools/python-sql-connector.html#connect-method).
  - Currently, the following parameters are reserved for `dbt-databricks`. Please use the normal credential settings instead.
    - server_hostname
    - http_path
    - access_token
    - session_configuration
    - catalog
    - schema

### Fixes

- Incremental materialization updated to not drop table first if full refresh for delta lake format, as it already runs _create or replace table_ ([dbt-labs/dbt-spark#286](https://github.com/dbt-labs/dbt-spark/issues/286), [dbt-labs/dbt-spark#287](https://github.com/dbt-labs/dbt-spark/pull/287))

### Under the hood

- Update `SparkColumn.numeric_type` to return `decimal` instead of `numeric`, since SparkSQL exclusively supports the former ([dbt-labs/dbt-spark#380](https://github.com/dbt-labs/dbt-spark/pull/380))
- Make minimal changes to support dbt Core incremental materialization refactor ([dbt-labs/dbt-spark#402](https://github.com/dbt-labs/dbt-spark/issue/402), [dbt-labs/dbt-spark#394](httpe://github.com/dbt-labs/dbt-spark/pull/394), [#136](https://github.com/databricks/dbt-databricks/pull/136))
- Add new basic tests `TestDocsGenerateDatabricks` and `TestDocsGenReferencesDatabricks` ([#134](https://github.com/databricks/dbt-databricks/pull/134))
- Set upper bound for `databricks-sql-connector` when Python 3.10 ([#154](https://github.com/databricks/dbt-databricks/pull/154))
  - Note that `databricks-sql-connector` does not officially support Python 3.10 yet.

### Contributors

- [@grindheim](https://github.com/grindheim) ([dbt-labs/dbt-spark#287](https://github.com/dbt-labs/dbt-spark/pull/287/))

## dbt-databricks 1.1.1 (July 19, 2022)

### Features

- Support for Databricks CATALOG as a DATABASE in DBT compilations ([#95](https://github.com/databricks/dbt-databricks/issues/95), [#89](https://github.com/databricks/dbt-databricks/pull/89), [#94](https://github.com/databricks/dbt-databricks/pull/94), [#105](https://github.com/databricks/dbt-databricks/pull/105))
  - Setting an initial catalog with `session_properties` is deprecated and will not work in the future release. Please use `catalog` or `database` to set the initial catalog.
  - When using catalog, `spark_build_snapshot_staging_table` macro will not be used. If trying to override the macro, `databricks_build_snapshot_staging_table` should be overridden instead.

### Fixes

- Block taking jinja2.runtime.Undefined into DatabricksAdapter ([#98](https://github.com/databricks/dbt-databricks/pull/98))
- Avoid using Cursor.schema API when database is None ([#100](https://github.com/databricks/dbt-databricks/pull/100))

### Under the hood

- Drop databricks-sql-connector 1.0 ([#108](https://github.com/databricks/dbt-databricks/pull/108))

## dbt-databricks 1.1.0 (May 11, 2022)

### Features

- Add support for [Delta constraints](https://docs.databricks.com/delta/delta-constraints.html) ([#71](https://github.com/databricks/dbt-databricks/pull/71))

### Under the hood

- Port testing framework changes from [dbt-labs/dbt-spark#299](https://github.com/dbt-labs/dbt-spark/pull/299) and [dbt-labs/dbt-spark#314](https://github.com/dbt-labs/dbt-spark/pull/314) ([#70](https://github.com/databricks/dbt-databricks/pull/70))

## dbt-databricks 1.0.3 (April 26, 2022)

### Fixes

- Make internal macros use macro dispatch pattern ([#72](https://github.com/databricks/dbt-databricks/pull/72))

## dbt-databricks 1.0.2 (March 31, 2022)

### Features

- Support for setting table properties as part of a model configuration ([#33](https://github.com/databricks/dbt-databricks/issues/33), [#49](https://github.com/databricks/dbt-databricks/pull/49))
- Get the session_properties map to work ([#57](https://github.com/databricks/dbt-databricks/pull/57))
- Bump up databricks-sql-connector to 1.0.1 and use the Cursor APIs ([#50](https://github.com/databricks/dbt-databricks/pull/50))

## dbt-databricks 1.0.1 (February 8, 2022)

### Features

- Inherit from dbt-spark for backward compatibility with spark-utils and other dbt packages ([#32](https://github.com/databricks/dbt-databricks/issues/32), [#35](https://github.com/databricks/dbt-databricks/pull/35))
- Add SQL Endpoint specific integration tests ([#45](https://github.com/databricks/dbt-databricks/pull/45), [#46](https://github.com/databricks/dbt-databricks/pull/46))

### Fixes

- Close the connection properly ([#34](https://github.com/databricks/dbt-databricks/issues/34), [#37](https://github.com/databricks/dbt-databricks/pull/37))

## dbt-databricks 1.0.0 (December 6, 2021)

### Features

- Make the connection use databricks-sql-connector ([#3](https://github.com/databricks/dbt-databricks/pull/3), [#7](https://github.com/databricks/dbt-databricks/pull/7))
- Make the default file format 'delta' ([#14](https://github.com/databricks/dbt-databricks/pull/14), [#16](https://github.com/databricks/dbt-databricks/pull/16))
- Make the default incremental strategy 'merge' ([#23](https://github.com/databricks/dbt-databricks/pull/23))
- Remove unnecessary stack trace ([#10](https://github.com/databricks/dbt-databricks/pull/10))

## dbt-spark 1.0.0 (December 3, 2021)

### Fixes

- Incremental materialization corrected to respect `full_refresh` config, by using `should_full_refresh()` macro ([#260](https://github.com/dbt-labs/dbt-spark/issues/260), [#262](https://github.com/dbt-labs/dbt-spark/pull/262/))

### Contributors

- [@grindheim](https://github.com/grindheim) ([#262](https://github.com/dbt-labs/dbt-spark/pull/262/))

## dbt-spark 1.0.0rc2 (November 24, 2021)

### Features

- Add support for Apache Hudi (hudi file format) which supports incremental merge strategies ([#187](https://github.com/dbt-labs/dbt-spark/issues/187), [#210](https://github.com/dbt-labs/dbt-spark/pull/210))

### Under the hood

- Refactor seed macros: remove duplicated code from dbt-core, and provide clearer logging of SQL parameters that differ by connection method ([#249](https://github.com/dbt-labs/dbt-spark/issues/249), [#250](https://github.com/dbt-labs/dbt-snowflake/pull/250))
- Replace `sample_profiles.yml` with `profile_template.yml`, for use with new `dbt init` ([#247](https://github.com/dbt-labs/dbt-spark/pull/247))

### Contributors

- [@vingov](https://github.com/vingov) ([#210](https://github.com/dbt-labs/dbt-spark/pull/210))

## dbt-spark 1.0.0rc1 (November 10, 2021)

### Under the hood

- Remove official support for python 3.6, which is reaching end of life on December 23, 2021 ([dbt-core#4134](https://github.com/dbt-labs/dbt-core/issues/4134), [#253](https://github.com/dbt-labs/dbt-snowflake/pull/253))
- Add support for structured logging ([#251](https://github.com/dbt-labs/dbt-spark/pull/251))

## dbt-spark 0.21.1 (Release TBD)

## dbt-spark 0.21.1rc1 (November 3, 2021)

### Fixes

- Fix `--store-failures` for tests, by suppressing irrelevant error in `comment_clause()` macro ([#232](https://github.com/dbt-labs/dbt-spark/issues/232), [#233](https://github.com/dbt-labs/dbt-spark/pull/233))
- Add support for `on_schema_change` config in incremental models: `ignore`, `fail`, `append_new_columns`. For `sync_all_columns`, removing columns is not supported by Apache Spark or Delta Lake ([#198](https://github.com/dbt-labs/dbt-spark/issues/198), [#226](https://github.com/dbt-labs/dbt-spark/issues/226), [#229](https://github.com/dbt-labs/dbt-spark/pull/229))
- Add `persist_docs` call to incremental model ([#224](https://github.com/dbt-labs/dbt-spark/issues/224), [#234](https://github.com/dbt-labs/dbt-spark/pull/234))

### Contributors

- [@binhnefits](https://github.com/binhnefits) ([#234](https://github.com/dbt-labs/dbt-spark/pull/234))

## dbt-spark 0.21.0 (October 4, 2021)

### Fixes

- Enhanced get_columns_in_relation method to handle a bug in open source deltalake which doesnt return schema details in `show table extended in databasename like '*'` query output. This impacts dbt snapshots if file format is open source deltalake ([#207](https://github.com/dbt-labs/dbt-spark/pull/207))
- Parse properly columns when there are struct fields to avoid considering inner fields: Issue ([#202](https://github.com/dbt-labs/dbt-spark/issues/202))

### Under the hood

- Add `unique_field` to better understand adapter adoption in anonymous usage tracking ([#211](https://github.com/dbt-labs/dbt-spark/pull/211))

### Contributors

- [@harryharanb](https://github.com/harryharanb) ([#207](https://github.com/dbt-labs/dbt-spark/pull/207))
- [@SCouto](https://github.com/Scouto) ([#204](https://github.com/dbt-labs/dbt-spark/pull/204))

## dbt-spark 0.21.0b2 (August 20, 2021)

### Fixes

- Add pyodbc import error message to dbt.exceptions.RuntimeException to get more detailed information when running `dbt debug` ([#192](https://github.com/dbt-labs/dbt-spark/pull/192))
- Add support for ODBC Server Side Parameters, allowing options that need to be set with the `SET` statement to be used ([#201](https://github.com/dbt-labs/dbt-spark/pull/201))
- Add `retry_all` configuration setting to retry all connection issues, not just when the `_is_retryable_error` function determines ([#194](https://github.com/dbt-labs/dbt-spark/pull/194))

### Contributors

- [@JCZuurmond](https://github.com/JCZuurmond) ([#192](https://github.com/fishtown-analytics/dbt-spark/pull/192))
- [@jethron](https://github.com/jethron) ([#201](https://github.com/fishtown-analytics/dbt-spark/pull/201))
- [@gregingenii](https://github.com/gregingenii) ([#194](https://github.com/dbt-labs/dbt-spark/pull/194))

## dbt-spark 0.21.0b1 (August 3, 2021)

## dbt-spark 0.20.1 (August 2, 2021)

## dbt-spark 0.20.1rc1 (August 2, 2021)

### Fixes

- Fix `get_columns_in_relation` when called on models created in the same run ([#196](https://github.com/dbt-labs/dbt-spark/pull/196), [#197](https://github.com/dbt-labs/dbt-spark/pull/197))

### Contributors

- [@ali-tny](https://github.com/ali-tny) ([#197](https://github.com/fishtown-analytics/dbt-spark/pull/197))

## dbt-spark 0.20.0 (July 12, 2021)

## dbt-spark 0.20.0rc2 (July 7, 2021)

### Features

- Add support for `merge_update_columns` config in `merge`-strategy incremental models ([#183](https://github.com/fishtown-analytics/dbt-spark/pull/183), [#184](https://github.com/fishtown-analytics/dbt-spark/pull/184))

### Fixes

- Fix column-level `persist_docs` on Delta tables, add tests ([#180](https://github.com/fishtown-analytics/dbt-spark/pull/180))

## dbt-spark 0.20.0rc1 (June 8, 2021)

### Features

- Allow user to specify `use_ssl` ([#169](https://github.com/fishtown-analytics/dbt-spark/pull/169))
- Allow setting table `OPTIONS` using `config` ([#171](https://github.com/fishtown-analytics/dbt-spark/pull/171))
- Add support for column-level `persist_docs` on Delta tables ([#84](https://github.com/fishtown-analytics/dbt-spark/pull/84), [#170](https://github.com/fishtown-analytics/dbt-spark/pull/170))

### Fixes

- Cast `table_owner` to string to avoid errors generating docs ([#158](https://github.com/fishtown-analytics/dbt-spark/pull/158), [#159](https://github.com/fishtown-analytics/dbt-spark/pull/159))
- Explicitly cast column types when inserting seeds ([#139](https://github.com/fishtown-analytics/dbt-spark/pull/139), [#166](https://github.com/fishtown-analytics/dbt-spark/pull/166))

### Under the hood

- Parse information returned by `list_relations_without_caching` macro to speed up catalog generation ([#93](https://github.com/fishtown-analytics/dbt-spark/issues/93), [#160](https://github.com/fishtown-analytics/dbt-spark/pull/160))
- More flexible host passing, https:// can be omitted ([#153](https://github.com/fishtown-analytics/dbt-spark/issues/153))

### Contributors

- [@friendofasquid](https://github.com/friendofasquid) ([#159](https://github.com/fishtown-analytics/dbt-spark/pull/159))
- [@franloza](https://github.com/franloza) ([#160](https://github.com/fishtown-analytics/dbt-spark/pull/160))
- [@Fokko](https://github.com/Fokko) ([#165](https://github.com/fishtown-analytics/dbt-spark/pull/165))
- [@rahulgoyal2987](https://github.com/rahulgoyal2987) ([#169](https://github.com/fishtown-analytics/dbt-spark/pull/169))
- [@JCZuurmond](https://github.com/JCZuurmond) ([#171](https://github.com/fishtown-analytics/dbt-spark/pull/171))
- [@cristianoperez](https://github.com/cristianoperez) ([#170](https://github.com/fishtown-analytics/dbt-spark/pull/170))

## dbt-spark 0.19.1 (April 2, 2021)

## dbt-spark 0.19.1b2 (February 26, 2021)

### Under the hood

- Update serialization calls to use new API in dbt-core `0.19.1b2` ([#150](https://github.com/fishtown-analytics/dbt-spark/pull/150))

## dbt-spark 0.19.0.1 (February 26, 2021)

### Fixes

- Fix package distribution to include incremental model materializations ([#151](https://github.com/fishtown-analytics/dbt-spark/pull/151), [#152](https://github.com/fishtown-analytics/dbt-spark/issues/152))

## dbt-spark 0.19.0 (February 21, 2021)

### Breaking changes

- Incremental models have `incremental_strategy: append` by default. This strategy adds new records without updating or overwriting existing records. For that, use `merge` or `insert_overwrite` instead, depending on the file format, connection method, and attributes of your underlying data. dbt will try to raise a helpful error if you configure a strategy that is not supported for a given file format or connection. ([#140](https://github.com/fishtown-analytics/dbt-spark/pull/140), [#141](https://github.com/fishtown-analytics/dbt-spark/pull/141))

### Fixes

- Capture hard-deleted records in snapshot merge, when `invalidate_hard_deletes` config is set ([#109](https://github.com/fishtown-analytics/dbt-spark/pull/143), [#126](https://github.com/fishtown-analytics/dbt-spark/pull/144))

## dbt-spark 0.19.0rc1 (January 8, 2021)

### Breaking changes

- Users of the `http` and `thrift` connection methods need to install extra requirements: `pip install dbt-spark[PyHive]` ([#109](https://github.com/fishtown-analytics/dbt-spark/pull/109), [#126](https://github.com/fishtown-analytics/dbt-spark/pull/126))

### Under the hood

- Enable `CREATE OR REPLACE` support when using Delta. Instead of dropping and recreating the table, it will keep the existing table, and add a new version as supported by Delta. This will ensure that the table stays available when running the pipeline, and you can track the history.
- Add changelog, issue templates ([#119](https://github.com/fishtown-analytics/dbt-spark/pull/119), [#120](https://github.com/fishtown-analytics/dbt-spark/pull/120))

### Fixes

- Handle case of 0 retries better for HTTP Spark Connections ([#132](https://github.com/fishtown-analytics/dbt-spark/pull/132))

### Contributors

- [@danielvdende](https://github.com/danielvdende) ([#132](https://github.com/fishtown-analytics/dbt-spark/pull/132))
- [@Fokko](https://github.com/Fokko) ([#125](https://github.com/fishtown-analytics/dbt-spark/pull/125))

## dbt-spark 0.18.1.1 (November 13, 2020)

### Fixes

- Fix `extras_require` typo to enable `pip install dbt-spark[ODBC]` (([#121](https://github.com/fishtown-analytics/dbt-spark/pull/121)), ([#122](https://github.com/fishtown-analytics/dbt-spark/pull/122)))

## dbt-spark 0.18.1 (November 6, 2020)

### Features

- Allows users to specify `auth` and `kerberos_service_name` ([#107](https://github.com/fishtown-analytics/dbt-spark/pull/107))
- Add support for ODBC driver connections to Databricks clusters and endpoints ([#116](https://github.com/fishtown-analytics/dbt-spark/pull/116))

### Under the hood

- Updated README links ([#115](https://github.com/fishtown-analytics/dbt-spark/pull/115))
- Support complete atomic overwrite of non-partitioned incremental models ([#117](https://github.com/fishtown-analytics/dbt-spark/pull/117))
- Update to support dbt-core 0.18.1 ([#110](https://github.com/fishtown-analytics/dbt-spark/pull/110), [#118](https://github.com/fishtown-analytics/dbt-spark/pull/118))

### Contributors

- [@danielhstahl](https://github.com/danielhstahl) ([#107](https://github.com/fishtown-analytics/dbt-spark/pull/107))
- [@collinprather](https://github.com/collinprather) ([#115](https://github.com/fishtown-analytics/dbt-spark/pull/115))
- [@charlottevdscheun](https://github.com/charlottevdscheun) ([#117](https://github.com/fishtown-analytics/dbt-spark/pull/117))
- [@Fokko](https://github.com/Fokko) ([#117](https://github.com/fishtown-analytics/dbt-spark/pull/117))

## dbt-spark 0.18.0 (September 18, 2020)

### Under the hood

- Make a number of changes to support dbt-adapter-tests ([#103](https://github.com/fishtown-analytics/dbt-spark/pull/103))
- Update to support dbt-core 0.18.0. Run CI tests against local Spark, Databricks ([#105](https://github.com/fishtown-analytics/dbt-spark/pull/105))<|MERGE_RESOLUTION|>--- conflicted
+++ resolved
@@ -3,11 +3,8 @@
 ### Fixes
 
 - Fix for issue where long-running python models led to invalid session errors ([544](https://github.com/databricks/dbt-databricks/pull/544))
-<<<<<<< HEAD
 - Added python model specific connection handling to prevent using invalid sessions ([547](https://github.com/databricks/dbt-databricks/pull/547)) 
-=======
 - Allow schema to be specified in testing (thanks @case-k-git!) ([538](https://github.com/databricks/dbt-databricks/pull/538))
->>>>>>> daffce11
 
 ## dbt-databricks 1.7.3 (Dec 12, 2023)
 
