## dbt-databricks 1.4.0 (Release TBD)

### Breaking changes
- Raise an exception when schema contains '.'. ([#222](https://github.com/databricks/dbt-databricks/pull/222))
    - Containing a catalog in `schema` is not allowed anymore.
    - Need to explicitly use `catalog` instead.

<<<<<<< HEAD
### Features
- Support Python 3.11 ([#233](https://github.com/databricks/dbt-databricks/pull/233))
=======
## dbt-databricks 1.3.3 (Release TBD)

### Features
- Avoid show table extended command. ([#231](https://github.com/databricks/dbt-databricks/pull/231))
>>>>>>> b0c42bef

## dbt-databricks 1.3.2 (November 9, 2022)

### Fixes
- Fix copy into macro when passing `expression_list`. ([#223](https://github.com/databricks/dbt-databricks/pull/223))
- Partially revert to fix the case where schema config contains uppercase letters. ([#224](https://github.com/databricks/dbt-databricks/pull/224))

## dbt-databricks 1.3.1 (November 1, 2022)

### Under the hood
- Show and log a warning when schema contains '.'. ([#221](https://github.com/databricks/dbt-databricks/pull/221))

## dbt-databricks 1.3.0 (October 14, 2022)

### Features
- Support python model through run command API, currently supported materializations are table and incremental. ([dbt-labs/dbt-spark#377](https://github.com/dbt-labs/dbt-spark/pull/377), [#126](https://github.com/databricks/dbt-databricks/pull/126))
- Enable Pandas and Pandas-on-Spark DataFrames for dbt python models ([dbt-labs/dbt-spark#469](https://github.com/dbt-labs/dbt-spark/pull/469), [#181](https://github.com/databricks/dbt-databricks/pull/181))
- Support job cluster in notebook submission method ([dbt-labs/dbt-spark#467](https://github.com/dbt-labs/dbt-spark/pull/467), [#194](https://github.com/databricks/dbt-databricks/pull/194))
    - In `all_purpose_cluster` submission method, a config `http_path` can be specified in Python model config to switch the cluster where Python model runs.
      ```py
      def model(dbt, _):
          dbt.config(
              materialized='table',
              http_path='...'
          )
          ...
      ```
- Use builtin timestampadd and timestampdiff functions for dateadd/datediff macros if available ([#185](https://github.com/databricks/dbt-databricks/pull/185))
- Implement testing for a test for various Python models ([#189](https://github.com/databricks/dbt-databricks/pull/189))
- Implement testing for `type_boolean` in Databricks ([dbt-labs/dbt-spark#471](https://github.com/dbt-labs/dbt-spark/pull/471), [#188](https://github.com/databricks/dbt-databricks/pull/188))
- Add a macro to support [COPY INTO](https://docs.databricks.com/spark/latest/spark-sql/language-manual/delta-copy-into.html) ([#190](https://github.com/databricks/dbt-databricks/pull/190))

### Under the hood
- Apply "Initial refactoring of incremental materialization" ([#148](https://github.com/databricks/dbt-databricks/pull/148))
    - Now dbt-databricks uses `adapter.get_incremental_strategy_macro` instead of `dbt_spark_get_incremental_sql` macro to dispatch the incremental strategy macro. The overwritten `dbt_spark_get_incremental_sql` macro will not work anymore.
- Better interface for python submission ([dbt-labs/dbt-spark#452](https://github.com/dbt-labs/dbt-spark/pull/452), [#178](https://github.com/databricks/dbt-databricks/pull/178))

## dbt-databricks 1.2.3 (September 26, 2022)

### Fixes
- Fix cancellation ([#173](https://github.com/databricks/dbt-databricks/pull/173))
- `http_headers` should be dict in the profile ([#174](https://github.com/databricks/dbt-databricks/pull/174))

## dbt-databricks 1.2.2 (September 8, 2022)

### Fixes
- Data is duplicated on reloading seeds that are using an external table ([#114](https://github.com/databricks/dbt-databricks/issues/114), [#149](https://github.com/databricks/dbt-databricks/issues/149))

### Under the hood
- Explicitly close cursors ([#163](https://github.com/databricks/dbt-databricks/pull/163))
- Upgrade databricks-sql-connector to 2.0.5 ([#166](https://github.com/databricks/dbt-databricks/pull/166))
- Embed dbt-databricks and databricks-sql-connector versions to SQL comments ([#167](https://github.com/databricks/dbt-databricks/pull/167))

## dbt-databricks 1.2.1 (August 24, 2022)

### Features
- Support Python 3.10 ([#158](https://github.com/databricks/dbt-databricks/pull/158))

## dbt-databricks 1.2.0 (August 16, 2022)

### Features
- Add grants to materializations ([dbt-labs/dbt-spark#366](https://github.com/dbt-labs/dbt-spark/issues/366), [dbt-labs/dbt-spark#381](https://github.com/dbt-labs/dbt-spark/pull/381))
- Add `connection_parameters` for databricks-sql-connector connection parameters ([#135](https://github.com/databricks/dbt-databricks/pull/135))
    - This can be used to customize the connection by setting additional parameters.
    - The full parameters are listed at [Databricks SQL Connector for Python](https://docs.databricks.com/dev-tools/python-sql-connector.html#connect-method).
    - Currently, the following parameters are reserved for `dbt-databricks`. Please use the normal credential settings instead.
        - server_hostname
        - http_path
        - access_token
        - session_configuration
        - catalog
        - schema

### Fixes
- Incremental materialization updated to not drop table first if full refresh for delta lake format, as it already runs _create or replace table_ ([dbt-labs/dbt-spark#286](https://github.com/dbt-labs/dbt-spark/issues/286), [dbt-labs/dbt-spark#287](https://github.com/dbt-labs/dbt-spark/pull/287))

### Under the hood
- Update `SparkColumn.numeric_type` to return `decimal` instead of `numeric`, since SparkSQL exclusively supports the former ([dbt-labs/dbt-spark#380](https://github.com/dbt-labs/dbt-spark/pull/380))
- Make minimal changes to support dbt Core incremental materialization refactor ([dbt-labs/dbt-spark#402](https://github.com/dbt-labs/dbt-spark/issue/402), [dbt-labs/dbt-spark#394](httpe://github.com/dbt-labs/dbt-spark/pull/394), [#136](https://github.com/databricks/dbt-databricks/pull/136))
- Add new basic tests `TestDocsGenerateDatabricks` and `TestDocsGenReferencesDatabricks` ([#134](https://github.com/databricks/dbt-databricks/pull/134))
- Set upper bound for `databricks-sql-connector` when Python 3.10 ([#154](https://github.com/databricks/dbt-databricks/pull/154))
    - Note that `databricks-sql-connector` does not officially support Python 3.10 yet.

### Contributors
- [@grindheim](https://github.com/grindheim) ([dbt-labs/dbt-spark#287](https://github.com/dbt-labs/dbt-spark/pull/287/))

## dbt-databricks 1.1.1 (July 19, 2022)

### Features
- Support for Databricks CATALOG as a DATABASE in DBT compilations ([#95](https://github.com/databricks/dbt-databricks/issues/95), [#89](https://github.com/databricks/dbt-databricks/pull/89), [#94](https://github.com/databricks/dbt-databricks/pull/94), [#105](https://github.com/databricks/dbt-databricks/pull/105))
    - Setting an initial catalog with `session_properties` is deprecated and will not work in the future release. Please use `catalog` or `database` to set the initial catalog.
    - When using catalog, `spark_build_snapshot_staging_table` macro will not be used. If trying to override the macro, `databricks_build_snapshot_staging_table` should be overridden instead.

### Fixes
- Block taking jinja2.runtime.Undefined into DatabricksAdapter ([#98](https://github.com/databricks/dbt-databricks/pull/98))
- Avoid using Cursor.schema API when database is None ([#100](https://github.com/databricks/dbt-databricks/pull/100))

### Under the hood
- Drop databricks-sql-connector 1.0 ([#108](https://github.com/databricks/dbt-databricks/pull/108))

## dbt-databricks 1.1.0 (May 11, 2022)

### Features
- Add support for [Delta constraints](https://docs.databricks.com/delta/delta-constraints.html) ([#71](https://github.com/databricks/dbt-databricks/pull/71))

### Under the hood
- Port testing framework changes from [dbt-labs/dbt-spark#299](https://github.com/dbt-labs/dbt-spark/pull/299) and [dbt-labs/dbt-spark#314](https://github.com/dbt-labs/dbt-spark/pull/314) ([#70](https://github.com/databricks/dbt-databricks/pull/70))

## dbt-databricks 1.0.3 (April 26, 2022)

### Fixes
- Make internal macros use macro dispatch pattern ([#72](https://github.com/databricks/dbt-databricks/pull/72))

## dbt-databricks 1.0.2 (March 31, 2022)

### Features
- Support for setting table properties as part of a model configuration ([#33](https://github.com/databricks/dbt-databricks/issues/33), [#49](https://github.com/databricks/dbt-databricks/pull/49))
- Get the session_properties map to work ([#57](https://github.com/databricks/dbt-databricks/pull/57))
- Bump up databricks-sql-connector to 1.0.1 and use the Cursor APIs ([#50](https://github.com/databricks/dbt-databricks/pull/50))

## dbt-databricks 1.0.1 (February 8, 2022)

### Features
- Inherit from dbt-spark for backward compatibility with spark-utils and other dbt packages ([#32](https://github.com/databricks/dbt-databricks/issues/32), [#35](https://github.com/databricks/dbt-databricks/pull/35))
- Add SQL Endpoint specific integration tests ([#45](https://github.com/databricks/dbt-databricks/pull/45), [#46](https://github.com/databricks/dbt-databricks/pull/46))

### Fixes
- Close the connection properly ([#34](https://github.com/databricks/dbt-databricks/issues/34), [#37](https://github.com/databricks/dbt-databricks/pull/37))

## dbt-databricks 1.0.0 (December 6, 2021)

### Features
- Make the connection use databricks-sql-connector ([#3](https://github.com/databricks/dbt-databricks/pull/3), [#7](https://github.com/databricks/dbt-databricks/pull/7))
- Make the default file format 'delta' ([#14](https://github.com/databricks/dbt-databricks/pull/14), [#16](https://github.com/databricks/dbt-databricks/pull/16))
- Make the default incremental strategy 'merge' ([#23](https://github.com/databricks/dbt-databricks/pull/23))
- Remove unnecessary stack trace ([#10](https://github.com/databricks/dbt-databricks/pull/10))

## dbt-spark 1.0.0 (December 3, 2021)

### Fixes
- Incremental materialization corrected to respect `full_refresh` config, by using `should_full_refresh()` macro ([#260](https://github.com/dbt-labs/dbt-spark/issues/260), [#262](https://github.com/dbt-labs/dbt-spark/pull/262/))

### Contributors
- [@grindheim](https://github.com/grindheim) ([#262](https://github.com/dbt-labs/dbt-spark/pull/262/))

## dbt-spark 1.0.0rc2 (November 24, 2021)

### Features
- Add support for Apache Hudi (hudi file format) which supports incremental merge strategies ([#187](https://github.com/dbt-labs/dbt-spark/issues/187), [#210](https://github.com/dbt-labs/dbt-spark/pull/210))

### Under the hood
- Refactor seed macros: remove duplicated code from dbt-core, and provide clearer logging of SQL parameters that differ by connection method ([#249](https://github.com/dbt-labs/dbt-spark/issues/249), [#250](https://github.com/dbt-labs/dbt-snowflake/pull/250))
- Replace `sample_profiles.yml` with `profile_template.yml`, for use with new `dbt init` ([#247](https://github.com/dbt-labs/dbt-spark/pull/247))

### Contributors
- [@vingov](https://github.com/vingov) ([#210](https://github.com/dbt-labs/dbt-spark/pull/210))

## dbt-spark 1.0.0rc1 (November 10, 2021)

### Under the hood
- Remove official support for python 3.6, which is reaching end of life on December 23, 2021 ([dbt-core#4134](https://github.com/dbt-labs/dbt-core/issues/4134), [#253](https://github.com/dbt-labs/dbt-snowflake/pull/253))
- Add support for structured logging ([#251](https://github.com/dbt-labs/dbt-spark/pull/251))

## dbt-spark 0.21.1 (Release TBD)

## dbt-spark 0.21.1rc1 (November 3, 2021)

### Fixes
- Fix `--store-failures` for tests, by suppressing irrelevant error in `comment_clause()` macro ([#232](https://github.com/dbt-labs/dbt-spark/issues/232), [#233](https://github.com/dbt-labs/dbt-spark/pull/233))
- Add support for `on_schema_change` config in incremental models: `ignore`, `fail`, `append_new_columns`. For `sync_all_columns`, removing columns is not supported by Apache Spark or Delta Lake ([#198](https://github.com/dbt-labs/dbt-spark/issues/198), [#226](https://github.com/dbt-labs/dbt-spark/issues/226), [#229](https://github.com/dbt-labs/dbt-spark/pull/229))
- Add `persist_docs` call to incremental model ([#224](https://github.com/dbt-labs/dbt-spark/issues/224), [#234](https://github.com/dbt-labs/dbt-spark/pull/234))

### Contributors
- [@binhnefits](https://github.com/binhnefits) ([#234](https://github.com/dbt-labs/dbt-spark/pull/234))

## dbt-spark 0.21.0 (October 4, 2021)

### Fixes
- Enhanced get_columns_in_relation method to handle a bug in open source deltalake which doesnt return schema details in `show table extended in databasename like '*'` query output. This impacts dbt snapshots if file format is open source deltalake ([#207](https://github.com/dbt-labs/dbt-spark/pull/207))
- Parse properly columns when there are struct fields to avoid considering inner fields: Issue ([#202](https://github.com/dbt-labs/dbt-spark/issues/202))

### Under the hood
- Add `unique_field` to better understand adapter adoption in anonymous usage tracking ([#211](https://github.com/dbt-labs/dbt-spark/pull/211))

### Contributors
- [@harryharanb](https://github.com/harryharanb) ([#207](https://github.com/dbt-labs/dbt-spark/pull/207))
- [@SCouto](https://github.com/Scouto) ([#204](https://github.com/dbt-labs/dbt-spark/pull/204))

## dbt-spark 0.21.0b2 (August 20, 2021)

### Fixes
- Add pyodbc import error message to dbt.exceptions.RuntimeException to get more detailed information when running `dbt debug` ([#192](https://github.com/dbt-labs/dbt-spark/pull/192))
- Add support for ODBC Server Side Parameters, allowing options that need to be set with the `SET` statement to be used ([#201](https://github.com/dbt-labs/dbt-spark/pull/201))
- Add `retry_all` configuration setting to retry all connection issues, not just when the `_is_retryable_error` function determines ([#194](https://github.com/dbt-labs/dbt-spark/pull/194))

### Contributors
- [@JCZuurmond](https://github.com/JCZuurmond) ([#192](https://github.com/fishtown-analytics/dbt-spark/pull/192))
- [@jethron](https://github.com/jethron) ([#201](https://github.com/fishtown-analytics/dbt-spark/pull/201))
- [@gregingenii](https://github.com/gregingenii) ([#194](https://github.com/dbt-labs/dbt-spark/pull/194))

## dbt-spark 0.21.0b1 (August 3, 2021)

## dbt-spark 0.20.1 (August 2, 2021)

## dbt-spark 0.20.1rc1 (August 2, 2021)

### Fixes
- Fix `get_columns_in_relation` when called on models created in the same run ([#196](https://github.com/dbt-labs/dbt-spark/pull/196), [#197](https://github.com/dbt-labs/dbt-spark/pull/197))

### Contributors
- [@ali-tny](https://github.com/ali-tny) ([#197](https://github.com/fishtown-analytics/dbt-spark/pull/197))


## dbt-spark 0.20.0 (July 12, 2021)

## dbt-spark 0.20.0rc2 (July 7, 2021)

### Features

- Add support for `merge_update_columns` config in `merge`-strategy incremental models ([#183](https://github.com/fishtown-analytics/dbt-spark/pull/183), [#184](https://github.com/fishtown-analytics/dbt-spark/pull/184))

### Fixes

- Fix column-level `persist_docs` on Delta tables, add tests ([#180](https://github.com/fishtown-analytics/dbt-spark/pull/180))

## dbt-spark 0.20.0rc1 (June 8, 2021)

### Features

- Allow user to specify `use_ssl` ([#169](https://github.com/fishtown-analytics/dbt-spark/pull/169))
- Allow setting table `OPTIONS` using `config` ([#171](https://github.com/fishtown-analytics/dbt-spark/pull/171))
- Add support for column-level `persist_docs` on Delta tables ([#84](https://github.com/fishtown-analytics/dbt-spark/pull/84), [#170](https://github.com/fishtown-analytics/dbt-spark/pull/170))

### Fixes
- Cast `table_owner` to string to avoid errors generating docs ([#158](https://github.com/fishtown-analytics/dbt-spark/pull/158), [#159](https://github.com/fishtown-analytics/dbt-spark/pull/159))
- Explicitly cast column types when inserting seeds ([#139](https://github.com/fishtown-analytics/dbt-spark/pull/139), [#166](https://github.com/fishtown-analytics/dbt-spark/pull/166))

### Under the hood
- Parse information returned by `list_relations_without_caching` macro to speed up catalog generation ([#93](https://github.com/fishtown-analytics/dbt-spark/issues/93), [#160](https://github.com/fishtown-analytics/dbt-spark/pull/160))
- More flexible host passing, https:// can be omitted ([#153](https://github.com/fishtown-analytics/dbt-spark/issues/153))

### Contributors
- [@friendofasquid](https://github.com/friendofasquid) ([#159](https://github.com/fishtown-analytics/dbt-spark/pull/159))
- [@franloza](https://github.com/franloza) ([#160](https://github.com/fishtown-analytics/dbt-spark/pull/160))
- [@Fokko](https://github.com/Fokko) ([#165](https://github.com/fishtown-analytics/dbt-spark/pull/165))
- [@rahulgoyal2987](https://github.com/rahulgoyal2987) ([#169](https://github.com/fishtown-analytics/dbt-spark/pull/169))
- [@JCZuurmond](https://github.com/JCZuurmond) ([#171](https://github.com/fishtown-analytics/dbt-spark/pull/171))
- [@cristianoperez](https://github.com/cristianoperez) ([#170](https://github.com/fishtown-analytics/dbt-spark/pull/170))


## dbt-spark 0.19.1 (April 2, 2021)

## dbt-spark 0.19.1b2 (February 26, 2021)

### Under the hood
- Update serialization calls to use new API in dbt-core `0.19.1b2` ([#150](https://github.com/fishtown-analytics/dbt-spark/pull/150))

## dbt-spark 0.19.0.1 (February 26, 2021)

### Fixes
- Fix package distribution to include incremental model materializations ([#151](https://github.com/fishtown-analytics/dbt-spark/pull/151), [#152](https://github.com/fishtown-analytics/dbt-spark/issues/152))

## dbt-spark 0.19.0 (February 21, 2021)

### Breaking changes
- Incremental models have `incremental_strategy: append` by default. This strategy adds new records without updating or overwriting existing records. For that, use `merge` or `insert_overwrite` instead, depending on the file format, connection method, and attributes of your underlying data. dbt will try to raise a helpful error if you configure a strategy that is not supported for a given file format or connection. ([#140](https://github.com/fishtown-analytics/dbt-spark/pull/140), [#141](https://github.com/fishtown-analytics/dbt-spark/pull/141))

### Fixes
- Capture hard-deleted records in snapshot merge, when `invalidate_hard_deletes` config is set ([#109](https://github.com/fishtown-analytics/dbt-spark/pull/143), [#126](https://github.com/fishtown-analytics/dbt-spark/pull/144))

## dbt-spark 0.19.0rc1 (January 8, 2021)

### Breaking changes
- Users of the `http` and `thrift` connection methods need to install extra requirements: `pip install dbt-spark[PyHive]` ([#109](https://github.com/fishtown-analytics/dbt-spark/pull/109), [#126](https://github.com/fishtown-analytics/dbt-spark/pull/126))

### Under the hood
- Enable `CREATE OR REPLACE` support when using Delta. Instead of dropping and recreating the table, it will keep the existing table, and add a new version as supported by Delta. This will ensure that the table stays available when running the pipeline, and you can track the history.
- Add changelog, issue templates ([#119](https://github.com/fishtown-analytics/dbt-spark/pull/119), [#120](https://github.com/fishtown-analytics/dbt-spark/pull/120))

### Fixes
- Handle case of 0 retries better for HTTP Spark Connections ([#132](https://github.com/fishtown-analytics/dbt-spark/pull/132))

### Contributors
- [@danielvdende](https://github.com/danielvdende) ([#132](https://github.com/fishtown-analytics/dbt-spark/pull/132))
- [@Fokko](https://github.com/Fokko) ([#125](https://github.com/fishtown-analytics/dbt-spark/pull/125))

## dbt-spark 0.18.1.1 (November 13, 2020)

### Fixes
- Fix `extras_require` typo to enable `pip install dbt-spark[ODBC]` (([#121](https://github.com/fishtown-analytics/dbt-spark/pull/121)), ([#122](https://github.com/fishtown-analytics/dbt-spark/pull/122)))

## dbt-spark 0.18.1 (November 6, 2020)

### Features
- Allows users to specify `auth` and `kerberos_service_name` ([#107](https://github.com/fishtown-analytics/dbt-spark/pull/107))
- Add support for ODBC driver connections to Databricks clusters and endpoints ([#116](https://github.com/fishtown-analytics/dbt-spark/pull/116))

### Under the hood
- Updated README links ([#115](https://github.com/fishtown-analytics/dbt-spark/pull/115))
- Support complete atomic overwrite of non-partitioned incremental models ([#117](https://github.com/fishtown-analytics/dbt-spark/pull/117))
- Update to support dbt-core 0.18.1 ([#110](https://github.com/fishtown-analytics/dbt-spark/pull/110), [#118](https://github.com/fishtown-analytics/dbt-spark/pull/118))

### Contributors
- [@danielhstahl](https://github.com/danielhstahl) ([#107](https://github.com/fishtown-analytics/dbt-spark/pull/107))
- [@collinprather](https://github.com/collinprather) ([#115](https://github.com/fishtown-analytics/dbt-spark/pull/115))
- [@charlottevdscheun](https://github.com/charlottevdscheun) ([#117](https://github.com/fishtown-analytics/dbt-spark/pull/117))
- [@Fokko](https://github.com/Fokko) ([#117](https://github.com/fishtown-analytics/dbt-spark/pull/117))

## dbt-spark 0.18.0 (September 18, 2020)

### Under the hood
- Make a number of changes to support dbt-adapter-tests ([#103](https://github.com/fishtown-analytics/dbt-spark/pull/103))
- Update to support dbt-core 0.18.0. Run CI tests against local Spark, Databricks ([#105](https://github.com/fishtown-analytics/dbt-spark/pull/105))<|MERGE_RESOLUTION|>--- conflicted
+++ resolved
@@ -5,15 +5,13 @@
     - Containing a catalog in `schema` is not allowed anymore.
     - Need to explicitly use `catalog` instead.
 
-<<<<<<< HEAD
 ### Features
 - Support Python 3.11 ([#233](https://github.com/databricks/dbt-databricks/pull/233))
-=======
+
 ## dbt-databricks 1.3.3 (Release TBD)
 
 ### Features
 - Avoid show table extended command. ([#231](https://github.com/databricks/dbt-databricks/pull/231))
->>>>>>> b0c42bef
 
 ## dbt-databricks 1.3.2 (November 9, 2022)
 
