## dbt-databricks 1.8.1 (TBD)

### Features

- Support Liquid Clustering for python models ([663](https://github.com/databricks/dbt-databricks/pull/663))

### Fixes

- Rerunning seed with external location + persist_doc now more resilient ([662](https://github.com/databricks/dbt-databricks/pull/662))
<<<<<<< HEAD
- Fix issue with running while a refresh is in progress with MV/ST ([674](https://github.com/databricks/dbt-databricks/pull/674))
- Fix issue with running a refresh with MV/ST that need names to be escaped ([674](https://github.com/databricks/dbt-databricks/pull/674))
=======
>>>>>>> c628399a

### Under the Hood

- Delay loading of agate library to improve startup (thanks @dwreeves for getting this started!) ([661](https://github.com/databricks/dbt-databricks/pull/661))

<<<<<<< HEAD
## dbt-databricks 1.8.0 (TBD)
=======
## dbt-databricks 1.8.0 (May 22, 2024)
>>>>>>> c628399a

### Features

- Support `on_config_change` for materialized views, expand the supported config options ([536](https://github.com/databricks/dbt-databricks/pull/536)))
- Support `on_config_change` for streaming tables, expand the supported config options ([569](https://github.com/databricks/dbt-databricks/pull/569)))
- Support insert overwrite on SQL Warehouses ([623](https://github.com/databricks/dbt-databricks/pull/623))
- Support Databricks tags for tables/views/incrementals ([631](https://github.com/databricks/dbt-databricks/pull/631))

### Under the Hood

- Upgrade databricks-sql-connector to 3.1.0 ([593](https://github.com/databricks/dbt-databricks/pull/593))
- Migrate to decoupled architecture ([596](https://github.com/databricks/dbt-databricks/pull/596))
- Finish migrating integration tests ([623](https://github.com/databricks/dbt-databricks/pull/623))
- Streamline the process of determining materialization types ([655](https://github.com/databricks/dbt-databricks/pull/655))
- Improve catalog performance by getting column description from project for UC ([658](https://github.com/databricks/dbt-databricks/pull/658))

## dbt-databricks 1.7.16 (May 21, 2024)

### Fixes

- Fix the issue that 1.7.15 was intended to fix (conn not initialized exception) ([671](https://github.com/databricks/dbt-databricks/pull/671))

## dbt-databricks 1.7.15 (May 16, 2024)

### Fixes

- Give sensible logs when connection errors ([666](https://github.com/databricks/dbt-databricks/pull/666))

## dbt-databricks 1.7.14 (May 1, 2024)

### Fixes

- Auth headers should now evaluate at call time ([648](https://github.com/databricks/dbt-databricks/pull/648))
- User-configurable OAuth Scopes (currently limited to AWS) (thanks @stevenayers!) ([641](https://github.com/databricks/dbt-databricks/pull/641))

### Under the hood

- Reduce default idle limit for connection reuse to 60s and start organizing event logging ([648](https://github.com/databricks/dbt-databricks/pull/648))

## dbt-databricks 1.7.13 (April 8, 2024)

### Features

- Apply tblproperties to python models (using alter table) ([633](https://github.com/databricks/dbt-databricks/pull/633))
- Make OAuth redirect url configurable (thanks @johnsequeira-paradigm for the inspiration!) ([635]https://github.com/databricks/dbt-databricks/pull/635)

### Fixes

- Up default socket timeout to 10 minutes

## dbt-databricks 1.7.11 (Mar 26, 2024)

### Fixes

- For HMS, ref all doc comments from dbt project due to poor performance retrieving them from Databricks ([618](https://github.com/databricks/dbt-databricks/pull/618))

## dbt-databricks 1.7.10 (Mar 19, 2024)

### Fixes

- Fix a corner case for insert into where NULL should be DEFAULT ([607](https://github.com/databricks/dbt-databricks/pull/607))
- Fixed integration tests that were leaving behind schemas after running ([613](https://github.com/databricks/dbt-databricks/pull/613))
- Fix performance issue associated with persist docs by turning off incremental catalog generation (thanks @mikealfare!) ([615](https://github.com/databricks/dbt-databricks/pull/615))
- Pin protobuf to < 5 to stop incompatibility breaks ([616](https://github.com/databricks/dbt-databricks/pull/616))

## dbt-databricks 1.7.9 (Mar 5, 2024)

### Fixes

- Fix for U2M flow on windows (sharding long passwords) (thanks @thijs-nijhuis-shell!) ([597](https://github.com/databricks/dbt-databricks/pull/597))
- Fix regression in incremental behavior, and align more with dbt-core expectations ([604](https://github.com/databricks/dbt-databricks/pull/604))
- Don't fail for unknown types when listing schema ([600](https://github.com/databricks/dbt-databricks/pull/600))

## dbt-databricks 1.7.8 (Feb 22, 2024)

### Fixes

- Fixed the behavior of the incremental schema change ignore option to properly handle the scenario when columns are dropped (thanks @case-k-git!) ([580](https://github.com/databricks/dbt-databricks/pull/580))
- Fixed export of saved queries (thanks @peterallenwebb!) ([588](https://github.com/databricks/dbt-databricks/pull/588))
- Properly match against null for merging matching rows ([590](https://github.com/databricks/dbt-databricks/pull/590))

## dbt-databricks 1.7.7 (Feb 6, 2024)

### Fixes

- Rollback databricks-sql-connector to 2.9.3 to actually fix connection timeout issue ([578](https://github.com/databricks/dbt-databricks/pull/578))

## dbt-databricks 1.7.6 (Feb 6, 2024)

Skipped due to incorrect files in deployed package

## dbt-databricks 1.7.5 (Jan 30, 2024) (Pulled due to poor SQL Warehouse connection behavior)

### Fixes

- Pin databricks sdk to 0.17.0 to fix connection timeout issue ([571](https://github.com/databricks/dbt-databricks/pull/571))

## dbt-databricks 1.7.4 (Jan 24, 2024) (Pulled due to poor SQL Warehouse connection behavior)

### Fixes

- Added python model specific connection handling to prevent using invalid sessions ([547](https://github.com/databricks/dbt-databricks/pull/547))
- Allow schema to be specified in testing (thanks @case-k-git!) ([538](https://github.com/databricks/dbt-databricks/pull/538))
- Fix dbt incremental_strategy behavior by fixing schema table existing check (thanks @case-k-git!) ([530](https://github.com/databricks/dbt-databricks/pull/530))
- Fixed bug that was causing streaming tables to be dropped and recreated instead of refreshed. ([552](https://github.com/databricks/dbt-databricks/pull/552))
- Fixed Hive performance regression by streamlining materialization type acquisition ([557](https://github.com/databricks/dbt-databricks/pull/557))
- Fix: Python models authentication could be overridden by a `.netrc` file in the user's home directory ([338](https://github.com/databricks/dbt-databricks/pull/338))
- Fix: MV/ST REST api authentication could be overriden by a `.netrc` file in the user's home directory ([555](https://github.com/databricks/dbt-databricks/pull/555))
- Show details in connection errors ([562](https://github.com/databricks/dbt-databricks/pull/562))
- Updated connection debugging logging and setting connection last used time on session open.([565](https://github.com/databricks/dbt-databricks/pull/565))

### Under the Hood

- Adding retries around API calls in python model submission ([549](https://github.com/databricks/dbt-databricks/pull/549))
- Upgrade to databricks-sql-connector 3.0.0 ([554](https://github.com/databricks/dbt-databricks/pull/554))
- Pinning pandas to < 2.2.0 to keep from breaking multiple tests ([564](https://github.com/databricks/dbt-databricks/pull/554))

## dbt-databricks 1.7.3 (Dec 12, 2023)

### Fixes

- Fix for issue where we were invoking create schema or not exists when the schema already exists (leading to permission issue) ([529](https://github.com/databricks/dbt-databricks/pull/529))
- Fix for issue where we never reused connections ([517](https://github.com/databricks/dbt-databricks/pull/517))

### Under the Hood

- Refactor macro tests to be more usable ([524](https://github.com/databricks/dbt-databricks/pull/524))

## dbt-databricks 1.7.2 (Nov 30, 2023)

### Features

- Adding capability to specify compute on a per model basis ([488](https://github.com/databricks/dbt-databricks/pull/488))
- Selectively persist column docs that have changed between runs of incremental ([513](https://github.com/databricks/dbt-databricks/pull/513))
- Enabling access control list for job runs (thanks @srggrs!)([518](https://github.com/databricks/dbt-databricks/pull/518))
- Allow persisting of column comments on views and retrieving comments for docs on Hive ([519](https://github.com/databricks/dbt-databricks/pull/519))

## dbt-databricks 1.7.1 (Nov 13, 2023)

### Under the Hood

- Another attempt to improve catalog gathering performance ([503](https://github.com/databricks/dbt-databricks/pull/503))

## dbt-databricks 1.7.0 (November 9, 2023)

### Features

- Added support for getting info only on specified relations to improve performance of gathering metadata ([486](https://github.com/databricks/dbt-databricks/pull/486)), also (with generous help from from @mikealfare) ([499](https://github.com/databricks/dbt-databricks/pull/499))
- Added support for getting freshness from metadata ([481](https://github.com/databricks/dbt-databricks/pull/481))

### Fixes

- Node info now gets added to SQLQuery event (thanks @davidharting!) ([494](https://github.com/databricks/dbt-databricks/pull/494))
- Compatibility with dbt-spark and dbt-core 1.7.1 ([499](https://github.com/databricks/dbt-databricks/pull/499))

### Under the Hood

- Added required adapter tests to ensure compatibility with 1.7.0 ([487](https://github.com/databricks/dbt-databricks/pull/487))
- Improved large seed performance by not casting every value (thanks @nrichards17!) ([493](https://github.com/databricks/dbt-databricks/pull/493)). Note: for `file_format="parquet"` we still need to cast.

## dbt-databricks 1.7.0rc1 (October 13, 2023)

### Fixes

- Fixed a bug where setting a primary key constraint before a null constraint would fail by ensuring null constraints happen first ([479](https://github.com/databricks/dbt-databricks/pull/479))
- Foreign key constraints now work with dbt's constraint structure ([479](https://github.com/databricks/dbt-databricks/pull/479))

### Under the Hood

- Compatibility with dbt-spark 1.7.0rc1 ([479](https://github.com/databricks/dbt-databricks/pull/479))

## dbt-databricks 1.6.6 (October 9, 2023)

### Fixes

- Optimize now runs after creating / updating liquid clustering tables ([463](https://github.com/databricks/dbt-databricks/pull/463))
- Fixing an issue where the new python library install from index behavior breaks users who were already customizing their installs ([472](https://github.com/databricks/dbt-databricks/pull/472))

### Under the Hood

- fix Pylance import errors (thanks @dataders) ([471](https://github.com/databricks/dbt-databricks/pull/471))

## dbt-databricks 1.6.5 (September 26, 2023)

### Features

- When installing python libraries onto clusters, you can now specify an index_url (Thanks @casperdamen123) ([367](https://github.com/databricks/dbt-databricks/pull/367))
- Log job run information such as run_id when submitting Python jobs to databricks (Thanks @jeffrey-harrison) ([#454](https://github.com/databricks/dbt-databricks/pull/454))

### Fixes

- Node info now gets added to SQLQueryStatus (Thanks @colin-rogers-dbt) ([453](https://github.com/databricks/dbt-databricks/pull/453))
- Fixing python model compatibility with newer DBRs ([459](https://github.com/databricks/dbt-databricks/pull/459))
- Updated the Databricks SDK dependency so as to prevent reliance on an insecure version of requests ([460](https://github.com/databricks/dbt-databricks/pull/460))
- Update logic around submitting python jobs so that if the cluster is already starting, just wait for it to start rather than failing ([461](https://github.com/databricks/dbt-databricks/pull/461))

## dbt-databricks 1.6.4 (September 14, 2023)

### Fixes

- Fixed an issue with AWS OAuth M2M flow ([#445](https://github.com/databricks/dbt-databricks/pull/445))
- Fixed an issue where every table in hive_metastore would get described ([#446](https://github.com/databricks/dbt-databricks/pull/446))

## dbt-databricks 1.6.3 (September 8, 2023)

### Fixes

- Improved legibility of python stack traces ([#434](https://github.com/databricks/dbt-databricks/pull/434)).
- Add `fetchmany`, resolves #408 (Thanks @NodeJSmith) ([#409](https://github.com/databricks/dbt-databricks/pull/409))
- Improved legibility of python stack traces ([#434](https://github.com/databricks/dbt-databricks/pull/434))
- Update our Databricks Workflow README to make clear that jobs clusters are not supported targets ([#436](https://github.com/databricks/dbt-databricks/pull/436))
- Relaxed the constraint on databricks-sql-connector to allow newer versions ([#436](https://github.com/databricks/dbt-databricks/pull/436))
- Streamlined sql connector output in dbt.log ([#437](https://github.com/databricks/dbt-databricks/pull/437))

### Under the hood

- Switch to running integration tests with OAuth ([#436](https://github.com/databricks/dbt-databricks/pull/436))

## dbt-databricks 1.6.2 (August 29, 2023)

### Features

- Follow up: re-implement fix for issue where the show tables extended command is limited to 2048 characters. ([#326](https://github.com/databricks/dbt-databricks/pull/326)). Set `DBT_DESCRIBE_TABLE_2048_CHAR_BYPASS` to `true` to enable this behaviour.
- Add `liquid_clustered_by` config to enable Liquid Clustering for Delta-based dbt models (Thanks @ammarchalifah) ([#398](https://github.com/databricks/dbt-databricks/pull/398)).

### Under the hood

- Dropping the databricks_sql_endpoint test profile as not truly testing different behavior than databricks_uc_sql_endpoint profile ([#417](https://github.com/databricks/dbt-databricks/pull/417))
- Improve testing of python model support so that we can package the new config options in this release ([#421](https://github.com/databricks/dbt-databricks/pull/421))

## dbt-databricks 1.6.1 (August 2, 2023)

### Fixes

- Revert change from #326 as it breaks DESCRIBE table in cases where the dbt API key does not have access to all tables in the schema

## dbt-databricks 1.6.0 (August 2, 2023)

### Features

- Support for dbt-core==1.6
- Added support for materialized_view and streaming_table materializations
- Support [dbt clone operation](https://github.com/databricks/dbt-databricks/pull/397)
- Support new dbt `limit` command-line flag

### Fixes

- Fix issue where the show tables extended command is limited to 2048 characters. ([#326](https://github.com/databricks/dbt-databricks/pull/326))
- Extend python model support to cover the same config options as SQL ([#379](https://github.com/databricks/dbt-databricks/pull/379))

### Other

- Drop support for Python 3.7
- Support for revamped `dbt debug`

## dbt-databricks 1.5.5 (July 7, 2023)

### Fixes

- Fixed issue where starting a terminated cluster in the python path would never return

### Features

- Include log events from databricks-sql-connector in dbt logging output.
- Adapter now populates the `query_id` field in `run_results.json` with Query History API query ID.

## dbt-databricks 1.5.4 (June 9, 2023)

### Features

- Added support for model contracts ([#336](https://github.com/databricks/dbt-databricks/pull/336))

## dbt-databricks 1.5.3 (June 8, 2023)

### Fixes

- Pins dependencies to minor versions
- Sets default socket timeout to 180s

## dbt-databricks 1.5.2 (May 17, 2023)

### Fixes

- Sets databricks sdk dependency to 0.1.6 to avoid SDK breaking changes

## dbt-databricks 1.5.1 (May 9, 2023)

### Fixes

- Add explicit dependency to protobuf >4 to work around dbt-core issue

## dbt-databricks 1.5.0 (May 2, 2023)

### Features

- Added support for OAuth (SSO and client credentials) ([#327](https://github.com/databricks/dbt-databricks/pull/327))

### Fixes

- Fix integration tests ([#316](https://github.com/databricks/dbt-databricks/pull/316))

### Dependencies

- Updated dbt-spark from >=1.4.1 to >= 1.5.0 ([#316](https://github.com/databricks/dbt-databricks/pull/316))

### Under the hood

- Throw an error if a model has an enforced contract. ([#322](https://github.com/databricks/dbt-databricks/pull/322))

## dbt-databricks 1.4.3 (April 19, 2023)

### Fixes

- fix database not found error matching ([#281](https://github.com/databricks/dbt-databricks/pull/281))
- Auto start cluster for Python models ([#306](https://github.com/databricks/dbt-databricks/pull/306))
- databricks-sql-connector to 2.5.0 ([#311](https://github.com/databricks/dbt-databricks/pull/311))

### Features

- Adding replace_where incremental strategy ([#293](https://github.com/databricks/dbt-databricks/pull/293)) ([#310](https://github.com/databricks/dbt-databricks/pull/310))
- [feat] Support ZORDER as a model config ([#292](https://github.com/databricks/dbt-databricks/pull/293)) ([#297](https://github.com/databricks/dbt-databricks/pull/297))

### Dependencies

- Added keyring>=23.13.0 for oauth token cache
- Added databricks-sdk>=0.1.1 for oauth flows
- Updated databricks-sql-connector from >=2.4.0 to >= 2.5.0

### Under the hood

Throw an error if a model has an enforced contract. ([#322](https://github.com/databricks/dbt-databricks/pull/322))

## dbt-databricks 1.4.2 (February 17, 2023)

### Fixes

- Fix test_grants to use the error class to check the error. ([#273](https://github.com/databricks/dbt-databricks/pull/273))
- Raise exception on unexpected error of list relations ([#270](https://github.com/databricks/dbt-databricks/pull/270))

## dbt-databricks 1.4.1 (January 31, 2023)

### Fixes

- Ignore case sensitivity in relation matches method. ([#265](https://github.com/databricks/dbt-databricks/pull/265))

## dbt-databricks 1.4.0 (January 25, 2023)

### Breaking changes

- Raise an exception when schema contains '.'. ([#222](https://github.com/databricks/dbt-databricks/pull/222))
  - Containing a catalog in `schema` is not allowed anymore.
  - Need to explicitly use `catalog` instead.

### Features

- Support Python 3.11 ([#233](https://github.com/databricks/dbt-databricks/pull/233))
- Support `incremental_predicates` ([#161](https://github.com/databricks/dbt-databricks/pull/161))
- Apply connection retry refactor, add defaults with exponential backoff ([#137](https://github.com/databricks/dbt-databricks/pull/137))
- Quote by Default ([#241](https://github.com/databricks/dbt-databricks/pull/241))
- Avoid show table extended command. ([#231](https://github.com/databricks/dbt-databricks/pull/231))
- Use show table extended with table name list for get_catalog. ([#237](https://github.com/databricks/dbt-databricks/pull/237))
- Add support for a glob pattern in the databricks_copy_into macro ([#259](https://github.com/databricks/dbt-databricks/pull/259))

## dbt-databricks 1.3.2 (November 9, 2022)

### Fixes

- Fix copy into macro when passing `expression_list`. ([#223](https://github.com/databricks/dbt-databricks/pull/223))
- Partially revert to fix the case where schema config contains uppercase letters. ([#224](https://github.com/databricks/dbt-databricks/pull/224))

## dbt-databricks 1.3.1 (November 1, 2022)

### Under the hood

- Show and log a warning when schema contains '.'. ([#221](https://github.com/databricks/dbt-databricks/pull/221))

## dbt-databricks 1.3.0 (October 14, 2022)

### Features

- Support python model through run command API, currently supported materializations are table and incremental. ([dbt-labs/dbt-spark#377](https://github.com/dbt-labs/dbt-spark/pull/377), [#126](https://github.com/databricks/dbt-databricks/pull/126))
- Enable Pandas and Pandas-on-Spark DataFrames for dbt python models ([dbt-labs/dbt-spark#469](https://github.com/dbt-labs/dbt-spark/pull/469), [#181](https://github.com/databricks/dbt-databricks/pull/181))
- Support job cluster in notebook submission method ([dbt-labs/dbt-spark#467](https://github.com/dbt-labs/dbt-spark/pull/467), [#194](https://github.com/databricks/dbt-databricks/pull/194))
  - In `all_purpose_cluster` submission method, a config `http_path` can be specified in Python model config to switch the cluster where Python model runs.
    ```py
    def model(dbt, _):
        dbt.config(
            materialized='table',
            http_path='...'
        )
        ...
    ```
- Use builtin timestampadd and timestampdiff functions for dateadd/datediff macros if available ([#185](https://github.com/databricks/dbt-databricks/pull/185))
- Implement testing for a test for various Python models ([#189](https://github.com/databricks/dbt-databricks/pull/189))
- Implement testing for `type_boolean` in Databricks ([dbt-labs/dbt-spark#471](https://github.com/dbt-labs/dbt-spark/pull/471), [#188](https://github.com/databricks/dbt-databricks/pull/188))
- Add a macro to support [COPY INTO](https://docs.databricks.com/spark/latest/spark-sql/language-manual/delta-copy-into.html) ([#190](https://github.com/databricks/dbt-databricks/pull/190))

### Under the hood

- Apply "Initial refactoring of incremental materialization" ([#148](https://github.com/databricks/dbt-databricks/pull/148))
  - Now dbt-databricks uses `adapter.get_incremental_strategy_macro` instead of `dbt_spark_get_incremental_sql` macro to dispatch the incremental strategy macro. The overwritten `dbt_spark_get_incremental_sql` macro will not work anymore.
- Better interface for python submission ([dbt-labs/dbt-spark#452](https://github.com/dbt-labs/dbt-spark/pull/452), [#178](https://github.com/databricks/dbt-databricks/pull/178))

## dbt-databricks 1.2.3 (September 26, 2022)

### Fixes

- Fix cancellation ([#173](https://github.com/databricks/dbt-databricks/pull/173))
- `http_headers` should be dict in the profile ([#174](https://github.com/databricks/dbt-databricks/pull/174))

## dbt-databricks 1.2.2 (September 8, 2022)

### Fixes

- Data is duplicated on reloading seeds that are using an external table ([#114](https://github.com/databricks/dbt-databricks/issues/114), [#149](https://github.com/databricks/dbt-databricks/issues/149))

### Under the hood

- Explicitly close cursors ([#163](https://github.com/databricks/dbt-databricks/pull/163))
- Upgrade databricks-sql-connector to 2.0.5 ([#166](https://github.com/databricks/dbt-databricks/pull/166))
- Embed dbt-databricks and databricks-sql-connector versions to SQL comments ([#167](https://github.com/databricks/dbt-databricks/pull/167))

## dbt-databricks 1.2.1 (August 24, 2022)

### Features

- Support Python 3.10 ([#158](https://github.com/databricks/dbt-databricks/pull/158))

## dbt-databricks 1.2.0 (August 16, 2022)

### Features

- Add grants to materializations ([dbt-labs/dbt-spark#366](https://github.com/dbt-labs/dbt-spark/issues/366), [dbt-labs/dbt-spark#381](https://github.com/dbt-labs/dbt-spark/pull/381))
- Add `connection_parameters` for databricks-sql-connector connection parameters ([#135](https://github.com/databricks/dbt-databricks/pull/135))
  - This can be used to customize the connection by setting additional parameters.
  - The full parameters are listed at [Databricks SQL Connector for Python](https://docs.databricks.com/dev-tools/python-sql-connector.html#connect-method).
  - Currently, the following parameters are reserved for `dbt-databricks`. Please use the normal credential settings instead.
    - server_hostname
    - http_path
    - access_token
    - session_configuration
    - catalog
    - schema

### Fixes

- Incremental materialization updated to not drop table first if full refresh for delta lake format, as it already runs _create or replace table_ ([dbt-labs/dbt-spark#286](https://github.com/dbt-labs/dbt-spark/issues/286), [dbt-labs/dbt-spark#287](https://github.com/dbt-labs/dbt-spark/pull/287))

### Under the hood

- Update `SparkColumn.numeric_type` to return `decimal` instead of `numeric`, since SparkSQL exclusively supports the former ([dbt-labs/dbt-spark#380](https://github.com/dbt-labs/dbt-spark/pull/380))
- Make minimal changes to support dbt Core incremental materialization refactor ([dbt-labs/dbt-spark#402](https://github.com/dbt-labs/dbt-spark/issue/402), [dbt-labs/dbt-spark#394](httpe://github.com/dbt-labs/dbt-spark/pull/394), [#136](https://github.com/databricks/dbt-databricks/pull/136))
- Add new basic tests `TestDocsGenerateDatabricks` and `TestDocsGenReferencesDatabricks` ([#134](https://github.com/databricks/dbt-databricks/pull/134))
- Set upper bound for `databricks-sql-connector` when Python 3.10 ([#154](https://github.com/databricks/dbt-databricks/pull/154))
  - Note that `databricks-sql-connector` does not officially support Python 3.10 yet.

### Contributors

- [@grindheim](https://github.com/grindheim) ([dbt-labs/dbt-spark#287](https://github.com/dbt-labs/dbt-spark/pull/287/))

## dbt-databricks 1.1.1 (July 19, 2022)

### Features

- Support for Databricks CATALOG as a DATABASE in DBT compilations ([#95](https://github.com/databricks/dbt-databricks/issues/95), [#89](https://github.com/databricks/dbt-databricks/pull/89), [#94](https://github.com/databricks/dbt-databricks/pull/94), [#105](https://github.com/databricks/dbt-databricks/pull/105))
  - Setting an initial catalog with `session_properties` is deprecated and will not work in the future release. Please use `catalog` or `database` to set the initial catalog.
  - When using catalog, `spark_build_snapshot_staging_table` macro will not be used. If trying to override the macro, `databricks_build_snapshot_staging_table` should be overridden instead.

### Fixes

- Block taking jinja2.runtime.Undefined into DatabricksAdapter ([#98](https://github.com/databricks/dbt-databricks/pull/98))
- Avoid using Cursor.schema API when database is None ([#100](https://github.com/databricks/dbt-databricks/pull/100))

### Under the hood

- Drop databricks-sql-connector 1.0 ([#108](https://github.com/databricks/dbt-databricks/pull/108))

## dbt-databricks 1.1.0 (May 11, 2022)

### Features

- Add support for [Delta constraints](https://docs.databricks.com/delta/delta-constraints.html) ([#71](https://github.com/databricks/dbt-databricks/pull/71))

### Under the hood

- Port testing framework changes from [dbt-labs/dbt-spark#299](https://github.com/dbt-labs/dbt-spark/pull/299) and [dbt-labs/dbt-spark#314](https://github.com/dbt-labs/dbt-spark/pull/314) ([#70](https://github.com/databricks/dbt-databricks/pull/70))

## dbt-databricks 1.0.3 (April 26, 2022)

### Fixes

- Make internal macros use macro dispatch pattern ([#72](https://github.com/databricks/dbt-databricks/pull/72))

## dbt-databricks 1.0.2 (March 31, 2022)

### Features

- Support for setting table properties as part of a model configuration ([#33](https://github.com/databricks/dbt-databricks/issues/33), [#49](https://github.com/databricks/dbt-databricks/pull/49))
- Get the session_properties map to work ([#57](https://github.com/databricks/dbt-databricks/pull/57))
- Bump up databricks-sql-connector to 1.0.1 and use the Cursor APIs ([#50](https://github.com/databricks/dbt-databricks/pull/50))

## dbt-databricks 1.0.1 (February 8, 2022)

### Features

- Inherit from dbt-spark for backward compatibility with spark-utils and other dbt packages ([#32](https://github.com/databricks/dbt-databricks/issues/32), [#35](https://github.com/databricks/dbt-databricks/pull/35))
- Add SQL Endpoint specific integration tests ([#45](https://github.com/databricks/dbt-databricks/pull/45), [#46](https://github.com/databricks/dbt-databricks/pull/46))

### Fixes

- Close the connection properly ([#34](https://github.com/databricks/dbt-databricks/issues/34), [#37](https://github.com/databricks/dbt-databricks/pull/37))

## dbt-databricks 1.0.0 (December 6, 2021)

### Features

- Make the connection use databricks-sql-connector ([#3](https://github.com/databricks/dbt-databricks/pull/3), [#7](https://github.com/databricks/dbt-databricks/pull/7))
- Make the default file format 'delta' ([#14](https://github.com/databricks/dbt-databricks/pull/14), [#16](https://github.com/databricks/dbt-databricks/pull/16))
- Make the default incremental strategy 'merge' ([#23](https://github.com/databricks/dbt-databricks/pull/23))
- Remove unnecessary stack trace ([#10](https://github.com/databricks/dbt-databricks/pull/10))

## dbt-spark 1.0.0 (December 3, 2021)

### Fixes

- Incremental materialization corrected to respect `full_refresh` config, by using `should_full_refresh()` macro ([#260](https://github.com/dbt-labs/dbt-spark/issues/260), [#262](https://github.com/dbt-labs/dbt-spark/pull/262/))

### Contributors

- [@grindheim](https://github.com/grindheim) ([#262](https://github.com/dbt-labs/dbt-spark/pull/262/))

## dbt-spark 1.0.0rc2 (November 24, 2021)

### Features

- Add support for Apache Hudi (hudi file format) which supports incremental merge strategies ([#187](https://github.com/dbt-labs/dbt-spark/issues/187), [#210](https://github.com/dbt-labs/dbt-spark/pull/210))

### Under the hood

- Refactor seed macros: remove duplicated code from dbt-core, and provide clearer logging of SQL parameters that differ by connection method ([#249](https://github.com/dbt-labs/dbt-spark/issues/249), [#250](https://github.com/dbt-labs/dbt-snowflake/pull/250))
- Replace `sample_profiles.yml` with `profile_template.yml`, for use with new `dbt init` ([#247](https://github.com/dbt-labs/dbt-spark/pull/247))

### Contributors

- [@vingov](https://github.com/vingov) ([#210](https://github.com/dbt-labs/dbt-spark/pull/210))

## dbt-spark 1.0.0rc1 (November 10, 2021)

### Under the hood

- Remove official support for python 3.6, which is reaching end of life on December 23, 2021 ([dbt-core#4134](https://github.com/dbt-labs/dbt-core/issues/4134), [#253](https://github.com/dbt-labs/dbt-snowflake/pull/253))
- Add support for structured logging ([#251](https://github.com/dbt-labs/dbt-spark/pull/251))

## dbt-spark 0.21.1 (Release TBD)

## dbt-spark 0.21.1rc1 (November 3, 2021)

### Fixes

- Fix `--store-failures` for tests, by suppressing irrelevant error in `comment_clause()` macro ([#232](https://github.com/dbt-labs/dbt-spark/issues/232), [#233](https://github.com/dbt-labs/dbt-spark/pull/233))
- Add support for `on_schema_change` config in incremental models: `ignore`, `fail`, `append_new_columns`. For `sync_all_columns`, removing columns is not supported by Apache Spark or Delta Lake ([#198](https://github.com/dbt-labs/dbt-spark/issues/198), [#226](https://github.com/dbt-labs/dbt-spark/issues/226), [#229](https://github.com/dbt-labs/dbt-spark/pull/229))
- Add `persist_docs` call to incremental model ([#224](https://github.com/dbt-labs/dbt-spark/issues/224), [#234](https://github.com/dbt-labs/dbt-spark/pull/234))

### Contributors

- [@binhnefits](https://github.com/binhnefits) ([#234](https://github.com/dbt-labs/dbt-spark/pull/234))

## dbt-spark 0.21.0 (October 4, 2021)

### Fixes

- Enhanced get_columns_in_relation method to handle a bug in open source deltalake which doesnt return schema details in `show table extended in databasename like '*'` query output. This impacts dbt snapshots if file format is open source deltalake ([#207](https://github.com/dbt-labs/dbt-spark/pull/207))
- Parse properly columns when there are struct fields to avoid considering inner fields: Issue ([#202](https://github.com/dbt-labs/dbt-spark/issues/202))

### Under the hood

- Add `unique_field` to better understand adapter adoption in anonymous usage tracking ([#211](https://github.com/dbt-labs/dbt-spark/pull/211))

### Contributors

- [@harryharanb](https://github.com/harryharanb) ([#207](https://github.com/dbt-labs/dbt-spark/pull/207))
- [@SCouto](https://github.com/Scouto) ([#204](https://github.com/dbt-labs/dbt-spark/pull/204))

## dbt-spark 0.21.0b2 (August 20, 2021)

### Fixes

- Add pyodbc import error message to dbt.exceptions.RuntimeException to get more detailed information when running `dbt debug` ([#192](https://github.com/dbt-labs/dbt-spark/pull/192))
- Add support for ODBC Server Side Parameters, allowing options that need to be set with the `SET` statement to be used ([#201](https://github.com/dbt-labs/dbt-spark/pull/201))
- Add `retry_all` configuration setting to retry all connection issues, not just when the `_is_retryable_error` function determines ([#194](https://github.com/dbt-labs/dbt-spark/pull/194))

### Contributors

- [@JCZuurmond](https://github.com/JCZuurmond) ([#192](https://github.com/fishtown-analytics/dbt-spark/pull/192))
- [@jethron](https://github.com/jethron) ([#201](https://github.com/fishtown-analytics/dbt-spark/pull/201))
- [@gregingenii](https://github.com/gregingenii) ([#194](https://github.com/dbt-labs/dbt-spark/pull/194))

## dbt-spark 0.21.0b1 (August 3, 2021)

## dbt-spark 0.20.1 (August 2, 2021)

## dbt-spark 0.20.1rc1 (August 2, 2021)

### Fixes

- Fix `get_columns_in_relation` when called on models created in the same run ([#196](https://github.com/dbt-labs/dbt-spark/pull/196), [#197](https://github.com/dbt-labs/dbt-spark/pull/197))

### Contributors

- [@ali-tny](https://github.com/ali-tny) ([#197](https://github.com/fishtown-analytics/dbt-spark/pull/197))

## dbt-spark 0.20.0 (July 12, 2021)

## dbt-spark 0.20.0rc2 (July 7, 2021)

### Features

- Add support for `merge_update_columns` config in `merge`-strategy incremental models ([#183](https://github.com/fishtown-analytics/dbt-spark/pull/183), [#184](https://github.com/fishtown-analytics/dbt-spark/pull/184))

### Fixes

- Fix column-level `persist_docs` on Delta tables, add tests ([#180](https://github.com/fishtown-analytics/dbt-spark/pull/180))

## dbt-spark 0.20.0rc1 (June 8, 2021)

### Features

- Allow user to specify `use_ssl` ([#169](https://github.com/fishtown-analytics/dbt-spark/pull/169))
- Allow setting table `OPTIONS` using `config` ([#171](https://github.com/fishtown-analytics/dbt-spark/pull/171))
- Add support for column-level `persist_docs` on Delta tables ([#84](https://github.com/fishtown-analytics/dbt-spark/pull/84), [#170](https://github.com/fishtown-analytics/dbt-spark/pull/170))

### Fixes

- Cast `table_owner` to string to avoid errors generating docs ([#158](https://github.com/fishtown-analytics/dbt-spark/pull/158), [#159](https://github.com/fishtown-analytics/dbt-spark/pull/159))
- Explicitly cast column types when inserting seeds ([#139](https://github.com/fishtown-analytics/dbt-spark/pull/139), [#166](https://github.com/fishtown-analytics/dbt-spark/pull/166))

### Under the hood

- Parse information returned by `list_relations_without_caching` macro to speed up catalog generation ([#93](https://github.com/fishtown-analytics/dbt-spark/issues/93), [#160](https://github.com/fishtown-analytics/dbt-spark/pull/160))
- More flexible host passing, https:// can be omitted ([#153](https://github.com/fishtown-analytics/dbt-spark/issues/153))

### Contributors

- [@friendofasquid](https://github.com/friendofasquid) ([#159](https://github.com/fishtown-analytics/dbt-spark/pull/159))
- [@franloza](https://github.com/franloza) ([#160](https://github.com/fishtown-analytics/dbt-spark/pull/160))
- [@Fokko](https://github.com/Fokko) ([#165](https://github.com/fishtown-analytics/dbt-spark/pull/165))
- [@rahulgoyal2987](https://github.com/rahulgoyal2987) ([#169](https://github.com/fishtown-analytics/dbt-spark/pull/169))
- [@JCZuurmond](https://github.com/JCZuurmond) ([#171](https://github.com/fishtown-analytics/dbt-spark/pull/171))
- [@cristianoperez](https://github.com/cristianoperez) ([#170](https://github.com/fishtown-analytics/dbt-spark/pull/170))

## dbt-spark 0.19.1 (April 2, 2021)

## dbt-spark 0.19.1b2 (February 26, 2021)

### Under the hood

- Update serialization calls to use new API in dbt-core `0.19.1b2` ([#150](https://github.com/fishtown-analytics/dbt-spark/pull/150))

## dbt-spark 0.19.0.1 (February 26, 2021)

### Fixes

- Fix package distribution to include incremental model materializations ([#151](https://github.com/fishtown-analytics/dbt-spark/pull/151), [#152](https://github.com/fishtown-analytics/dbt-spark/issues/152))

## dbt-spark 0.19.0 (February 21, 2021)

### Breaking changes

- Incremental models have `incremental_strategy: append` by default. This strategy adds new records without updating or overwriting existing records. For that, use `merge` or `insert_overwrite` instead, depending on the file format, connection method, and attributes of your underlying data. dbt will try to raise a helpful error if you configure a strategy that is not supported for a given file format or connection. ([#140](https://github.com/fishtown-analytics/dbt-spark/pull/140), [#141](https://github.com/fishtown-analytics/dbt-spark/pull/141))

### Fixes

- Capture hard-deleted records in snapshot merge, when `invalidate_hard_deletes` config is set ([#109](https://github.com/fishtown-analytics/dbt-spark/pull/143), [#126](https://github.com/fishtown-analytics/dbt-spark/pull/144))

## dbt-spark 0.19.0rc1 (January 8, 2021)

### Breaking changes

- Users of the `http` and `thrift` connection methods need to install extra requirements: `pip install dbt-spark[PyHive]` ([#109](https://github.com/fishtown-analytics/dbt-spark/pull/109), [#126](https://github.com/fishtown-analytics/dbt-spark/pull/126))

### Under the hood

- Enable `CREATE OR REPLACE` support when using Delta. Instead of dropping and recreating the table, it will keep the existing table, and add a new version as supported by Delta. This will ensure that the table stays available when running the pipeline, and you can track the history.
- Add changelog, issue templates ([#119](https://github.com/fishtown-analytics/dbt-spark/pull/119), [#120](https://github.com/fishtown-analytics/dbt-spark/pull/120))

### Fixes

- Handle case of 0 retries better for HTTP Spark Connections ([#132](https://github.com/fishtown-analytics/dbt-spark/pull/132))

### Contributors

- [@danielvdende](https://github.com/danielvdende) ([#132](https://github.com/fishtown-analytics/dbt-spark/pull/132))
- [@Fokko](https://github.com/Fokko) ([#125](https://github.com/fishtown-analytics/dbt-spark/pull/125))

## dbt-spark 0.18.1.1 (November 13, 2020)

### Fixes

- Fix `extras_require` typo to enable `pip install dbt-spark[ODBC]` (([#121](https://github.com/fishtown-analytics/dbt-spark/pull/121)), ([#122](https://github.com/fishtown-analytics/dbt-spark/pull/122)))

## dbt-spark 0.18.1 (November 6, 2020)

### Features

- Allows users to specify `auth` and `kerberos_service_name` ([#107](https://github.com/fishtown-analytics/dbt-spark/pull/107))
- Add support for ODBC driver connections to Databricks clusters and endpoints ([#116](https://github.com/fishtown-analytics/dbt-spark/pull/116))

### Under the hood

- Updated README links ([#115](https://github.com/fishtown-analytics/dbt-spark/pull/115))
- Support complete atomic overwrite of non-partitioned incremental models ([#117](https://github.com/fishtown-analytics/dbt-spark/pull/117))
- Update to support dbt-core 0.18.1 ([#110](https://github.com/fishtown-analytics/dbt-spark/pull/110), [#118](https://github.com/fishtown-analytics/dbt-spark/pull/118))

### Contributors

- [@danielhstahl](https://github.com/danielhstahl) ([#107](https://github.com/fishtown-analytics/dbt-spark/pull/107))
- [@collinprather](https://github.com/collinprather) ([#115](https://github.com/fishtown-analytics/dbt-spark/pull/115))
- [@charlottevdscheun](https://github.com/charlottevdscheun) ([#117](https://github.com/fishtown-analytics/dbt-spark/pull/117))
- [@Fokko](https://github.com/Fokko) ([#117](https://github.com/fishtown-analytics/dbt-spark/pull/117))

## dbt-spark 0.18.0 (September 18, 2020)

### Under the hood

- Make a number of changes to support dbt-adapter-tests ([#103](https://github.com/fishtown-analytics/dbt-spark/pull/103))
- Update to support dbt-core 0.18.0. Run CI tests against local Spark, Databricks ([#105](https://github.com/fishtown-analytics/dbt-spark/pull/105))<|MERGE_RESOLUTION|>--- conflicted
+++ resolved
@@ -7,21 +7,14 @@
 ### Fixes
 
 - Rerunning seed with external location + persist_doc now more resilient ([662](https://github.com/databricks/dbt-databricks/pull/662))
-<<<<<<< HEAD
 - Fix issue with running while a refresh is in progress with MV/ST ([674](https://github.com/databricks/dbt-databricks/pull/674))
 - Fix issue with running a refresh with MV/ST that need names to be escaped ([674](https://github.com/databricks/dbt-databricks/pull/674))
-=======
->>>>>>> c628399a
 
 ### Under the Hood
 
 - Delay loading of agate library to improve startup (thanks @dwreeves for getting this started!) ([661](https://github.com/databricks/dbt-databricks/pull/661))
 
-<<<<<<< HEAD
-## dbt-databricks 1.8.0 (TBD)
-=======
-## dbt-databricks 1.8.0 (May 22, 2024)
->>>>>>> c628399a
+## dbt-databricks 1.8.0 (May 23, 2024)
 
 ### Features
 
