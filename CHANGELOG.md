--- conflicted
+++ resolved
@@ -1,16 +1,11 @@
 ## dbt-databricks next
 
-<<<<<<< HEAD
 - Alter column statements are now done before the alter table statement (thanks @frankivo!). ([676](https://github.com/databricks/dbt-databricks/issues/676))
 
 ## dbt-databricks 1.8.4 (July 17, 2024)
 
-=======
-## dbt-databricks 1.8.4 (July 17, 2024)
-
-### Fixes
-
->>>>>>> ac4dee76
+### Fixes
+
 - Fix `dbt seed` command failing for a seed file when the columns for that seed file were partially defined in the properties file. (thanks @kass-artur!) ([724](https://github.com/databricks/dbt-databricks/pull/724))
 - Add more tblproperties to be ignored with MV/ST ([736](https://github.com/databricks/dbt-databricks/pull/736))
 
