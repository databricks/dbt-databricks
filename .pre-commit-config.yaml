--- conflicted
+++ resolved
@@ -1,11 +1,7 @@
 repos:
   - repo: https://github.com/astral-sh/ruff-pre-commit
     # Ruff version.
-<<<<<<< HEAD
-    rev: v0.13.3
-=======
     rev: v0.14.2
->>>>>>> f0292914
     hooks:
       # Run the linter.
       - id: ruff
