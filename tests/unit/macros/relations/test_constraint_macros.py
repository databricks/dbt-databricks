--- conflicted
+++ resolved
@@ -346,11 +346,7 @@
         constraint = {
             "type": "foreign_key",
             "columns": ["name"],
-<<<<<<< HEAD
-            "parent": "parent_table",
-=======
             "to": "parent_table",
->>>>>>> 49b9c804
         }
         r = self.render_constraint_sql(template_bundle, constraint, model)
 
