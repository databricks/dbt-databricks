import unittest
from unittest import mock

from agate import Row
import dbt.flags as flags
from dbt.exceptions import RuntimeException

from dbt.adapters.databricks import __version__
from dbt.adapters.databricks import DatabricksAdapter, DatabricksRelation
from .utils import config_from_parts_or_dicts


class TestDatabricksAdapter(unittest.TestCase):
    def setUp(self):
        flags.STRICT_MODE = False

        self.project_cfg = {
            "name": "X",
            "version": "0.1",
            "profile": "test",
            "project-root": "/tmp/dbt/does-not-exist",
            "quoting": {
                "identifier": False,
                "schema": False,
            },
            "config-version": 2,
        }

    def _get_target_databricks_sql_connector(self, project):
        return config_from_parts_or_dicts(
            project,
            {
                "outputs": {
                    "test": {
                        "type": "databricks",
                        "schema": "analytics",
                        "host": "yourorg.databricks.com",
                        "http_path": "sql/protocolv1/o/1234567890123456/1234-567890-test123",
                        "token": "dapiXXXXXXXXXXXXXXXXXXXXXXXXXXXXXXXX",
                        "session_properties": {"spark.sql.ansi.enabled": "true"},
                    }
                },
                "target": "test",
            },
        )

    def _get_target_databricks_sql_connector_catalog(self, project):
        return config_from_parts_or_dicts(project, {
            'outputs': {
                'test': {
                    'type': 'databricks',
                    'schema': 'analytics',
                    'catalog': 'main',
                    'host': 'yourorg.databricks.com',
                    'http_path': 'sql/protocolv1/o/1234567890123456/1234-567890-test123',
                    'token': 'dapiXXXXXXXXXXXXXXXXXXXXXXXXXXXXXXXX',
                }
            },
            'target': 'test'
        })

    def test_databricks_sql_connector_connection(self):
        config = self._get_target_databricks_sql_connector(self.project_cfg)
        adapter = DatabricksAdapter(config)

        def databricks_sql_connector_connect(
            server_hostname, http_path, access_token, session_configuration, _user_agent_entry
        ):
            self.assertEqual(server_hostname, "yourorg.databricks.com")
            self.assertEqual(http_path, "sql/protocolv1/o/1234567890123456/1234-567890-test123")
            self.assertEqual(access_token, "dapiXXXXXXXXXXXXXXXXXXXXXXXXXXXXXXXX")
            self.assertEqual(session_configuration["spark.sql.ansi.enabled"], "true")
            self.assertEqual(_user_agent_entry, f"dbt-databricks/{__version__.version}")

        with mock.patch(
            "dbt.adapters.databricks.connections.dbsql.connect",
            new=databricks_sql_connector_connect,
        ):  # noqa
            connection = adapter.acquire_connection("dummy")
            connection.handle  # trigger lazy-load

            self.assertEqual(connection.state, "open")
            self.assertIsNotNone(connection.handle)
            self.assertEqual(
                connection.credentials.http_path,
                "sql/protocolv1/o/1234567890123456/1234-567890-test123",
            )
            self.assertEqual(connection.credentials.token, "dapiXXXXXXXXXXXXXXXXXXXXXXXXXXXXXXXX")
            self.assertEqual(connection.credentials.schema, "analytics")
            self.assertEqual(len(connection.credentials.session_properties), 1)
            self.assertEqual(
                connection.credentials.session_properties["spark.sql.ansi.enabled"], "true"
            )
            self.assertIsNone(connection.credentials.database)

    def test_databricks_sql_connector_catalog_connection(self):
        config = self._get_target_databricks_sql_connector_catalog(self.project_cfg)
        adapter = DatabricksAdapter(config)

        def databricks_sql_connector_connect(
            server_hostname, http_path, access_token, session_configuration, _user_agent_entry
        ):
            self.assertEqual(server_hostname, 'yourorg.databricks.com')
            self.assertEqual(http_path, 'sql/protocolv1/o/1234567890123456/1234-567890-test123')
            self.assertEqual(access_token, 'dapiXXXXXXXXXXXXXXXXXXXXXXXXXXXXXXXX')
            self.assertEqual(session_configuration['databricks.catalog'], 'main')
            self.assertEqual(_user_agent_entry, f'dbt-databricks/{__version__.version}')

        with mock.patch(
            'dbt.adapters.databricks.connections.dbsql.connect',
            new=databricks_sql_connector_connect
        ):  # noqa
            connection = adapter.acquire_connection('dummy')
            connection.handle  # trigger lazy-load

            self.assertEqual(connection.state, 'open')
            self.assertIsNotNone(connection.handle)
            self.assertEqual(connection.credentials.http_path,
                'sql/protocolv1/o/1234567890123456/1234-567890-test123')
            self.assertEqual(connection.credentials.token, 'dapiXXXXXXXXXXXXXXXXXXXXXXXXXXXXXXXX')
            self.assertEqual(connection.credentials.schema, 'analytics')
            self.assertEqual(connection.credentials.database,'main')

    def test_simple_catalog_relation(self):
        self.maxDiff = None
        rel_type = DatabricksRelation.get_relation_type.Table

        relation = DatabricksRelation.create(
            database='test_catalog',
            schema='default_schema',
            identifier='mytable',
            type=rel_type
        )
        assert relation.database == 'test_catalog'

    def test_parse_relation(self):
        self.maxDiff = None
        rel_type = DatabricksRelation.get_relation_type.Table

        relation = DatabricksRelation.create(
            schema="default_schema", identifier="mytable", type=rel_type
        )
        assert relation.database is None

        # Mimics the output of Spark with a DESCRIBE TABLE EXTENDED
        plain_rows = [
            ("col1", "decimal(22,0)"),
            (
                "col2",
                "string",
            ),
            ("dt", "date"),
            ("struct_col", "struct<struct_inner_col:string>"),
            ("# Partition Information", "data_type"),
            ("# col_name", "data_type"),
            ("dt", "date"),
            (None, None),
            ("# Detailed Table Information", None),
            ("Database", None),
            ("Owner", "root"),
            ("Created Time", "Wed Feb 04 18:15:00 UTC 1815"),
            ("Last Access", "Wed May 20 19:25:00 UTC 1925"),
            ("Type", "MANAGED"),
            ("Provider", "delta"),
            ("Location", "/mnt/vo"),
            ("Serde Library", "org.apache.hadoop.hive.serde2.lazy.LazySimpleSerDe"),
            ("InputFormat", "org.apache.hadoop.mapred.SequenceFileInputFormat"),
            ("OutputFormat", "org.apache.hadoop.hive.ql.io.HiveSequenceFileOutputFormat"),
            ("Partition Provider", "Catalog"),
        ]

        input_cols = [Row(keys=["col_name", "data_type"], values=r) for r in plain_rows]

        config = self._get_target_databricks_sql_connector(self.project_cfg)
        rows = DatabricksAdapter(config).parse_describe_extended(relation, input_cols)
        self.assertEqual(len(rows), 4)
        self.assertEqual(
            rows[0].to_column_dict(omit_none=False),
            {
                "table_database": None,
                "table_schema": relation.schema,
                "table_name": relation.name,
                "table_type": rel_type,
                "table_owner": "root",
                "column": "col1",
                "column_index": 0,
                "dtype": "decimal(22,0)",
                "numeric_scale": None,
                "numeric_precision": None,
                "char_size": None,
            },
        )

        self.assertEqual(
            rows[1].to_column_dict(omit_none=False),
            {
                "table_database": None,
                "table_schema": relation.schema,
                "table_name": relation.name,
                "table_type": rel_type,
                "table_owner": "root",
                "column": "col2",
                "column_index": 1,
                "dtype": "string",
                "numeric_scale": None,
                "numeric_precision": None,
                "char_size": None,
            },
        )

        self.assertEqual(
            rows[2].to_column_dict(omit_none=False),
            {
                "table_database": None,
                "table_schema": relation.schema,
                "table_name": relation.name,
                "table_type": rel_type,
                "table_owner": "root",
                "column": "dt",
                "column_index": 2,
                "dtype": "date",
                "numeric_scale": None,
                "numeric_precision": None,
                "char_size": None,
            },
        )

        self.assertEqual(
            rows[3].to_column_dict(omit_none=False),
            {
                "table_database": None,
                "table_schema": relation.schema,
                "table_name": relation.name,
                "table_type": rel_type,
                "table_owner": "root",
                "column": "struct_col",
                "column_index": 3,
                "dtype": "struct<struct_inner_col:string>",
                "numeric_scale": None,
                "numeric_precision": None,
                "char_size": None,
            },
        )

    def test_parse_relation_with_integer_owner(self):
        self.maxDiff = None
        rel_type = DatabricksRelation.get_relation_type.Table

        relation = DatabricksRelation.create(
            schema="default_schema", identifier="mytable", type=rel_type
        )
        assert relation.database is None

        # Mimics the output of Spark with a DESCRIBE TABLE EXTENDED
        plain_rows = [
            ("col1", "decimal(22,0)"),
            ("# Detailed Table Information", None),
            ("Owner", 1234),
        ]

        input_cols = [Row(keys=["col_name", "data_type"], values=r) for r in plain_rows]

        config = self._get_target_databricks_sql_connector(self.project_cfg)
        rows = DatabricksAdapter(config).parse_describe_extended(relation, input_cols)

        self.assertEqual(rows[0].to_column_dict().get("table_owner"), "1234")

    def test_parse_relation_with_statistics(self):
        self.maxDiff = None
        rel_type = DatabricksRelation.get_relation_type.Table

        relation = DatabricksRelation.create(
            schema="default_schema", identifier="mytable", type=rel_type
        )
        assert relation.database is None

        # Mimics the output of Spark with a DESCRIBE TABLE EXTENDED
        plain_rows = [
            ("col1", "decimal(22,0)"),
            ("# Partition Information", "data_type"),
            (None, None),
            ("# Detailed Table Information", None),
            ("Database", None),
            ("Owner", "root"),
            ("Created Time", "Wed Feb 04 18:15:00 UTC 1815"),
            ("Last Access", "Wed May 20 19:25:00 UTC 1925"),
            ("Statistics", "1109049927 bytes, 14093476 rows"),
            ("Type", "MANAGED"),
            ("Provider", "delta"),
            ("Location", "/mnt/vo"),
            ("Serde Library", "org.apache.hadoop.hive.serde2.lazy.LazySimpleSerDe"),
            ("InputFormat", "org.apache.hadoop.mapred.SequenceFileInputFormat"),
            ("OutputFormat", "org.apache.hadoop.hive.ql.io.HiveSequenceFileOutputFormat"),
            ("Partition Provider", "Catalog"),
        ]

        input_cols = [Row(keys=["col_name", "data_type"], values=r) for r in plain_rows]

        config = self._get_target_databricks_sql_connector(self.project_cfg)
        rows = DatabricksAdapter(config).parse_describe_extended(relation, input_cols)
        self.assertEqual(len(rows), 1)
        self.assertEqual(
            rows[0].to_column_dict(omit_none=False),
            {
                "table_database": None,
                "table_schema": relation.schema,
                "table_name": relation.name,
                "table_type": rel_type,
                "table_owner": "root",
                "column": "col1",
                "column_index": 0,
                "dtype": "decimal(22,0)",
                "numeric_scale": None,
                "numeric_precision": None,
                "char_size": None,
                "stats:bytes:description": "",
                "stats:bytes:include": True,
                "stats:bytes:label": "bytes",
                "stats:bytes:value": 1109049927,
                "stats:rows:description": "",
                "stats:rows:include": True,
                "stats:rows:label": "rows",
                "stats:rows:value": 14093476,
            },
        )

    def test_relation_with_database(self):
        config = self._get_target_databricks_sql_connector_catalog(self.project_cfg)
        adapter = DatabricksAdapter(config)
        # fine
<<<<<<< HEAD
        r1 = adapter.Relation.create(schema='different', identifier='table')
        ## TODO test
        ##assert r1.database == 'main'
        r2 = adapter.Relation.create(
                database='something', schema='different', identifier='table')
        assert r2.database == 'something'
=======
        adapter.Relation.create(schema="different", identifier="table")
        with self.assertRaises(RuntimeException):
            # not fine - database set
            adapter.Relation.create(database="something", schema="different", identifier="table")
>>>>>>> 2c63ac84

    def test_parse_columns_from_information_with_table_type_and_delta_provider(self):
        self.maxDiff = None
        rel_type = DatabricksRelation.get_relation_type.Table

        # Mimics the output of Spark in the information column
        information = (
            "Database: default_schema\n"
            "Table: mytable\n"
            "Owner: root\n"
            "Created Time: Wed Feb 04 18:15:00 UTC 1815\n"
            "Last Access: Wed May 20 19:25:00 UTC 1925\n"
            "Created By: Spark 3.0.1\n"
            "Type: MANAGED\n"
            "Provider: delta\n"
            "Statistics: 123456789 bytes\n"
            "Location: /mnt/vo\n"
            "Serde Library: org.apache.hadoop.hive.serde2.lazy.LazySimpleSerDe\n"
            "InputFormat: org.apache.hadoop.mapred.SequenceFileInputFormat\n"
            "OutputFormat: org.apache.hadoop.hive.ql.io.HiveSequenceFileOutputFormat\n"
            "Partition Provider: Catalog\n"
            "Partition Columns: [`dt`]\n"
            "Schema: root\n"
            " |-- col1: decimal(22,0) (nullable = true)\n"
            " |-- col2: string (nullable = true)\n"
            " |-- dt: date (nullable = true)\n"
            " |-- struct_col: struct (nullable = true)\n"
            " |    |-- struct_inner_col: string (nullable = true)\n"
        )
        relation = DatabricksRelation.create(
            schema="default_schema", identifier="mytable", type=rel_type, information=information
        )

        config = self._get_target_databricks_sql_connector(self.project_cfg)
        columns = DatabricksAdapter(config).parse_columns_from_information(relation)
        self.assertEqual(len(columns), 4)
        self.assertEqual(
            columns[0].to_column_dict(omit_none=False),
            {
                "table_database": None,
                "table_schema": relation.schema,
                "table_name": relation.name,
                "table_type": rel_type,
                "table_owner": "root",
                "column": "col1",
                "column_index": 0,
                "dtype": "decimal(22,0)",
                "numeric_scale": None,
                "numeric_precision": None,
                "char_size": None,
                "stats:bytes:description": "",
                "stats:bytes:include": True,
                "stats:bytes:label": "bytes",
                "stats:bytes:value": 123456789,
            },
        )

        self.assertEqual(
            columns[3].to_column_dict(omit_none=False),
            {
                "table_database": None,
                "table_schema": relation.schema,
                "table_name": relation.name,
                "table_type": rel_type,
                "table_owner": "root",
                "column": "struct_col",
                "column_index": 3,
                "dtype": "struct",
                "numeric_scale": None,
                "numeric_precision": None,
                "char_size": None,
                "stats:bytes:description": "",
                "stats:bytes:include": True,
                "stats:bytes:label": "bytes",
                "stats:bytes:value": 123456789,
            },
        )

    def test_parse_columns_from_information_with_view_type(self):
        self.maxDiff = None
        rel_type = DatabricksRelation.get_relation_type.View
        information = (
            "Database: default_schema\n"
            "Table: myview\n"
            "Owner: root\n"
            "Created Time: Wed Feb 04 18:15:00 UTC 1815\n"
            "Last Access: UNKNOWN\n"
            "Created By: Spark 3.0.1\n"
            "Type: VIEW\n"
            "View Text: WITH base (\n"
            "    SELECT * FROM source_table\n"
            ")\n"
            "SELECT col1, col2, dt FROM base\n"
            "View Original Text: WITH base (\n"
            "    SELECT * FROM source_table\n"
            ")\n"
            "SELECT col1, col2, dt FROM base\n"
            "View Catalog and Namespace: spark_catalog.default\n"
            "View Query Output Columns: [col1, col2, dt]\n"
            "Table Properties: [view.query.out.col.1=col1, view.query.out.col.2=col2, "
            "transient_lastDdlTime=1618324324, view.query.out.col.3=dt, "
            "view.catalogAndNamespace.part.0=spark_catalog, "
            "view.catalogAndNamespace.part.1=default]\n"
            "Serde Library: org.apache.hadoop.hive.serde2.lazy.LazySimpleSerDe\n"
            "InputFormat: org.apache.hadoop.mapred.SequenceFileInputFormat\n"
            "OutputFormat: org.apache.hadoop.hive.ql.io.HiveSequenceFileOutputFormat\n"
            "Storage Properties: [serialization.format=1]\n"
            "Schema: root\n"
            " |-- col1: decimal(22,0) (nullable = true)\n"
            " |-- col2: string (nullable = true)\n"
            " |-- dt: date (nullable = true)\n"
            " |-- struct_col: struct (nullable = true)\n"
            " |    |-- struct_inner_col: string (nullable = true)\n"
        )
        relation = DatabricksRelation.create(
            schema="default_schema", identifier="myview", type=rel_type, information=information
        )

        config = self._get_target_databricks_sql_connector(self.project_cfg)
        columns = DatabricksAdapter(config).parse_columns_from_information(relation)
        self.assertEqual(len(columns), 4)
        self.assertEqual(
            columns[1].to_column_dict(omit_none=False),
            {
                "table_database": None,
                "table_schema": relation.schema,
                "table_name": relation.name,
                "table_type": rel_type,
                "table_owner": "root",
                "column": "col2",
                "column_index": 1,
                "dtype": "string",
                "numeric_scale": None,
                "numeric_precision": None,
                "char_size": None,
            },
        )

        self.assertEqual(
            columns[3].to_column_dict(omit_none=False),
            {
                "table_database": None,
                "table_schema": relation.schema,
                "table_name": relation.name,
                "table_type": rel_type,
                "table_owner": "root",
                "column": "struct_col",
                "column_index": 3,
                "dtype": "struct",
                "numeric_scale": None,
                "numeric_precision": None,
                "char_size": None,
            },
        )

    def test_parse_columns_from_information_with_table_type_and_parquet_provider(self):
        self.maxDiff = None
        rel_type = DatabricksRelation.get_relation_type.Table

        information = (
            "Database: default_schema\n"
            "Table: mytable\n"
            "Owner: root\n"
            "Created Time: Wed Feb 04 18:15:00 UTC 1815\n"
            "Last Access: Wed May 20 19:25:00 UTC 1925\n"
            "Created By: Spark 3.0.1\n"
            "Type: MANAGED\n"
            "Provider: parquet\n"
            "Statistics: 1234567890 bytes, 12345678 rows\n"
            "Location: /mnt/vo\n"
            "Serde Library: org.apache.hadoop.hive.ql.io.parquet.serde.ParquetHiveSerDe\n"
            "InputFormat: org.apache.hadoop.hive.ql.io.parquet.MapredParquetInputFormat\n"
            "OutputFormat: org.apache.hadoop.hive.ql.io.parquet.MapredParquetOutputFormat\n"
            "Schema: root\n"
            " |-- col1: decimal(22,0) (nullable = true)\n"
            " |-- col2: string (nullable = true)\n"
            " |-- dt: date (nullable = true)\n"
            " |-- struct_col: struct (nullable = true)\n"
            " |    |-- struct_inner_col: string (nullable = true)\n"
        )
        relation = DatabricksRelation.create(
            schema="default_schema", identifier="mytable", type=rel_type, information=information
        )

        config = self._get_target_databricks_sql_connector(self.project_cfg)
        columns = DatabricksAdapter(config).parse_columns_from_information(relation)
        self.assertEqual(len(columns), 4)
        self.assertEqual(
            columns[2].to_column_dict(omit_none=False),
            {
                "table_database": None,
                "table_schema": relation.schema,
                "table_name": relation.name,
                "table_type": rel_type,
                "table_owner": "root",
                "column": "dt",
                "column_index": 2,
                "dtype": "date",
                "numeric_scale": None,
                "numeric_precision": None,
                "char_size": None,
                "stats:bytes:description": "",
                "stats:bytes:include": True,
                "stats:bytes:label": "bytes",
                "stats:bytes:value": 1234567890,
                "stats:rows:description": "",
                "stats:rows:include": True,
                "stats:rows:label": "rows",
                "stats:rows:value": 12345678,
            },
        )

        self.assertEqual(
            columns[3].to_column_dict(omit_none=False),
            {
                "table_database": None,
                "table_schema": relation.schema,
                "table_name": relation.name,
                "table_type": rel_type,
                "table_owner": "root",
                "column": "struct_col",
                "column_index": 3,
                "dtype": "struct",
                "numeric_scale": None,
                "numeric_precision": None,
                "char_size": None,
                "stats:bytes:description": "",
                "stats:bytes:include": True,
                "stats:bytes:label": "bytes",
                "stats:bytes:value": 1234567890,
                "stats:rows:description": "",
                "stats:rows:include": True,
                "stats:rows:label": "rows",
                "stats:rows:value": 12345678,
            },
        )<|MERGE_RESOLUTION|>--- conflicted
+++ resolved
@@ -328,19 +328,12 @@
         config = self._get_target_databricks_sql_connector_catalog(self.project_cfg)
         adapter = DatabricksAdapter(config)
         # fine
-<<<<<<< HEAD
         r1 = adapter.Relation.create(schema='different', identifier='table')
         ## TODO test
         ##assert r1.database == 'main'
         r2 = adapter.Relation.create(
                 database='something', schema='different', identifier='table')
         assert r2.database == 'something'
-=======
-        adapter.Relation.create(schema="different", identifier="table")
-        with self.assertRaises(RuntimeException):
-            # not fine - database set
-            adapter.Relation.create(database="something", schema="different", identifier="table")
->>>>>>> 2c63ac84
 
     def test_parse_columns_from_information_with_table_type_and_delta_provider(self):
         self.maxDiff = None
