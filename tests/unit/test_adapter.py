--- conflicted
+++ resolved
@@ -11,25 +11,18 @@
 from dbt.adapters.databricks.column import DatabricksColumn
 from dbt.adapters.databricks.credentials import (
     CATALOG_KEY_IN_SESSION_PROPERTIES,
-<<<<<<< HEAD
     DBT_DATABRICKS_HTTP_SESSION_HEADERS,
     DBT_DATABRICKS_INVOCATION_ENV,
 )
-from dbt.adapters.databricks.impl import (
-    DatabricksRelationInfo,
-    get_identifier_list_string,
-)
+from dbt.adapters.databricks.impl import get_identifier_list_string
 from dbt.adapters.databricks.relation import (
     DatabricksRelation,
     DatabricksRelationType,
     DatabricksTableType,
 )
-=======
-)
-from dbt.adapters.databricks.impl import get_identifier_list_string
-from dbt.adapters.databricks.relation import DatabricksRelation, DatabricksRelationType
+
 from dbt.adapters.databricks.utils import check_not_found_error
->>>>>>> ed96fec2
+
 from dbt.config import RuntimeConfig
 from tests.unit.utils import config_from_parts_or_dicts
 
@@ -364,20 +357,13 @@
             adapter = DatabricksAdapter(Mock(flags={}), get_context("spawn"))
             assert adapter.list_relations("database", "schema") == []
 
-<<<<<<< HEAD
-    def test_list_relations_without_caching__some_relations(self):
-        with mock.patch.object(DatabricksAdapter, "get_relations_without_caching") as mocked:
+    @patch("dbt.adapters.databricks.api_client.DatabricksApiClient.create")
+    def test_list_relations_without_caching__some_relations(self, _):
+        with patch.object(DatabricksAdapter, "get_relations_without_caching") as mocked:
             mocked.return_value = [
                 DatabricksRelationInfo("name", "table", "hudi", "owner", "external")
             ]
-            adapter = DatabricksAdapter(Mock(), get_context("spawn"))
-=======
-    @patch("dbt.adapters.databricks.api_client.DatabricksApiClient.create")
-    def test_list_relations_without_caching__some_relations(self, _):
-        with patch.object(DatabricksAdapter, "get_relations_without_caching") as mocked:
-            mocked.return_value = [("name", "table", "hudi", "owner")]
             adapter = DatabricksAdapter(Mock(flags={}), get_context("spawn"))
->>>>>>> ed96fec2
             relations = adapter.list_relations("database", "schema")
             assert len(relations) == 1
             relation = relations[0]
@@ -390,18 +376,11 @@
             assert relation.is_external_table
             assert relation.is_hudi
 
-<<<<<<< HEAD
-    def test_list_relations_without_caching__hive_relation(self):
-        with mock.patch.object(DatabricksAdapter, "get_relations_without_caching") as mocked:
-            mocked.return_value = [DatabricksRelationInfo("name", "table", None, None, None)]
-            adapter = DatabricksAdapter(Mock(), get_context("spawn"))
-=======
     @patch("dbt.adapters.databricks.api_client.DatabricksApiClient.create")
     def test_list_relations_without_caching__hive_relation(self, _):
         with patch.object(DatabricksAdapter, "get_relations_without_caching") as mocked:
-            mocked.return_value = [("name", "table", None, None)]
+            mocked.return_value = [DatabricksRelationInfo("name", "table", None, None, None)]
             adapter = DatabricksAdapter(Mock(flags={}), get_context("spawn"))
->>>>>>> ed96fec2
             relations = adapter.list_relations("database", "schema")
             assert len(relations) == 1
             relation = relations[0]
