--- conflicted
+++ resolved
@@ -33,17 +33,11 @@
         assert "Error creating a command" in str(exc_info.value)
 
     def test_execute__success(self, api, workspace_client, execution):
-<<<<<<< HEAD
-        mock_result = Mock()
-        mock_result.result.return_value.id = "command_id"
-        workspace_client.command_execution.execute.return_value = mock_result
-=======
         # Mock the Wait object returned by execute()
         # The command_id is available immediately via __getattr__, not via result()
         mock_waiter = Mock()
         mock_waiter.command_id = "command_id"
         workspace_client.command_execution.execute.return_value = mock_waiter
->>>>>>> 11f7cf7b
 
         result = api.execute("cluster_id", "context_id", "command")
 
