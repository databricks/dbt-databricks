import os

import pytest
from dbt.tests import util
from dbt.tests.adapter.python_model import test_python_model as fixtures
from dbt.tests.adapter.python_model.test_python_model import (
    BasePythonIncrementalTests,
    BasePythonModelTests,
)

from tests.functional.adapter.fixtures import MaterializationV2Mixin
from tests.functional.adapter.python_model import fixtures as override_fixtures

# Check if ACL tests should be enabled
# Set DBT_ENABLE_ACL_TESTS=1 to enable ACL tests
# Users for tests are set via DBT_TEST_USER_1/2/3 environment variables
pytest.acl_tests_enabled = os.environ.get("DBT_ENABLE_ACL_TESTS") == "1"


def verify_temp_tables_cleaned(project):
    verify_temp_table_cleaned(project, "*__dbt_stg")
    verify_temp_table_cleaned(project, "*__dbt_tmp")


def verify_temp_table_cleaned(project, suffix):
    tmp_tables = project.run_sql(
        "SHOW TABLES IN {database}.{schema} LIKE '" + f"{suffix}'", fetch="all"
    )
    assert len(tmp_tables) == 0


@pytest.mark.python
@pytest.mark.skip_profile("databricks_cluster")
class TestPythonModel(BasePythonModelTests):
<<<<<<< HEAD
    @pytest.fixture(scope="class")
    def project_config_update(self):
        return {"models": {"+create_notebook": "true"}}
=======
    """Default Python model tests using serverless compute for speed and reliability."""

    @pytest.fixture(scope="class")
    def models(self):
        return {
            "schema.yml": override_fixtures.serverless_schema,
            "my_sql_model.sql": fixtures.basic_sql,
            "my_versioned_sql_model_v1.sql": fixtures.basic_sql,
            "my_python_model.py": fixtures.basic_python,
            "second_sql_model.sql": fixtures.second_sql,
        }
>>>>>>> f0292914


@pytest.mark.python
@pytest.mark.skip_profile("databricks_cluster")
class TestPythonFailureModel:
    """Test Python model error handling using serverless compute."""

    @pytest.fixture(scope="class")
    def models(self):
        return {"my_failure_model.py": override_fixtures.python_error_model}

    @pytest.fixture(scope="class")
    def project_config_update(self):
        return {"models": {"+create_notebook": "true"}}

    def test_failure_model(self, project):
        util.run_dbt(["run"], expect_pass=False)


@pytest.mark.python
@pytest.mark.skip_profile("databricks_cluster")
class TestPythonFailureModelNotebook(TestPythonFailureModel):
    """Test Python model error handling with notebooks using serverless compute."""

    @pytest.fixture(scope="class")
    def project_config_update(self):
        return {"models": {"+create_notebook": "true"}}


@pytest.mark.python
@pytest.mark.skip_profile("databricks_cluster")
class TestPythonIncrementalModel(BasePythonIncrementalTests):
<<<<<<< HEAD
    @pytest.fixture(scope="class")
    def project_config_update(self):
        return {"models": {"+create_notebook": "true"}}
=======
    """Test Python incremental models using serverless compute."""

    @pytest.fixture(scope="class")
    def project_config_update(self):
        return {"models": {"+submission_method": "serverless_cluster"}}
>>>>>>> f0292914


@pytest.mark.python
@pytest.mark.skip_profile("databricks_cluster")
class TestChangingSchema:
    """Test Python model schema changes using serverless compute."""

    @pytest.fixture(scope="class")
    def models(self):
        return {"simple_python_model.py": override_fixtures.simple_python_model}

    @pytest.fixture(scope="class")
    def project_config_update(self):
        return {"models": {"+create_notebook": "true"}}

    def test_changing_schema_with_log_validation(self, project, logs_dir):
        util.run_dbt(["run"])
        util.write_file(
            override_fixtures.simple_python_model_v2,
            project.project_root + "/models",
            "simple_python_model.py",
        )
        util.run_dbt(["run"])
        log_file = os.path.join(logs_dir, "dbt.log")
        with open(log_file) as f:
            log = f.read()
            assert "On model.test.simple_python_model:" in log
            assert "spark.createDataFrame(data, schema=['test1', 'test3'])" in log
            assert "Execution status: OK in" in log


@pytest.mark.python
@pytest.mark.skip_profile("databricks_cluster")
class TestChangingSchemaIncremental:
    """Test Python incremental schema changes using serverless compute."""

    @pytest.fixture(scope="class")
    def models(self):
        return {"incremental_model.py": override_fixtures.incremental_model}

    @pytest.fixture(scope="class")
    def seeds(self):
        return {"expected_incremental.csv": override_fixtures.expected_incremental}

    @pytest.fixture(scope="class")
    def project_config_update(self):
        return {"models": {"+create_notebook": "true"}}

    def test_changing_schema_via_incremental(self, project):
        util.run_dbt(["seed"])
        util.run_dbt(["run"])
        util.run_dbt(["run"])

        util.check_relations_equal(project.adapter, ["incremental_model", "expected_incremental"])


@pytest.mark.python
@pytest.mark.skip_profile("databricks_cluster", "databricks_uc_cluster")
class TestSpecifyingHttpPath(BasePythonModelTests):
    @pytest.fixture(scope="class")
    def models(self):
        return {
            "schema.yml": override_fixtures.http_path_schema,
            "my_sql_model.sql": fixtures.basic_sql,
            "my_versioned_sql_model_v1.sql": fixtures.basic_sql,
            "my_python_model.py": fixtures.basic_python,
            "second_sql_model.sql": fixtures.second_sql,
        }


@pytest.mark.python
@pytest.mark.skip_profile("databricks_uc_sql_endpoint")
class TestJobCluster(BasePythonModelTests):
    """Test Python models using job_cluster submission method with ephemeral clusters."""

    @pytest.fixture(scope="class")
    def models(self):
        return {
            "schema.yml": override_fixtures.job_cluster_schema,
            "my_sql_model.sql": fixtures.basic_sql,
            "my_versioned_sql_model_v1.sql": fixtures.basic_sql,
            "my_python_model.py": fixtures.basic_python,
            "second_sql_model.sql": fixtures.second_sql,
        }


@pytest.mark.python
@pytest.mark.skip_profile("databricks_cluster")
class TestServerlessCluster(BasePythonModelTests):
    @pytest.fixture(scope="class")
    def models(self):
        return {
            "schema.yml": override_fixtures.serverless_schema,
            "my_sql_model.sql": fixtures.basic_sql,
            "my_versioned_sql_model_v1.sql": fixtures.basic_sql,
            "my_python_model.py": fixtures.basic_python,
            "second_sql_model.sql": fixtures.second_sql,
        }


@pytest.mark.python
# @pytest.mark.skip_profile("databricks_cluster", "databricks_uc_cluster")
@pytest.mark.skip("Not available in Databricks yet")
class TestServerlessClusterWithEnvironment(BasePythonModelTests):
    @pytest.fixture(scope="class")
    def models(self):
        return {
            "schema.yml": override_fixtures.serverless_schema_with_environment,
            "my_sql_model.sql": fixtures.basic_sql,
            "my_versioned_sql_model_v1.sql": fixtures.basic_sql,
            "my_python_model.py": fixtures.basic_python,
            "second_sql_model.sql": fixtures.second_sql,
        }


@pytest.mark.python
@pytest.mark.external
@pytest.mark.skip_profile("databricks_cluster", "databricks_uc_sql_endpoint")
class TestComplexConfig:
    @pytest.fixture(scope="class")
    def seeds(self):
        return {"expected_complex.csv": override_fixtures.expected_complex}

    @pytest.fixture(scope="class")
    def models(self):
        return {
            "schema.yml": override_fixtures.complex_schema,
            "complex_config.py": override_fixtures.complex_py,
        }

    @pytest.fixture(scope="class")
    def project_config_update(self):
        return {
            "models": {
<<<<<<< HEAD
                "+create_notebook": "true",
=======
                "+submission_method": "serverless_cluster",
>>>>>>> f0292914
                "+persist_docs": {
                    "relation": True,
                    "columns": True,
                },
            }
        }

    def test_expected_handling_of_complex_config(self, project):
        util.run_dbt(["seed"])
        util.run_dbt(["build", "-s", "complex_config"])
        util.run_dbt(["build", "-s", "complex_config"])
        util.check_relations_equal(project.adapter, ["complex_config", "expected_complex"])
        results = project.run_sql(
            "SHOW TBLPROPERTIES {database}.{schema}.complex_config", fetch="all"
        )
        result_dict = {result[0]: result[1] for result in results}
        assert result_dict["a"] == "b"
        assert result_dict["c"] == "d"
        results = project.run_sql(
            "select comment from {database}.information_schema"
            ".tables where table_name = 'complex_config'",
            fetch="all",
        )
        assert results[0][0] == "This is a python table"


@pytest.mark.python
@pytest.mark.external
@pytest.mark.skip_profile("databricks_cluster", "databricks_uc_sql_endpoint")
class TestComplexConfigV2(TestComplexConfig):
    @pytest.fixture(scope="class")
    def project_config_update(self):
        return {
            "flags": {"use_materialization_v2": True},
            "models": {
<<<<<<< HEAD
                "+create_notebook": "true",
=======
                "+submission_method": "serverless_cluster",
>>>>>>> f0292914
                "+persist_docs": {
                    "relation": True,
                    "columns": True,
                },
            },
        }


@pytest.mark.python
@pytest.mark.skip_profile(
    "databricks_cluster", "databricks_uc_sql_endpoint", "databricks_uc_cluster"
)
class TestWorkflowJob:
    @pytest.fixture(scope="class")
    def models(self):
        return {
            "schema.yml": override_fixtures.workflow_schema,
            "my_workflow_model.py": override_fixtures.simple_python_model,
        }

    def test_workflow_run(self, project):
        util.run_dbt(["run", "-s", "my_workflow_model"])

        sql_results = project.run_sql(
            "SELECT * FROM {database}.{schema}.my_workflow_model", fetch="all"
        )
        assert len(sql_results) == 10


@pytest.mark.python
@pytest.mark.acl
@pytest.mark.skip_profile("databricks_uc_sql_endpoint")
class TestPythonModelNotebookACL:
    @pytest.fixture(scope="class")
    def models(self):
        return {
            "python_model_with_notebook_acl.py": override_fixtures.simple_python_model,
            "schema.yml": override_fixtures.notebook_acl_schema,
        }

    @pytest.fixture(scope="class")
    def project_config_update(self):
        return {"models": {"+create_notebook": "true"}}

    def test_python_model_with_notebook_acl(self, project):
        if not pytest.acl_tests_enabled:
            pytest.skip("ACL tests are not enabled")

        result = util.run_dbt(["run"])
        assert len(result) == 1

        sql_results = project.run_sql(
            "SELECT * FROM {database}.{schema}.python_model_with_notebook_acl", fetch="all"
        )
        assert len(sql_results) == 10

        adapter = project.adapter
        conn_mgr = adapter.connections
        api_client = conn_mgr.api_client
        curr_user = api_client.curr_user.get_username()

        username = curr_user
        notebook_path = (
            f"/Users/{username}/dbt_python_models/"
            f"{project.database}/{project.test_schema}/python_model_with_notebook_acl"
        )

        try:
            permissions = api_client.notebook_permissions.get(notebook_path)
            acl_list = permissions.get("access_control_list", [])

            print(f"Notebook ACL list for {notebook_path}: {acl_list}")

            assert any(
                acl.get("user_name") == override_fixtures.TEST_USER_1
                and acl.get("all_permissions")[0]["permission_level"] == "CAN_READ"
                for acl in acl_list
            ), f"{override_fixtures.TEST_USER_1} CAN_READ permission not found"

            assert any(
                acl.get("user_name") == override_fixtures.TEST_USER_2
                and acl.get("all_permissions")[0]["permission_level"] == "CAN_RUN"
                for acl in acl_list
            ), f"{override_fixtures.TEST_USER_2} CAN_RUN permission not found"

            assert any(
                acl.get("user_name") == override_fixtures.TEST_USER_3
                and acl.get("all_permissions")[0]["permission_level"] == "CAN_MANAGE"
                for acl in acl_list
            ), f"{override_fixtures.TEST_USER_3} CAN_MANAGE permission not found"
        except Exception as e:
            print(f"Error getting permissions: {str(e)}")
            raise


@pytest.mark.python
@pytest.mark.acl
@pytest.mark.skip_profile("databricks_uc_sql_endpoint")
class TestPythonModelAccessControlList:
    @pytest.fixture(scope="class")
    def models(self):
        return {
            "python_model_with_acl.py": override_fixtures.simple_python_model,
            "schema.yml": override_fixtures.access_control_list_schema,
        }

    @pytest.fixture(scope="class")
    def project_config_update(self):
        return {"models": {"+create_notebook": "true"}}

    def test_python_model_with_access_control_list(self, project):
        if not pytest.acl_tests_enabled:
            pytest.skip("ACL tests are not enabled")

        adapter = project.adapter
        conn_mgr = adapter.connections
        api_client = conn_mgr.api_client
        curr_user = api_client.curr_user.get_username()

        username = curr_user
        notebook_path = (
            f"/Users/{username}/dbt_python_models/"
            f"{project.database}/{project.test_schema}/python_model_with_acl"
        )

        try:
            result = util.run_dbt(["run"])
            assert len(result) == 1

            sql_results = project.run_sql(
                "SELECT * FROM {database}.{schema}.python_model_with_acl", fetch="all"
            )
            assert len(sql_results) == 10

            permissions = api_client.notebook_permissions.get(notebook_path)
            acl_list = permissions.get("access_control_list", [])

            print(f"Notebook ACL list for {notebook_path}: {acl_list}")

            assert any(
                acl.get("user_name") == override_fixtures.TEST_USER_1
                and acl.get("all_permissions")[0]["permission_level"] == "CAN_READ"
                for acl in acl_list
            ), f"{override_fixtures.TEST_USER_1} CAN_READ permission not found"

            assert any(
                acl.get("user_name") == override_fixtures.TEST_USER_2
                and acl.get("all_permissions")[0]["permission_level"] == "CAN_RUN"
                for acl in acl_list
            ), f"{override_fixtures.TEST_USER_2} CAN_RUN permission not found"

            assert any(
                acl.get("user_name") == override_fixtures.TEST_USER_3
                and acl.get("all_permissions")[0]["permission_level"] == "CAN_MANAGE"
                for acl in acl_list
            ), f"{override_fixtures.TEST_USER_3} CAN_MANAGE permission not found"

        except Exception as e:
            print(f"Error getting permissions: {str(e)}")
            raise


@pytest.mark.skip_profile("databricks_cluster")
class TestChangingSchemaV2(MaterializationV2Mixin):
    """Test Python model schema changes with V2 materialization using serverless compute."""

    @pytest.fixture(scope="class")
    def models(self):
        return {"simple_python_model.py": override_fixtures.simple_python_model}

    @pytest.fixture(scope="class")
    def project_config_update(self):
        return {"models": {"+create_notebook": "true"}}

    def test_changing_unique_tmp_table_suffix(self, project):
        util.run_dbt(["run"])
        util.write_file(
            override_fixtures.simple_python_model_v2,
            project.project_root + "/models",
            "simple_python_model.py",
        )
        util.run_dbt(["run"])
        verify_temp_tables_cleaned(project)


@pytest.mark.python
@pytest.mark.skip_profile("databricks_cluster")
class TestChangingSchemaIncrementalV2(MaterializationV2Mixin):
    """Test Python incremental schema changes with V2 materialization using serverless compute."""

    @pytest.fixture(scope="class")
    def models(self):
        return {"incremental_model.py": override_fixtures.simple_incremental_python_model}

    @pytest.fixture(scope="class")
    def project_config_update(self):
        return {"models": {"+create_notebook": "true"}}

    def test_changing_unique_tmp_table_suffix(self, project):
        util.run_dbt(["run"])
        util.write_file(
            override_fixtures.simple_incremental_python_model_v2,
            project.project_root + "/models",
            "incremental_model.py",
        )
        util.run_dbt(["run"])
        verify_temp_tables_cleaned(project)<|MERGE_RESOLUTION|>--- conflicted
+++ resolved
@@ -14,7 +14,7 @@
 # Check if ACL tests should be enabled
 # Set DBT_ENABLE_ACL_TESTS=1 to enable ACL tests
 # Users for tests are set via DBT_TEST_USER_1/2/3 environment variables
-pytest.acl_tests_enabled = os.environ.get("DBT_ENABLE_ACL_TESTS") == "1"
+ACL_TESTS_ENABLED = os.environ.get("DBT_ENABLE_ACL_TESTS") == "1"
 
 
 def verify_temp_tables_cleaned(project):
@@ -32,11 +32,6 @@
 @pytest.mark.python
 @pytest.mark.skip_profile("databricks_cluster")
 class TestPythonModel(BasePythonModelTests):
-<<<<<<< HEAD
-    @pytest.fixture(scope="class")
-    def project_config_update(self):
-        return {"models": {"+create_notebook": "true"}}
-=======
     """Default Python model tests using serverless compute for speed and reliability."""
 
     @pytest.fixture(scope="class")
@@ -48,7 +43,6 @@
             "my_python_model.py": fixtures.basic_python,
             "second_sql_model.sql": fixtures.second_sql,
         }
->>>>>>> f0292914
 
 
 @pytest.mark.python
@@ -81,17 +75,11 @@
 @pytest.mark.python
 @pytest.mark.skip_profile("databricks_cluster")
 class TestPythonIncrementalModel(BasePythonIncrementalTests):
-<<<<<<< HEAD
-    @pytest.fixture(scope="class")
-    def project_config_update(self):
-        return {"models": {"+create_notebook": "true"}}
-=======
     """Test Python incremental models using serverless compute."""
 
     @pytest.fixture(scope="class")
     def project_config_update(self):
         return {"models": {"+submission_method": "serverless_cluster"}}
->>>>>>> f0292914
 
 
 @pytest.mark.python
@@ -226,11 +214,7 @@
     def project_config_update(self):
         return {
             "models": {
-<<<<<<< HEAD
-                "+create_notebook": "true",
-=======
                 "+submission_method": "serverless_cluster",
->>>>>>> f0292914
                 "+persist_docs": {
                     "relation": True,
                     "columns": True,
@@ -266,11 +250,7 @@
         return {
             "flags": {"use_materialization_v2": True},
             "models": {
-<<<<<<< HEAD
-                "+create_notebook": "true",
-=======
                 "+submission_method": "serverless_cluster",
->>>>>>> f0292914
                 "+persist_docs": {
                     "relation": True,
                     "columns": True,
@@ -316,7 +296,7 @@
         return {"models": {"+create_notebook": "true"}}
 
     def test_python_model_with_notebook_acl(self, project):
-        if not pytest.acl_tests_enabled:
+        if not ACL_TESTS_ENABLED:
             pytest.skip("ACL tests are not enabled")
 
         result = util.run_dbt(["run"])
@@ -382,7 +362,7 @@
         return {"models": {"+create_notebook": "true"}}
 
     def test_python_model_with_access_control_list(self, project):
-        if not pytest.acl_tests_enabled:
+        if not ACL_TESTS_ENABLED:
             pytest.skip("ACL tests are not enabled")
 
         adapter = project.adapter
