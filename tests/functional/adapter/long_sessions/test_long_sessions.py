import pytest
import os
from unittest import mock
from dbt.tests import util
from tests.functional.adapter.long_sessions import fixtures

with mock.patch.dict(
    os.environ,
    {
        "DBT_DATABRICKS_LONG_SESSIONS": "true",
        "DBT_DATABRICKS_CONNECTOR_LOG_LEVEL": "DEBUG",
    },
):
    import dbt.adapters.databricks.connections  # noqa


class TestLongSessionsBase:
    args_formatter = ""

    @pytest.fixture(scope="class")
    def seeds(self):
        return {
            "source.csv": fixtures.source,
        }

    @pytest.fixture(scope="class")
    def models(self):
        m = {}
        for i in range(5):
            m[f"target{i}.sql"] = fixtures.target

        return m

    def test_long_sessions(self, project):
        _, log = util.run_dbt_and_capture(["--debug", "seed"])
<<<<<<< HEAD
        open_count = log.count("request: OpenSession") / 2
        assert open_count == 2

        _, log = util.run_dbt_and_capture(["--debug", "run"])
        open_count = log.count("request: OpenSession") / 2
=======
        open_count = log.count("request: OpenSession")
        assert open_count == 2

        _, log = util.run_dbt_and_capture(["--debug", "run"])
        open_count = log.count("request: OpenSession")
>>>>>>> 18560b8f
        assert open_count == 2


class TestLongSessionsMultipleThreads(TestLongSessionsBase):
    def test_long_sessions(self, project):
        util.run_dbt_and_capture(["seed"])

        for n_threads in [1, 2, 3]:
            _, log = util.run_dbt_and_capture(["--debug", "run", "--threads", f"{n_threads}"])
<<<<<<< HEAD
            open_count = log.count("request: OpenSession") / 2
=======
            open_count = log.count("request: OpenSession")
>>>>>>> 18560b8f
            assert open_count == (n_threads + 1)


class TestLongSessionsMultipleCompute:
    args_formatter = ""

    @pytest.fixture(scope="class")
    def seeds(self):
        return {
            "source.csv": fixtures.source,
        }

    @pytest.fixture(scope="class")
    def models(self):
        m = {}
        for i in range(2):
            m[f"target{i}.sql"] = fixtures.target

        m["target_alt.sql"] = fixtures.target2

        return m

    def test_long_sessions(self, project):
        util.run_dbt_and_capture(["--debug", "seed", "--target", "alternate_warehouse"])

        _, log = util.run_dbt_and_capture(["--debug", "run", "--target", "alternate_warehouse"])
<<<<<<< HEAD
        open_count = log.count("request: OpenSession") / 2
=======
        open_count = log.count("request: OpenSession")
>>>>>>> 18560b8f
        assert open_count == 3


class TestLongSessionsIdleCleanup(TestLongSessionsMultipleCompute):
    args_formatter = ""

    @pytest.fixture(scope="class")
    def models(self):
        m = {
            "targetseq1.sql": fixtures.targetseq1,
            "targetseq2.sql": fixtures.targetseq2,
            "targetseq3.sql": fixtures.targetseq3,
            "targetseq4.sql": fixtures.targetseq4,
            "targetseq5.sql": fixtures.targetseq5,
        }
        return m

    def test_long_sessions(self, project):
        util.run_dbt(["--debug", "seed", "--target", "idle_sessions"])

        _, log = util.run_dbt_and_capture(["--debug", "run", "--target", "idle_sessions"])
        idle_count = log.count("closing idle connection") / 2
        assert idle_count > 0<|MERGE_RESOLUTION|>--- conflicted
+++ resolved
@@ -33,19 +33,11 @@
 
     def test_long_sessions(self, project):
         _, log = util.run_dbt_and_capture(["--debug", "seed"])
-<<<<<<< HEAD
-        open_count = log.count("request: OpenSession") / 2
-        assert open_count == 2
-
-        _, log = util.run_dbt_and_capture(["--debug", "run"])
-        open_count = log.count("request: OpenSession") / 2
-=======
         open_count = log.count("request: OpenSession")
         assert open_count == 2
 
         _, log = util.run_dbt_and_capture(["--debug", "run"])
         open_count = log.count("request: OpenSession")
->>>>>>> 18560b8f
         assert open_count == 2
 
 
@@ -55,11 +47,7 @@
 
         for n_threads in [1, 2, 3]:
             _, log = util.run_dbt_and_capture(["--debug", "run", "--threads", f"{n_threads}"])
-<<<<<<< HEAD
-            open_count = log.count("request: OpenSession") / 2
-=======
             open_count = log.count("request: OpenSession")
->>>>>>> 18560b8f
             assert open_count == (n_threads + 1)
 
 
@@ -86,11 +74,7 @@
         util.run_dbt_and_capture(["--debug", "seed", "--target", "alternate_warehouse"])
 
         _, log = util.run_dbt_and_capture(["--debug", "run", "--target", "alternate_warehouse"])
-<<<<<<< HEAD
-        open_count = log.count("request: OpenSession") / 2
-=======
         open_count = log.count("request: OpenSession")
->>>>>>> 18560b8f
         assert open_count == 3
 
 
