--- conflicted
+++ resolved
@@ -160,14 +160,7 @@
                     'dev': {
                         'type': 'databricks',
                         'host': os.getenv('DBT_DATABRICKS_HOST_NAME'),
-<<<<<<< HEAD
-                        'http_path': os.getenv(
-                            'DBT_DATABRICKS_CLUSTER_HTTP_PATH',
-                            os.getenv('DBT_DATABRICKS_HTTP_PATH')
-                        ),
-=======
                         'http_path': http_path,
->>>>>>> 9228627d
                         'token': os.getenv('DBT_DATABRICKS_TOKEN'),
                         'schema': self.unique_schema()
                     },
@@ -203,28 +196,6 @@
         )
 
     def databricks_sql_endpoint_profile(self):
-<<<<<<< HEAD
-        return {
-            'config': {
-                'send_anonymous_usage_stats': False
-            },
-            'test': {
-                'outputs': {
-                    'endpoint': {
-                        'type': 'databricks',
-                        'host': os.getenv('DBT_DATABRICKS_HOST_NAME'),
-                        'http_path': os.getenv(
-                            'DBT_DATABRICKS_ENDPOINT_HTTP_PATH',
-                            os.getenv('DBT_DATABRICKS_HTTP_PATH')
-                        ),
-                        'token': os.getenv('DBT_DATABRICKS_TOKEN'),
-                        'schema': self.unique_schema()
-                    },
-                },
-                'target': 'endpoint'
-            }
-        }
-=======
         return self._build_databricks_cluster_profile(
             http_path=os.getenv(
                 "DBT_DATABRICKS_ENDPOINT_HTTP_PATH", os.getenv("DBT_DATABRICKS_HTTP_PATH")
@@ -238,7 +209,6 @@
             ),
             catalog=os.getenv('DBT_DATABRICKS_UC_INITIAL_CATALOG', 'main'),
         )
->>>>>>> 9228627d
 
     @property
     def packages_config(self):
